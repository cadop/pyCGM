--- conflicted
+++ resolved
@@ -10,13 +10,8 @@
     This class tests the upper body axis functions in pyCGM.py:
         headJC
         calc_axis_thorax
-<<<<<<< HEAD
-        findshoulderJC
+        calc_joint_center_shoulder
         calc_axis_shoulder
-=======
-        calc_joint_center_shoulder
-        shoulderAxisCalc
->>>>>>> 18a6d2d5
         elbowJointCenter
         wristJointCenter
         handJointCenter
