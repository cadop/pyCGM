import pytest
import pyCGM_Single.pycgmStatic as pycgmStatic
import numpy as np
from mock import patch

rounding_precision = 5

class TestPycgmStaticAxis():
    """
    This class tests the axis functions in pycgmStatic.py:
        calc_static_head
        pelvisJointCenter
        calc_joint_center_hip
        hipAxisCenter
        kneeJointCenter
        ankleJointCenter
<<<<<<< HEAD
        headJC
=======
        footJointCenter
        calc_axis_head
>>>>>>> 18a6d2d5
        uncorrect_footaxis
        rotaxis_footflat
        rotaxis_nonfootflat
        calc_joint_center
    """
    nan_3d = [np.nan, np.nan, np.nan]
    rand_coor = [np.random.randint(0, 10), np.random.randint(0, 10), np.random.randint(0, 10)]

    @pytest.mark.parametrize(
        ["head_axis", "expected"],
        [
            # Test from running sample data
            (
                np.array([[244.87227957886893, 326.0240255639856, 1730.4189843948805, 244.89547729492188],
                          [243.89575702706503, 325.0366593474616, 1730.1515677531293, 325.0578918457031],
                          [244.89086730509763, 324.80072493605866, 1731.1283433097797, 1730.1619873046875],
                          [0, 0, 0, 0]]),
                0.25992807335420975,
            ),
            # Test with zeros for all params
            (
                np.array([[0, 0, 0, 0],
                          [0, 0, 0, 0],
                          [0, 0, 0, 0],
                          [0, 0, 0, 1]]
                        ),
                np.nan
            ),
            # Testing when values are added to head x-axis
            (
                np.array([[-1, 8, 9, 0],
                          [ 0, 0, 0, 0],
                          [ 0, 0, 0, 0],
                          [ 0, 0, 0, 1]]
                        ),
                1.5707963267948966
            ),
            # Testing when values are added to head y-axis
            (
                np.array([[0, 0, 0, 0],
                          [7, 5, 7, 0],
                          [0, 0, 0, 0],
                          [0, 0, 0, 1]]
                        ),
                np.nan
            ),
            # Testing when values are added to head z-axis
            (
                np.array([[0,  0,  0, 0],
                          [0,  0,  0, 0],
                          [0, -6, -2, 0],
                          [0,  0,  0, 1]]
                        ),
                0.0
            ),
            # Testing when values are added to head axes
            (
                np.array([[-1,  8,  9, 0],
                          [7,  5,  7, 0],
                          [0, -6, -2, 0],
                          [0,  0,  0, 1]]
                        ),
                -1.3521273809209546
            ),
            # Testing when values are added to head origin
            (
                np.array([[0, 0, 0, -4],
                          [0, 0, 0,  7],
                          [0, 0, 0,  8],
                          [0, 0, 0,  1]]
                        ),
                0.7853981633974483
            ),
            # Testing when values are added to head axes and origin
            (
                np.array([[-1,  8,  9, -4],
                          [ 7,  5,  7,  7],
                          [ 0, -6, -2,  8],
                          [ 0,  0,  0,  1]]
                        ),
                -0.09966865249116204
            ),
            # Testing that when head_axis is composed of lists of ints
            (
                [
                          [-1,  8,  9, -4],
                          [ 7,  5,  7,  7],
                          [ 3, -6, -2,  8],
                          [ 0,  0,  0,  1]
                ],
                -0.09966865249116204
            ),
            # Testing that when head_axis is composed of numpy arrays of ints
            (
                np.array([[-1,  8,  9, -4],
                          [ 7,  5,  7,  7],
                          [ 0, -6, -2,  8],
                          [ 0,  0,  0,  1]], dtype="int"),
                -0.09966865249116204,
            ),
            # Testing that when head_axis is composed of lists of floats
            (
                [
                          [-1.0,  8.0,  9.0, -4.0],
                          [ 7.0,  5.0,  7.0,  7.0],
                          [ 3.0, -6.0, -2.0,  8.0],
                          [ 0.0,  0.0,  0.0,  1.0]
                ],
                -0.09966865249116204
            ),
            # Testing that when head_axis is composed of numpy arrays of floats
            (
                np.array([[-1.0,  8.0,  9.0, -4.0],
                          [ 7.0,  5.0,  7.0,  7.0],
                          [ 3.0, -6.0, -2.0,  8.0],
                          [ 0.0,  0.0,  0.0,  1.0]], dtype="float"),
                -0.09966865249116204
            ),
        ],
    )
    def test_calc_static_head(self, head_axis, expected):
        """
        This test provides coverage of the calc_static_head function in pycgmStatic.py, defined as calc_static_head(head_axis)

        This test takes 2 parameters:
        head_axis: 4x4 affine matrix representing the head axes and origin
        expected: the expected result from calling calc_static_head on head_axis

        This function first calculates the (x, y, z) axes of the head by subtracting the given head axes by the head
        origin. It then calls calc_head_offset on this head axis and a global axis to find the head offset angles.

        This test ensures that:
        - the head axis and the head origin both have an effect on the final offset angle
        - the resulting output is correct when head_axis is composed of lists of ints, numpy arrays of ints, lists of
        floats, and numpy arrays of floats.
        """
        head_axis = np.asarray(head_axis)
        head_o = head_axis[:3, 3]
        head_axis[0, :3] -= head_o
        head_axis[1, :3] -= head_o
        head_axis[2, :3] -= head_o
        
        result = pycgmStatic.calc_static_head(head_axis)
        np.testing.assert_almost_equal(result, expected, rounding_precision)

    @pytest.mark.parametrize(["frame", "expected"], [
        # Test from running sample data
        ({'RASI': np.array([357.90066528, 377.69210815, 1034.97253418]),
          'LASI': np.array([145.31594849, 405.79052734, 1030.81445312]),
          'RPSI': np.array([274.00466919, 205.64402771, 1051.76452637]),
          'LPSI': np.array([189.15231323, 214.86122131, 1052.73486328])},
         [np.array([251.60830688, 391.74131775, 1032.89349365]),
          np.array([[251.74063624, 392.72694721, 1032.78850073], [250.61711554, 391.87232862, 1032.8741063], [251.60295336, 391.84795134, 1033.88777762]]),
          np.array([231.57849121, 210.25262451, 1052.24969482])]),
        # Test with zeros for all params
        ({'SACR': np.array([0, 0, 0]), 'RASI': np.array([0, 0, 0]), 'LASI': np.array([0, 0, 0]),
          'RPSI': np.array([0, 0, 0]), 'LPSI': np.array([0, 0, 0])},
         [np.array([0, 0, 0]), np.array([nan_3d, nan_3d, nan_3d]), np.array([0, 0, 0])]),
        # Testing when adding values to frame['RASI'] and frame['LASI']
        ({'RASI': np.array([-6, 6, 3]), 'LASI': np.array([-7, -9, 1]), 'RPSI': np.array([0, 0, 0]),
          'LPSI': np.array([0, 0, 0])},
         [np.array([-6.5, -1.5, 2.0]),
          np.array([[-7.44458106, -1.48072284, 2.32771179], [-6.56593805, -2.48907071, 1.86812391], [-6.17841206, -1.64617634, 2.93552855]]),
          np.array([0, 0, 0])]),
        # Testing when adding values to frame['RPSI'] and frame['LPSI']
        ({'RASI': np.array([0, 0, 0]), 'LASI': np.array([0, 0, 0]), 'RPSI': np.array([1, 0, -4]),
          'LPSI': np.array([7, -2, 2])},
         [np.array([0, 0, 0]), np.array([nan_3d, nan_3d, nan_3d]), np.array([4., -1.0, -1.0])]),
        # Testing when adding values to frame['SACR']
        ({'SACR': np.array([-4, 8, -5]), 'RASI': np.array([0, 0, 0]), 'LASI': np.array([0, 0, 0]),
          'RPSI': np.array([0, 0, 0]), 'LPSI': np.array([0, 0, 0])},
         [np.array([0, 0, 0]), np.array([nan_3d, nan_3d, nan_3d]), np.array([-4, 8, -5, ])]),
        # Testing when adding values to frame['RASI'], frame['LASI'], frame['RPSI'] and frame['LPSI']
        ({'RASI': np.array([-6, 6, 3]), 'LASI': np.array([-7, -9, 1]), 'RPSI': np.array([1, 0, -4]),
          'LPSI': np.array([7, -2, 2])},
         [np.array([-6.5, -1.5, 2.0]),
          np.array([[-7.45825845, -1.47407957, 2.28472598], [-6.56593805, -2.48907071, 1.86812391], [-6.22180416, -1.64514566, 2.9494945]]),
          np.array([4.0, -1.0, -1.0])]),
        # Testing when adding values to frame['SACR'], frame['RASI'] and frame['LASI']
        ({'SACR': np.array([-4, 8, -5]), 'RASI': np.array([-6, 6, 3]), 'LASI': np.array([-7, -9, 1]),
          'RPSI': np.array([0, 0, 0]), 'LPSI': np.array([0, 0, 0])},
         [np.array([-6.5, -1.5, 2.0]),
          np.array([[-6.72928306, -1.61360872, 2.96670695], [-6.56593805, -2.48907071, 1.86812391], [-5.52887619, -1.59397972, 2.21928602]]),
          np.array([-4, 8, -5])]),
        # Testing when adding values to frame['SACR'], frame['RPSI'] and frame['LPSI']
        ({'SACR': np.array([-4, 8, -5]), 'RASI': np.array([0, 0, 0]), 'LASI': np.array([0, 0, 0]),
          'RPSI': np.array([1, 0, -4]), 'LPSI': np.array([7, -2, 2])},
         [np.array([0, 0, 0]), np.array([nan_3d, nan_3d, nan_3d]), np.array([-4, 8, -5])]),
        # Testing when adding values to frame['SACR'], frame['RASI'], frame['LASI'], frame['RPSI'] and frame['LPSI']
        ({'SACR': np.array([-4, 8, -5]), 'RASI': np.array([-6, 6, 3]), 'LASI': np.array([-7, -9, 1]),
          'RPSI': np.array([1, 0, -4]), 'LPSI': np.array([7, -2, 2])},
         [np.array([-6.5, -1.5, 2.0]),
          np.array([[-6.72928306, -1.61360872, 2.96670695], [-6.56593805, -2.48907071, 1.86812391], [-5.52887619, -1.59397972, 2.21928602]]),
          np.array([-4, 8, -5])]),
        # Testing that when frame is composed of lists of ints
        ({'SACR': [-4, 8, -5], 'RASI': np.array([-6, 6, 3]), 'LASI': np.array([-7, -9, 1]), 'RPSI': [1, 0, -4],
          'LPSI': [7, -2, 2]},
         [np.array([-6.5, -1.5, 2.0]),
          np.array([[-6.72928306, -1.61360872, 2.96670695], [-6.56593805, -2.48907071, 1.86812391], [-5.52887619, -1.59397972, 2.21928602]]),
          np.array([-4, 8, -5])]),
        # Testing that when frame is composed ofe numpy arrays of ints
        ({'SACR': np.array([-4, 8, -5], dtype='int'), 'RASI': np.array([-6, 6, 3], dtype='int'),
          'LASI': np.array([-7, -9, 1], dtype='int'), 'RPSI': np.array([1, 0, -4], dtype='int'),
          'LPSI': np.array([7, -2, 2], dtype='int')},
         [np.array([-6.5, -1.5, 2.0]),
          np.array([[-6.72928306, -1.61360872, 2.96670695], [-6.56593805, -2.48907071, 1.86812391], [-5.52887619, -1.59397972, 2.21928602]]),
          np.array([-4, 8, -5])]),
        # Testing that when frame is composed of lists of floats
        ({'SACR': [-4.0, 8.0, -5.0], 'RASI': np.array([-6.0, 6.0, 3.0]), 'LASI': np.array([-7.0, -9.0, 1.0]),
          'RPSI': [1.0, 0.0, -4.0], 'LPSI': [7.0, -2.0, 2.0]},
         [np.array([-6.5, -1.5, 2.0]),
          np.array([[-6.72928306, -1.61360872, 2.96670695], [-6.56593805, -2.48907071, 1.86812391], [-5.52887619, -1.59397972, 2.21928602]]),
          np.array([-4, 8, -5])]),
        # Testing that when frame is composed of numpy arrays of floats
        ({'SACR': np.array([-4.0, 8.0, -5.0], dtype='float'), 'RASI': np.array([-6.0, 6.0, 3.0], dtype='float'),
          'LASI': np.array([-7.0, -9.0, 1.0], dtype='float'), 'RPSI': np.array([1.0, 0.0, -4.0], dtype='float'),
          'LPSI': np.array([7.0, -2.0, 2.0], dtype='float')},
         [np.array([-6.5, -1.5, 2.0]),
          np.array([[-6.72928306, -1.61360872, 2.96670695], [-6.56593805, -2.48907071, 1.86812391], [-5.52887619, -1.59397972, 2.21928602]]),
          np.array([-4, 8, -5])])])
    def test_pelvisJointCenter(self, frame, expected):
        """
        This test provides coverage of the pelvisJointCenter function in pycgmStatic.py, defined as pelvisJointCenter(frame)
        This test takes 2 parameters:
        frame: dictionary of marker lists
        expected: the expected result from calling pelvisJointCenter on frame

        This test is checking to make sure the pelvis joint center and axis are calculated correctly given the input
        parameters. The test checks to see that the correct values in expected are updated per each input parameter added:
            When values are added to frame['RASI'] and frame['LASI'], expected[0] and expected[1] should be updated
            When values are added to frame['RPSI'] and frame['LPSI'], expected[2] should be updated
            When values are added to frame['SACR'], expected[2] should be updated, and expected[1] should also be updated
        if there are values for frame['RASI'] and frame['LASI']
        Values produced from frame['SACR'] takes precedent over frame['RPSI'] and frame['LPSI']

        If RPSI and LPSI are given, then the sacrum will be the midpoint of those two markers. If they are not given then the sacrum is already calculated / specified. 
        The origin of the pelvis is midpoint of the RASI and LASI markers.
        The axis of the pelvis is calculated using LASI, RASI, origin, and sacrum in the Gram-Schmidt orthogonalization procedure (ref. Kadaba 1990). 

        Lastly, it checks that the resulting output is correct when frame is composed of lists of ints, numpy arrays of
        ints, lists of floats, and numpy arrays of floats. frame['LASI'] and frame['RASI'] were kept as numpy arrays
        every time as list would cause an error in the following line of pycgmStatic.py as lists cannot be divided by floats:
        origin = (RASI+LASI)/2.0
        """
        result = pycgmStatic.pelvisJointCenter(frame)
        np.testing.assert_almost_equal(result[0], expected[0], rounding_precision)
        np.testing.assert_almost_equal(result[1], expected[1], rounding_precision)
        np.testing.assert_almost_equal(result[2], expected[2], rounding_precision)

    @pytest.mark.parametrize(["pelvis_axis", "subject", "expected"], [
        # Test from running sample data
        (    
             [
                 [251.740636241119, 392.726947206848, 1032.788500732036, 251.608306884766], 
                 [250.617115540376, 391.872328624646, 1032.874106304030, 391.741317749023], 
                 [251.602953357582, 391.847951338178, 1033.887777624562, 1032.893493652344],
                 [  0,               0,                0,                   1             ]
            ],
            {
                'MeanLegLength': 940.0,
                'R_AsisToTrocanterMeasure': 72.512, 
                'L_AsisToTrocanterMeasure': 72.512, 
                'InterAsisDistance': 215.908996582031
            },
            [
                [308.38050472, 322.80342417, 937.98979061],
                [182.57097863, 339.43231855, 935.52900126]
            ]
        ),
        # Basic test with zeros for all params
        (
            [
                [0, 0, 0, 0],
                [0, 0, 0, 0],
                [0, 0, 0, 0],
                [0, 0, 0, 0]
            ],
            {
                'MeanLegLength': 0.0,
                'R_AsisToTrocanterMeasure': 0.0, 
                'L_AsisToTrocanterMeasure': 0.0, 
                'InterAsisDistance': 0.0
            },
            [
                [0, 0, 0], 
                [0, 0, 0]
            ]
        ),
        # Testing when values are added to pel_origin
        (
            [
                [0, 0, 0,  1],
                [0, 0, 0,  0],
                [0, 0, 0, -3],
                [0, 0, 0,  0]
            ],
            {
                'MeanLegLength': 0.0,
                'R_AsisToTrocanterMeasure': 0.0,
                'L_AsisToTrocanterMeasure': 0.0,
                'InterAsisDistance': 0.0
            },
            [
                [8.53165418, 0, -25.59496255],
                [-6.1387721, 0, 18.4163163]
            ]
        ),
        # Testing when values are added to pel_x
        (
            [
                [-5, -3, -6, 0],
                [0, 0, 0,    0],
                [0, 0, 0,    0],
                [0, 0, 0,    0]
            ],
            {
                'MeanLegLength': 0.0,
                'R_AsisToTrocanterMeasure': 0.0,
                'L_AsisToTrocanterMeasure': 0.0,
                'InterAsisDistance': 0.0
            },
            [
                [54.02442793, 32.41465676, 64.82931352],
                [54.02442793, 32.41465676, 64.82931352]
            ]
        ),
        # Testing when values are added to pel_y
        (
                [
                    [0, 0, 0,  0],
                    [4, -1, 2, 0],
                    [0, 0, 0,  0],
                    [0, 0, 0,  0]
                ],
            {
                'MeanLegLength': 0.0,
                'R_AsisToTrocanterMeasure': 0.0,
                'L_AsisToTrocanterMeasure': 0.0,
                'InterAsisDistance': 0.0
            },
            [
                [-29.34085257,  7.33521314, -14.67042628],
                [ 29.34085257, -7.33521314,  14.67042628]
            ]
        ),
        # Testing when values are added to pel_z
        (
                [
                    [0, 0, 0, 0],
                    [0, 0, 0, 0],
                    [3, 8, 2, 0],
                    [0, 0, 0, 0]
                ],
            {
                'MeanLegLength': 0.0,
                'R_AsisToTrocanterMeasure': 0.0,
                'L_AsisToTrocanterMeasure': 0.0,
                'InterAsisDistance': 0.0
            },
            [
                [31.82533363, 84.86755635, 21.21688909],
                [31.82533363, 84.86755635, 21.21688909]
            ]
        ),
        # Test when values are added to pel_x, pel_y, and pel_z
        (
                [
                    [-5, -3, -6, 0],
                    [ 4, -1,  2, 0],
                    [ 3,  8,  2, 0],
                    [ 0,  0,  0, 0]
                ],
            {
                'MeanLegLength': 0.0,
                'R_AsisToTrocanterMeasure': 0.0,
                'L_AsisToTrocanterMeasure': 0.0,
                'InterAsisDistance': 0.0
            },
            [
                [ 56.508909  , 124.61742625,  71.37577632],
                [115.19061413, 109.94699997, 100.71662889]
            ]
        ),
        # Test when values are added to pel_origin, pel_x, pel_y, and pel_z
        (
                [
                    [-5, -3, -6,  1],
                    [ 4, -1,  2,  0],
                    [ 3,  8,  2, -3],
                    [ 0,  0,  0,  0]
                ],
            {
                'MeanLegLength': 0.0,
                'R_AsisToTrocanterMeasure': 0.0,
                'L_AsisToTrocanterMeasure': 0.0,
                'InterAsisDistance': 0.0
            },
            [
                [ 65.04056318, 124.61742625,  45.78081377],
                [109.05184203, 109.94699997, 119.13294518]
            ]
        ),
        # Test when values are added to pel_origin, pel_x, pel_y, pel_z, and vsk[MeanLegLength]
        (
                [
                    [-5, -3, -6,  1],
                    [ 4, -1,  2,  0],
                    [ 3,  8,  2, -3],
                    [ 0,  0,  0,  0]
                ],
            {
                'MeanLegLength': 15.0,
                'R_AsisToTrocanterMeasure': 0.0,
                'L_AsisToTrocanterMeasure': 0.0,
                'InterAsisDistance': 0.0
            },
            [
                [ 61.83654463, 110.86920998,  41.31408931],
                [100.88576753,  97.85280235, 106.39612748]
            ]
        ),
        # Test when values are added to pel_origin, pel_x, pel_y, pel_z, and vsk[R_AsisToTrocanterMeasure]
        (
                [
                    [-5, -3, -6,  1],
                    [ 4, -1,  2,  0],
                    [ 3,  8,  2, -3],
                    [ 0,  0,  0,  0]
                ],
            {
                'MeanLegLength': 0.0,
                'R_AsisToTrocanterMeasure': -24.0,
                'L_AsisToTrocanterMeasure': 0.0,
                'InterAsisDistance': 0.0
            },
            [
                [-57.09307697, 115.44008189,  14.36512267],
                [109.05184203, 109.94699997, 119.13294518]
            ]
        ),
        # Test when values are added to pel_origin, pel_x, pel_y, pel_z, and vsk[L_AsisToTrocanterMeasure]
        (
                [
                    [-5, -3, -6,  1],
                    [ 4, -1,  2,  0],
                    [ 3,  8,  2, -3],
                    [ 0,  0,  0,  0]
                ],
            {
                'MeanLegLength': 0.0,
                'R_AsisToTrocanterMeasure': 0.0,
                'L_AsisToTrocanterMeasure': 0-7.0,
                'InterAsisDistance': 0.0
            },
            [
                [65.04056318, 124.61742625,  45.78081377],
                [73.42953032, 107.27027453, 109.97003528]
            ]
        ),
        # Test when values are added to pel_origin, pel_x, pel_y, pel_z, and vsk[InterAsisDistance]
        (
                [
                    [-5, -3, -6,  1],
                    [ 4, -1,  2,  0],
                    [ 3,  8,  2, -3],
                    [ 0,  0,  0,  0]
                ],
            {
                'MeanLegLength': 0.0,
                'R_AsisToTrocanterMeasure': 0.0,
                'L_AsisToTrocanterMeasure': 0.0,
                'InterAsisDistance': 11.0
            },
            [
                [ 48.54056318, 130.11742625,  18.28081377],
                [125.55184203, 104.44699997, 146.63294518]
            ]
        ),
        # Test when values are added to pel_origin, pel_x, pel_y, pel_z, and all values in vsk
        (
                [
                    [-5, -3, -6,  1],
                    [ 4, -1,  2,  0],
                    [ 3,  8,  2, -3],
                    [ 0,  0,  0,  0]
                ],
                {
                    'MeanLegLength': 15.0,
                    'R_AsisToTrocanterMeasure': -24.0,
                    'L_AsisToTrocanterMeasure': -7.0,
                    'InterAsisDistance': 11.0
                },
                [
                    [-76.79709552, 107.19186562, -17.60160178],
                    [ 81.76345582,  89.67607691, 124.73321758]
                ]
            ),
        # Testing that when pel_origin, pel_x, pel_y, and pel_z are lists of ints and vsk values are ints
        (
                [
                    [-5, -3, -6,  1],
                    [ 4, -1,  2,  0],
                    [ 3,  8,  2, -3],
                    [ 0,  0,  0,  0]
                ],
                {
                    'MeanLegLength': 15,
                    'R_AsisToTrocanterMeasure': -24,
                    'L_AsisToTrocanterMeasure': -7,
                    'InterAsisDistance': 11
                },
                [
                    [-76.79709552, 107.19186562, -17.60160178],
                    [ 81.76345582,  89.67607691, 124.73321758]
                ]
            ),
        # Testing that when pel_origin, pel_x, pel_y, and pel_z are numpy arrays of ints and vsk values are ints
        (
                np.array([[-5, -3, -6,  1],
                          [ 4, -1,  2,  0],
                          [ 3,  8,  2, -3],
                          [ 0,  0,  0,  0]]
                ),
                {
                    'MeanLegLength': 15,
                    'R_AsisToTrocanterMeasure': -24,
                    'L_AsisToTrocanterMeasure': -7,
                    'InterAsisDistance': 11
                },
                [
                    [-76.79709552, 107.19186562, -17.60160178],
                    [ 81.76345582,  89.67607691, 124.73321758] 
                ]
        ),
        # Testing that when pel_origin, pel_x, pel_y, and pel_z are lists of floats and vsk values are floats
        (       
                [
                    [-5.0, -3.0, -6.0,  1.0],
                    [ 4.0, -1.0,  2.0,  0.0],
                    [ 3.0,  8.0,  2.0, -3.0],
                    [ 0.0,  0.0,  0.0,  0.0]
                ],
                {
                    'MeanLegLength': 15.0,
                    'R_AsisToTrocanterMeasure': -24.0,
                    'L_AsisToTrocanterMeasure': -7.0,
                    'InterAsisDistance': 11.0
                },
                [
                    [-76.79709552, 107.19186562, -17.60160178],
                    [ 81.76345582,  89.67607691, 124.73321758] 
                ]
        ),
        # Testing that when pel_origin, pel_x, pel_y, and pel_z are numpy arrays of floats and vsk values are floats
        (
                np.array([[-5.0, -3.0, -6.0,  1.0],
                          [ 4.0, -1.0,  2.0,  0.0],
                          [ 3.0,  8.0,  2.0, -3.0],
                          [ 0.0,  0.0,  0.0,  0.0]]
                ),
                {
                    'MeanLegLength': 15.0,
                    'R_AsisToTrocanterMeasure': -24.0,
                    'L_AsisToTrocanterMeasure': -7.0,
                    'InterAsisDistance': 11
                },
                [
                    [-76.79709552, 107.19186562, -17.60160178],
                    [ 81.76345582,  89.67607691, 124.73321758] 
                ]
        )
    ])
    def test_calc_joint_center_hip(self, pelvis_axis, subject, expected):
        """
        This test provides coverage of the calc_joint_center_hip function in pycgmStatic.py,
        defined as calc_joint_center_hip(pelvis_axis, subject)
        This test takes 2 parameters:
        pelvis_axis: 4x4 affine matrix representing the pelvis axes and origin
        subject: dictionary containing subject measurements from a VSK file
        expected: the expected result from calling calc_joint_center_hip on pelvis_axis, subject
        This test is checking to make sure the hip joint center is calculated correctly given the input parameters.
        The test checks to see that the correct values in expected are updated per each input parameter added. Any
        parameter that is added should change the value of every value in expected.
        The hip joint center axis and origin are calculated using the Hip Joint Center Calculation (ref. Davis_1991).
        Lastly, it checks that the resulting output is correct when the pelvis axis is composed of lists of ints, 
        numpy arrays of ints, lists of floats, and numpy arrays of floats and vsk values are ints or floats.
        """

        pelvis_axis = np.asarray(pelvis_axis)
        pelvis_o = pelvis_axis[:3, 3]
        pelvis_axis[0, :3] -= pelvis_o
        pelvis_axis[1, :3] -= pelvis_o
        pelvis_axis[2, :3] -= pelvis_o

        result = pycgmStatic.calc_joint_center_hip(pelvis_axis, subject)
        np.testing.assert_almost_equal(result, expected, rounding_precision)


    @pytest.mark.parametrize(["l_hip_jc", "r_hip_jc", "pelvis_axis", "expected"], [
        # Test from running sample data
        ([182.57097863, 339.43231855, 935.52900126], [308.38050472, 322.80342417, 937.98979061],
         [np.array([251.60830688, 391.74131775, 1032.89349365]), np.array([[251.74063624, 392.72694721, 1032.78850073], [250.61711554, 391.87232862, 1032.8741063], [251.60295336, 391.84795134, 1033.88777762]]), np.array([231.57849121, 210.25262451, 1052.24969482])],
         [[245.47574167208043, 331.1178713574418, 936.7593959314677], [[245.60807102843359, 332.10350081526684, 936.6544030111602], [244.48455032769033, 331.2488822330648, 936.7400085831541], [245.47038814489719, 331.22450494659665, 937.7536799036861]]]),
        # Basic test with zeros for all params
        ([0, 0, 0], [0, 0, 0],
         [np.array([0, 0, 0]), np.array([[0, 0, 0], [0, 0, 0], [0, 0, 0]]), np.array(rand_coor)],
         [[0, 0, 0], [[0, 0, 0], [0, 0, 0], [0, 0, 0]]]),
        # Testing when values are added to l_hip_jc
        ([1, -3, 2], [0, 0, 0],
         [np.array([0, 0, 0]), np.array([[0, 0, 0], [0, 0, 0], [0, 0, 0]]), np.array(rand_coor)],
         [[0.5, -1.5, 1], [[0.5, -1.5, 1], [0.5, -1.5, 1], [0.5, -1.5, 1]]]),
        # Testing when values are added to r_hip_jc
        ([0, 0, 0], [-8, 1, 4],
         [np.array([0, 0, 0]), np.array([[0, 0, 0], [0, 0, 0], [0, 0, 0]]), np.array(rand_coor)],
         [[-4, 0.5, 2], [[-4, 0.5, 2], [-4, 0.5, 2], [-4, 0.5, 2]]]),
        # Testing when values are added to l_hip_jc and r_hip_jc
        ([8, -3, 7], [5, -2, -1],
         [np.array([0, 0, 0]), np.array([[0, 0, 0], [0, 0, 0], [0, 0, 0]]), np.array(rand_coor)],
         [[6.5, -2.5, 3], [[6.5, -2.5, 3], [6.5, -2.5, 3], [6.5, -2.5, 3]]]),
        # Testing when values are added to pelvis_axis[0]
        ([0, 0, 0], [0, 0, 0],
         [np.array([1, -3, 6]), np.array([[0, 0, 0], [0, 0, 0], [0, 0, 0]]), np.array(rand_coor)],
         [[0, 0, 0], [[-1, 3, -6], [-1, 3, -6], [-1, 3, -6]]]),
        # Testing when values are added to pelvis_axis[1]
        ([0, 0, 0], [0, 0, 0],
         [np.array([0, 0, 0]), np.array([[1, 0, 5], [-2, -7, -3], [9, -2, 7]]), np.array(rand_coor)],
         [[0, 0, 0], [[1, 0, 5], [-2, -7, -3], [9, -2, 7]]]),
        # Testing when values are added to pelvis_axis[0] and pelvis_axis[1]
        ([0, 0, 0], [0, 0, 0],
         [np.array([-3, 0, 5]), np.array([[-4, 5, -2], [0, 0, 0], [8, 5, -1]]), np.array(rand_coor)],
         [[0, 0, 0], [[-1, 5, -7], [3, 0, -5], [11, 5, -6]]]),
        # Testing when values are added to all params
        ([-5, 3, 8], [-3, -7, -1],
         [np.array([6, 3, 9]), np.array([[5, 4, -2], [0, 0, 0], [7, 2, 3]]), np.array(rand_coor)],
         [[-4, -2, 3.5], [[-5, -1, -7.5], [-10, -5, -5.5], [-3, -3, -2.5]]]),
        # Testing that when l_hip_jc, r_hip_jc, and pelvis_axis are composed of lists of ints
        ([-5, 3, 8], [-3, -7, -1],
         [[6, 3, 9], [[5, 4, -2], [0, 0, 0], [7, 2, 3]], rand_coor],
         [[-4, -2, 3.5], [[-5, -1, -7.5], [-10, -5, -5.5], [-3, -3, -2.5]]]),
        # Testing that when l_hip_jc, r_hip_jc, and pelvis_axis are composed of numpy arrays of ints
        (np.array([-5, 3, 8], dtype='int'), np.array([-3, -7, -1], dtype='int'),
         [np.array([6, 3, 9], dtype='int'), np.array([[5, 4, -2], [0, 0, 0], [7, 2, 3]], dtype='int'), rand_coor],
         [[-4, -2, 3.5], [[-5, -1, -7.5], [-10, -5, -5.5], [-3, -3, -2.5]]]),
        # Testing that when l_hip_jc, r_hip_jc, and pelvis_axis are composed of lists of floats
        ([-5.0, 3.0, 8.0], [-3.0, -7.0, -1.0],
         [[6.0, 3.0, 9.0], [[5.0, 4.0, -2.0], [0.0, 0.0, 0.0], [7.0, 2.0, 3.0]], rand_coor],
         [[-4, -2, 3.5], [[-5, -1, -7.5], [-10, -5, -5.5], [-3, -3, -2.5]]]),
        # Testing that when l_hip_jc, r_hip_jc, and pelvis_axis are composed of numpy arrays of floats
        (np.array([-5.0, 3.0, 8.0], dtype='float'), np.array([-3.0, -7.0, -1.0], dtype='float'),
         [np.array([6.0, 3.0, 9.0], dtype='float'),
          np.array([[5.0, 4.0, -2.0], [0.0, 0.0, 0.0], [7.0, 2.0, 3.0]], dtype='float'), rand_coor],
         [[-4, -2, 3.5], [[-5, -1, -7.5], [-10, -5, -5.5], [-3, -3, -2.5]]])])
    def test_hipAxisCenter(self, l_hip_jc, r_hip_jc, pelvis_axis, expected):
        """
        This test provides coverage of the hipAxisCenter function in pycgmStatic.py, defined as hipAxisCenter(l_hip_jc, r_hip_jc, pelvis_axis)
        This test takes 4 parameters:
        l_hip_jc: array of left hip joint center x,y,z position
        r_hip_jc: array of right hip joint center x,y,z position
        pelvis_axis: array of pelvis origin and axis
        expected: the expected result from calling hipAxisCenter on l_hip_jc, r_hip_jc, and pelvis_axis

        This test is checking to make sure the hip axis center is calculated correctly given the input parameters.
        The test checks to see that the correct values in expected are updated per each input parameter added:
        When values are added to l_hip_jc or r_hip_jc, every value in expected should be updated
        When values are added to pelvis_axis, expected[1] should be updated


        The hip axis center is calculated using the midpoint of the right and left hip joint centers. 
        Then, the given pelvis_axis variable is converted into x,y,z axis format. 
        The pelvis axis is then translated to the shared hip center by calculating the sum of:
        pelvis_axis axis component + hip_axis_center axis component 

        Lastly, it checks that the resulting output is correct when l_hip_jc, r_hip_jc, and pelvis_axis are composed of
        lists of ints, numpy arrays of ints, lists of floats, and numpy arrays of floats.
        """
        result = pycgmStatic.hipAxisCenter(l_hip_jc, r_hip_jc, pelvis_axis)
        np.testing.assert_almost_equal(result[0], expected[0], rounding_precision)
        np.testing.assert_almost_equal(result[1], expected[1], rounding_precision)

    @pytest.mark.parametrize(["frame", "hip_JC", "vsk", "mockReturnVal", "expectedMockArgs", "expected"], [
        # Test from running sample data
        ({'RTHI': np.array([426.50338745, 262.65310669, 673.66247559]),
          'LTHI': np.array([51.93867874, 320.01849365, 723.03186035]),
          'RKNE': np.array([416.98687744, 266.22558594, 524.04089355]),
          'LKNE': np.array([84.62355804, 286.69122314, 529.39819336])},
         [[182.57097863, 339.43231855, 935.52900126], [308.38050472, 322.80342417, 937.98979061]],
         {'RightKneeWidth': 105.0, 'LeftKneeWidth': 105.0},
         [np.array([364.17774614, 292.17051722, 515.19181496]), np.array([143.55478579, 279.90370346, 524.78408753])],
         [[[426.50338745, 262.65310669, 673.66247559], [308.38050472, 322.80342417, 937.98979061], [416.98687744, 266.22558594, 524.04089355], 59.5],
          [[51.93867874, 320.01849365, 723.03186035], [182.57097863, 339.43231855, 935.52900126], [84.62355804, 286.69122314, 529.39819336], 59.5]],
         [np.array([364.17774614, 292.17051722, 515.19181496]),
          np.array([143.55478579, 279.90370346, 524.78408753]),
          np.array([[[364.61959153, 293.06758353, 515.18513093], [363.29019771, 292.60656648, 515.04309095], [364.04724541, 292.24216264, 516.18067112]],
                    [[143.65611282, 280.88685896, 524.63197541], [142.56434499, 280.01777943, 524.86163553], [143.64837987, 280.04650381, 525.76940383]]])]),
        # Test with zeros for all params
        ({'RTHI': np.array([0, 0, 0]), 'LTHI': np.array([0, 0, 0]), 'RKNE': np.array([0, 0, 0]), 'LKNE': np.array([0, 0, 0])},
         [[0, 0, 0], [0, 0, 0]],
         {'RightKneeWidth': 0.0, 'LeftKneeWidth': 0.0},
         [np.array([0, 0, 0]), np.array([0, 0, 0])],
         [[[0, 0, 0], [0, 0, 0], [0, 0, 0], 7.0], [[0, 0, 0], [0, 0, 0], [0, 0, 0], 7.0]],
         [np.array([0, 0, 0]), np.array([0, 0, 0]),
          np.array([[nan_3d, nan_3d, nan_3d],
                    [nan_3d, nan_3d, nan_3d]])]),
        # Testing when values are added to frame
        ({'RTHI': np.array([1, 2, 4]), 'LTHI': np.array([-1, 0, 8]), 'RKNE': np.array([8, -4, 5]), 'LKNE': np.array([8, -8, 5])},
         [[0, 0, 0], [0, 0, 0]],
         {'RightKneeWidth': 0.0, 'LeftKneeWidth': 0.0},
         [np.array([0, 0, 0]), np.array([0, 0, 0])],
         [[[1, 2, 4], [0, 0, 0], [8, -4, 5], 7.0], [[-1, 0, 8], [0, 0, 0], [8, -8, 5], 7.0]],
         [np.array([0, 0, 0]), np.array([0, 0, 0]),
          np.array([[nan_3d, nan_3d, nan_3d],
                    [nan_3d, nan_3d, nan_3d]])]),
        # Testing when values are added to hip_JC
        ({'RTHI': np.array([0, 0, 0]), 'LTHI': np.array([0, 0, 0]), 'RKNE': np.array([0, 0, 0]), 'LKNE': np.array([0, 0, 0])},
         [[-8, 8, -2], [1, -9, 2]],
         {'RightKneeWidth': 0.0, 'LeftKneeWidth': 0.0},
         [np.array([0, 0, 0]), np.array([0, 0, 0])],
         [[[0, 0, 0], [1, -9, 2], [0, 0, 0], 7.0], [[0, 0, 0], [-8, 8, -2], [0, 0, 0], 7.0]],
         [np.array([0, 0, 0]), np.array([0, 0, 0]),
          np.array([[nan_3d, nan_3d, [0.10783277, -0.97049496, 0.21566555]],
                    [nan_3d, nan_3d, [-0.69631062, 0.69631062, -0.17407766]]])]),
        # Testing when values are added to vsk
        ({'RTHI': np.array([0, 0, 0]), 'LTHI': np.array([0, 0, 0]), 'RKNE': np.array([0, 0, 0]), 'LKNE': np.array([0, 0, 0])},
         [[0, 0, 0], [0, 0, 0]],
         {'RightKneeWidth': 9.0, 'LeftKneeWidth': -6.0},
         [np.array([0, 0, 0]), np.array([0, 0, 0])],
         [[[0, 0, 0], [0, 0, 0], [0, 0, 0], 11.5], [[0, 0, 0], [0, 0, 0], [0, 0, 0], 4.0]],
         [np.array([0, 0, 0]), np.array([0, 0, 0]),
          np.array([[nan_3d, nan_3d, nan_3d],
                    [nan_3d, nan_3d, nan_3d]])]),
        # Testing when values are added to mockReturnVal
        ({'RTHI': np.array([0, 0, 0]), 'LTHI': np.array([0, 0, 0]), 'RKNE': np.array([0, 0, 0]), 'LKNE': np.array([0, 0, 0])},
         [[0, 0, 0], [0, 0, 0]],
         {'RightKneeWidth': 0.0, 'LeftKneeWidth': 0.0},
         [np.array([-5, -5, -9]), np.array([3, -6, -5])],
         [[[0, 0, 0], [0, 0, 0], [0, 0, 0], 7.0], [[0, 0, 0], [0, 0, 0], [0, 0, 0], 7.0]],
         [np.array([-5, -5, -9]), np.array([3, -6, -5]),
          np.array([[nan_3d, nan_3d, [-4.56314797, -4.56314797, -8.21366635]],
                    [nan_3d, nan_3d, [2.64143142, -5.28286283, -4.4023857]]])]),
        # Testing when values are added to frame and hip_JC
        ({'RTHI': np.array([1, 2, 4]), 'LTHI': np.array([-1, 0, 8]), 'RKNE': np.array([8, -4, 5]), 'LKNE': np.array([8, -8, 5])},
         [[-8, 8, -2], [1, -9, 2]],
         {'RightKneeWidth': 0.0, 'LeftKneeWidth': 0.0},
         [np.array([0, 0, 0]), np.array([0, 0, 0])],
         [[[1, 2, 4], [1, -9, 2], [8, -4, 5], 7.0], [[-1, 0, 8], [-8, 8, -2], [8, -8, 5], 7.0]],
         [np.array([0, 0, 0]), np.array([0, 0, 0]),
          np.array([[[-0.0512465, -0.22206816, -0.97368348], [0.99284736, 0.09394289, -0.07368069], [0.10783277, -0.97049496, 0.21566555]],
                    [[-0.68318699, -0.71734633, -0.1366374 ], [-0.22001604, 0.02378552, 0.97520623], [-0.69631062, 0.69631062, -0.17407766]]])]),
        # Testing when values are added to frame, hip_JC, and vsk
        ({'RTHI': np.array([1, 2, 4]), 'LTHI': np.array([-1, 0, 8]), 'RKNE': np.array([8, -4, 5]),
          'LKNE': np.array([8, -8, 5])},
         [[-8, 8, -2], [1, -9, 2]],
         {'RightKneeWidth': 9.0, 'LeftKneeWidth': -6.0},
         [np.array([0, 0, 0]), np.array([0, 0, 0])],
         [[[1, 2, 4], [1, -9, 2], [8, -4, 5], 11.5], [[-1, 0, 8], [-8, 8, -2], [8, -8, 5], 4.0]],
         [np.array([0, 0, 0]), np.array([0, 0, 0]),
          np.array([[[-0.0512465, -0.22206816, -0.97368348], [0.99284736 ,0.09394289, -0.07368069], [0.10783277, -0.97049496, 0.21566555]],
                    [[-0.68318699, -0.71734633, -0.1366374 ], [-0.22001604, 0.02378552, 0.97520623], [-0.69631062, 0.69631062, -0.17407766]]])]),
        # Testing when values are added to frame, hip_JC, vsk, and mockReturnVal
        ({'RTHI': np.array([1, 2, 4]), 'LTHI': np.array([-1, 0, 8]), 'RKNE': np.array([8, -4, 5]), 'LKNE': np.array([8, -8, 5])},
         [[-8, 8, -2], [1, -9, 2]],
         {'RightKneeWidth': 9.0, 'LeftKneeWidth': -6.0},
         [np.array([-5, -5, -9]), np.array([3, -6, -5])],
         [[[1, 2, 4], [1, -9, 2], [8, -4, 5], 11.5], [[-1, 0, 8], [-8, 8, -2], [8, -8, 5], 4.0]],
         [np.array([-5, -5, -9]), np.array([3, -6, -5]),
          np.array([[[-5.65539698, -5.75053525, -8.91543265], [-4.39803462, -5.58669523, -9.54168847], [-4.54382845, -5.30411437, -8.16368549]],
                    [[2.57620655, -6.14126448, -5.89467506], [2.32975119, -6.6154814, -4.58533245], [2.39076635, -5.22461171, -4.83384537]]])]),
        # Testing that when hip_JC is composed of lists of ints and vsk values are ints
        ({'RTHI': np.array([1, 2, 4]), 'LTHI': np.array([-1, 0, 8]), 'RKNE': np.array([8, -4, 5]), 'LKNE': np.array([8, -8, 5])},
         [[-8, 8, -2], [1, -9, 2]],
         {'RightKneeWidth': 9, 'LeftKneeWidth': -6},
         [np.array([-5, -5, -9]), np.array([3, -6, -5])],
         [[[1, 2, 4], [1, -9, 2], [8, -4, 5], 11.5], [[-1, 0, 8], [-8, 8, -2], [8, -8, 5], 4.0]],
         [np.array([-5, -5, -9]), np.array([3, -6, -5]),
          np.array([[[-5.65539698, -5.75053525, -8.91543265], [-4.39803462, -5.58669523, -9.54168847], [-4.54382845, -5.30411437, -8.16368549]],
                    [[2.57620655, -6.14126448, -5.89467506], [2.32975119, -6.6154814, -4.58533245], [2.39076635, -5.22461171, -4.83384537]]])]),
        # Testing that when hip_JC is composed of numpy arrays of ints and vsk values are ints
        ({'RTHI': np.array([1, 2, 4], dtype='int'), 'LTHI': np.array([-1, 0, 8], dtype='int'),
          'RKNE': np.array([8, -4, 5], dtype='int'), 'LKNE': np.array([8, -8, 5], dtype='int')},
         np.array([[-8, 8, -2], [1, -9, 2]], dtype='int'),
         {'RightKneeWidth': 9, 'LeftKneeWidth': -6},
         [np.array([-5, -5, -9]), np.array([3, -6, -5])],
         [[[1, 2, 4], [1, -9, 2], [8, -4, 5], 11.5], [[-1, 0, 8], [-8, 8, -2], [8, -8, 5], 4.0]],
         [np.array([-5, -5, -9]), np.array([3, -6, -5]),
          np.array([[[-5.65539698, -5.75053525, -8.91543265], [-4.39803462, -5.58669523, -9.54168847], [-4.54382845, -5.30411437, -8.16368549]],
                    [[2.57620655, -6.14126448, -5.89467506], [2.32975119, -6.6154814, -4.58533245], [2.39076635, -5.22461171, -4.83384537]]])]),
        # Testing that when hip_JC is composed of lists of floats and vsk values are floats
        ({'RTHI': np.array([1, 2, 4]), 'LTHI': np.array([-1, 0, 8]), 'RKNE': np.array([8, -4, 5]), 'LKNE': np.array([8, -8, 5])},
         [[-8.0, 8.0, -2.0], [1.0, -9.0, 2.0]],
         {'RightKneeWidth': 9.0, 'LeftKneeWidth': -6.0},
         [np.array([-5, -5, -9]), np.array([3, -6, -5])],
         [[[1, 2, 4], [1, -9, 2], [8, -4, 5], 11.5], [[-1, 0, 8], [-8, 8, -2], [8, -8, 5], 4.0]],
         [np.array([-5, -5, -9]), np.array([3, -6, -5]),
          np.array([[[-5.65539698, -5.75053525, -8.91543265], [-4.39803462, -5.58669523, -9.54168847], [-4.54382845, -5.30411437, -8.16368549]],
                    [[2.57620655, -6.14126448, -5.89467506], [2.32975119, -6.6154814, -4.58533245], [2.39076635, -5.22461171, -4.83384537]]])]),
        # Testing that when hip_JC is composed of numpy arrays of floats and vsk values are floats
        ({'RTHI': np.array([1.0, 2.0, 4.0], dtype='float'), 'LTHI': np.array([-1.0, 0.0, 8.0], dtype='float'),
          'RKNE': np.array([8.0, -4.0, 5.0], dtype='float'), 'LKNE': np.array([8.0, -8.0, 5.0], dtype='float')},
         np.array([[-8.0, 8.0, -2.0], [1.0, -9.0, 2.0]], dtype='int'),
         {'RightKneeWidth': 9.0, 'LeftKneeWidth': -6.0},
         [np.array([-5, -5, -9]), np.array([3, -6, -5])],
         [[[1, 2, 4], [1, -9, 2], [8, -4, 5], 11.5], [[-1, 0, 8], [-8, 8, -2], [8, -8, 5], 4.0]],
         [np.array([-5, -5, -9]), np.array([3, -6, -5]),
          np.array([[[-5.65539698, -5.75053525, -8.91543265], [-4.39803462, -5.58669523, -9.54168847], [-4.54382845, -5.30411437, -8.16368549]],
                    [[2.57620655, -6.14126448, -5.89467506], [2.32975119, -6.6154814, -4.58533245], [2.39076635, -5.22461171, -4.83384537]]])])])
    def test_kneeJointCenter(self, frame, hip_JC, vsk, mockReturnVal, expectedMockArgs, expected):
        """
        This test provides coverage of the kneeJointCenter function in pycgmStatic.py, defined as kneeJointCenter(frame, hip_JC, delta, vsk)
        This test takes 6 parameters:
        frame: dictionary of marker lists
        hip_JC: array of hip_JC containing the x,y,z axes marker positions of the hip joint center
        vsk: dictionary containing subject measurements from a VSK file
        mockReturnVal: the value to be returned by the mock for findJointC
        expectedMockArgs: the expected arguments used to call the mocked function, findJointC
        expected: the expected result from calling kneeJointCenter on frame, hip_JC, vsk, and mockReturnVal

        This test is checking to make sure the knee joint center and axis are calculated correctly given the input
        parameters. This tests mocks findJointC to make sure the correct parameters are being passed into it given the
        parameters passed into kneeJointCenter, and to also ensure that kneeJointCenter returns the correct value considering
        the return value of findJointC, mockReturnVal. 

        For each direction (L or R) D, the D knee joint center is calculated using DTHI, D hip joint center, and 
        DKNE in the Rodriques' rotation formula. The knee width for each knee is applied after the rotation in the formula as well.
        Each knee joint center and the RKNE / LKNE markers are used in the Knee Axis Calculation 
        (ref. Clinical Gait Analysis hand book, Baker2013) calculation formula.

        Lastly, it checks that the resulting output is correct when hip_JC is composed of lists of ints, numpy arrays of
        ints, lists of floats, and numpy arrays of floats and vsk values are ints and floats. The values in frame were
        kept as numpy arrays as lists would cause an error in the following lines of pycgmStatic.py as lists cannot
        be subtracted
        by each other:
        thi_kne_R = RTHI-RKNE
        thi_kne_L = LTHI-LKNE
        """
        with patch.object(pycgmStatic, 'findJointC', side_effect=mockReturnVal) as mock_findJointC:
            result = pycgmStatic.kneeJointCenter(frame, hip_JC, None, vsk)

        # Asserting that there were only 2 calls to findJointC
        np.testing.assert_equal(mock_findJointC.call_count, 2)

        # Asserting that the correct params were sent in the 1st (right) call to findJointC
        np.testing.assert_almost_equal(expectedMockArgs[0][0], mock_findJointC.call_args_list[0][0][0], rounding_precision)
        np.testing.assert_almost_equal(expectedMockArgs[0][1], mock_findJointC.call_args_list[0][0][1], rounding_precision)
        np.testing.assert_almost_equal(expectedMockArgs[0][2], mock_findJointC.call_args_list[0][0][2], rounding_precision)
        np.testing.assert_almost_equal(expectedMockArgs[0][3], mock_findJointC.call_args_list[0][0][3], rounding_precision)

        # Asserting that the correct params were sent in the 2nd (left) call to findJointC
        np.testing.assert_almost_equal(expectedMockArgs[1][0], mock_findJointC.call_args_list[1][0][0], rounding_precision)
        np.testing.assert_almost_equal(expectedMockArgs[1][1], mock_findJointC.call_args_list[1][0][1], rounding_precision)
        np.testing.assert_almost_equal(expectedMockArgs[1][2], mock_findJointC.call_args_list[1][0][2], rounding_precision)
        np.testing.assert_almost_equal(expectedMockArgs[1][3], mock_findJointC.call_args_list[1][0][3], rounding_precision)

        # Asserting that findShoulderJC returned the correct result given the return value given by mocked findJointC
        np.testing.assert_almost_equal(result[0], expected[0], rounding_precision)
        np.testing.assert_almost_equal(result[1], expected[1], rounding_precision)
        np.testing.assert_almost_equal(result[2], expected[2], rounding_precision)

    @pytest.mark.parametrize(["frame", "knee_JC", "vsk", "mockReturnVal", "expectedMockArgs", "expected"], [
        # Test from running sample data
        ({'RTIB': np.array([433.97537231, 211.93408203, 273.3008728 ]), 'LTIB': np.array([50.04016495, 235.90718079, 364.32226562]),
          'RANK': np.array([422.77005005, 217.74053955, 92.86152649]), 'LANK': np.array([58.57380676, 208.54806519, 86.16953278])},
         [np.array([364.17774614, 292.17051722, 515.19181496]), np.array([143.55478579, 279.90370346, 524.78408753]),
          np.array([[rand_coor, rand_coor, rand_coor], [rand_coor, rand_coor, rand_coor]])],
         {'RightAnkleWidth': 70.0, 'LeftAnkleWidth': 70.0, 'RightTibialTorsion': 0.0, 'LeftTibialTorsion': 0.0},
         [np.array([393.76181608, 247.67829633,  87.73775041]), np.array([98.74901939, 219.46930221,  80.6306816])],
         [[[433.97537231, 211.93408203, 273.3008728 ], [364.17774614, 292.17051722, 515.19181496], [422.77005005, 217.74053955, 92.86152649], 42.0],
          [[50.04016495, 235.90718079, 364.32226562], [143.55478579, 279.90370346, 524.78408753], [58.57380676, 208.54806519, 86.16953278], 42.0]],
         [np.array([393.76181608, 247.67829633, 87.73775041]), np.array([98.74901939, 219.46930221, 80.6306816]),
          [[np.array([394.48171575, 248.37201348, 87.715368]),
            np.array([393.07114384, 248.39110006, 87.61575574]),
            np.array([393.69314056, 247.78157916, 88.73002876])],
           [np.array([98.47494966, 220.42553803, 80.52821783]),
            np.array([97.79246671, 219.20927275, 80.76255901]),
            np.array([98.84848169, 219.60345781, 81.61663775])]]]),
        # Test with zeros for all params
        ({'RTIB': np.array([0, 0, 0]), 'LTIB': np.array([0, 0, 0]), 'RANK': np.array([0, 0, 0]), 'LANK': np.array([0, 0, 0])},
         [np.array([0, 0, 0]), np.array([0, 0, 0]),
          np.array([[rand_coor, rand_coor, rand_coor], [rand_coor, rand_coor, rand_coor]])],
         {'RightAnkleWidth': 0.0, 'LeftAnkleWidth': 0.0, 'RightTibialTorsion': 0.0, 'LeftTibialTorsion': 0.0},
         [np.array([0, 0, 0]), np.array([0, 0, 0])],
         [[[0, 0, 0], [0, 0, 0], [0, 0, 0], 7.0],
          [[0, 0, 0], [0, 0, 0], [0, 0, 0], 7.0]],
         [np.array([0, 0, 0]), np.array([0, 0, 0]),
          [[np.array(nan_3d), np.array(nan_3d), np.array(nan_3d)],
           [np.array(nan_3d), np.array(nan_3d), np.array(nan_3d)]]]),
        # Testing when values are added to frame
        ({'RTIB': np.array([-9, 6, -9]), 'LTIB': np.array([0, 2, -1]), 'RANK': np.array([1, 0, -5]),
          'LANK': np.array([2, -4, -5])},
         [np.array([0, 0, 0]), np.array([0, 0, 0]),
          np.array([[rand_coor, rand_coor, rand_coor], [rand_coor, rand_coor, rand_coor]])],
         {'RightAnkleWidth': 0.0, 'LeftAnkleWidth': 0.0, 'RightTibialTorsion': 0.0, 'LeftTibialTorsion': 0.0},
         [np.array([0, 0, 0]), np.array([0, 0, 0])],
         [[[-9, 6, -9], [0, 0, 0], [1, 0, -5], 7.0],
          [[0, 2, -1], [0, 0, 0], [2, -4, -5], 7.0]],
         [np.array([0, 0, 0]), np.array([0, 0, 0]),
          [[np.array(nan_3d), np.array(nan_3d), np.array(nan_3d)],
           [np.array(nan_3d), np.array(nan_3d), np.array(nan_3d)]]]),
        # Testing when values are added to knee_JC
        ({'RTIB': np.array([0, 0, 0]), 'LTIB': np.array([0, 0, 0]), 'RANK': np.array([0, 0, 0]), 'LANK': np.array([0, 0, 0])},
         [np.array([-7, 1, 2]), np.array([9, -8, 9]),
          np.array([[rand_coor, rand_coor, rand_coor], [rand_coor, rand_coor, rand_coor]])],
         {'RightAnkleWidth': 0.0, 'LeftAnkleWidth': 0.0, 'RightTibialTorsion': 0.0, 'LeftTibialTorsion': 0.0},
         [np.array([0, 0, 0]), np.array([0, 0, 0])],
         [[[0, 0, 0], [-7, 1, 2], [0, 0, 0], 7.0],
          [[0, 0, 0], [9, -8, 9], [0, 0, 0], 7.0]],
         [np.array([0, 0, 0]), np.array([0, 0, 0]),
          [[np.array(nan_3d), np.array(nan_3d), np.array([-0.95257934, 0.13608276, 0.27216553])],
           [np.array(nan_3d), np.array(nan_3d), np.array([0.59867109, -0.53215208, 0.59867109])]]]),
        # Testing when values are added to vsk
        ({'RTIB': np.array([0, 0, 0]), 'LTIB': np.array([0, 0, 0]), 'RANK': np.array([0, 0, 0]), 'LANK': np.array([0, 0, 0])},
         [np.array([0, 0, 0]), np.array([0, 0, 0]),
          np.array([[rand_coor, rand_coor, rand_coor], [rand_coor, rand_coor, rand_coor]])],
         {'RightAnkleWidth': -38.0, 'LeftAnkleWidth': 18.0, 'RightTibialTorsion': 29.0, 'LeftTibialTorsion': -13.0},
         [np.array([0, 0, 0]), np.array([0, 0, 0])],
         [[[0, 0, 0], [0, 0, 0], [0, 0, 0], -12.0],
          [[0, 0, 0], [0, 0, 0], [0, 0, 0], 16.0]],
         [np.array([0, 0, 0]), np.array([0, 0, 0]),
          [[np.array(nan_3d), np.array(nan_3d), np.array(nan_3d)],
           [np.array(nan_3d), np.array(nan_3d), np.array(nan_3d)]]]),
        # Testing when values are added to mockReturnVal
        ({'RTIB': np.array([0, 0, 0]), 'LTIB': np.array([0, 0, 0]), 'RANK': np.array([0, 0, 0]), 'LANK': np.array([0, 0, 0])},
         [np.array([0, 0, 0]), np.array([0, 0, 0]),
          np.array([[rand_coor, rand_coor, rand_coor], [rand_coor, rand_coor, rand_coor]])],
         {'RightAnkleWidth': 0.0, 'LeftAnkleWidth': 0.0, 'RightTibialTorsion': 0.0, 'LeftTibialTorsion': 0.0},
         [np.array([2, -5, 4]), np.array([8, -3, 1])],
         [[[0, 0, 0], [0, 0, 0], [0, 0, 0], 7.0],
          [[0, 0, 0], [0, 0, 0], [0, 0, 0], 7.0]],
         [np.array([2, -5, 4]), np.array([8, -3, 1]),
          [[np.array(nan_3d), np.array(nan_3d), np.array([1.7018576 , -4.25464401, 3.40371521])],
           [np.array(nan_3d), np.array(nan_3d), np.array([7.07001889, -2.65125708, 0.88375236])]]]),
        # Testing when values are added to frame and knee_JC
        ({'RTIB': np.array([-9, 6, -9]), 'LTIB': np.array([0, 2, -1]), 'RANK': np.array([1, 0, -5]), 'LANK': np.array([2, -4, -5])},
         [np.array([-7, 1, 2]), np.array([9, -8, 9]),
          np.array([[rand_coor, rand_coor, rand_coor], [rand_coor, rand_coor, rand_coor]])],
         {'RightAnkleWidth': 0.0, 'LeftAnkleWidth': 0.0, 'RightTibialTorsion': 0.0, 'LeftTibialTorsion': 0.0},
         [np.array([0, 0, 0]), np.array([0, 0, 0])],
         [[[-9, 6, -9], [-7, 1, 2], [1, 0, -5], 7.0],
          [[0, 2, -1], [9, -8, 9], [2, -4, -5], 7.0]],
         [np.array([0, 0, 0]), np.array([0, 0, 0]),
          [[np.array([-0.26726124, -0.80178373, -0.53452248]), np.array([0.14547859, -0.58191437, 0.80013226]), np.array([-0.95257934, 0.13608276, 0.27216553])],
           [np.array([0.79317435, 0.49803971, -0.35047239]), np.array([-0.11165737, 0.68466825, 0.72025136]), np.array([0.59867109, -0.53215208, 0.59867109])]]]),
        # Testing when values are added to frame, knee_JC, and vsk
        ({'RTIB': np.array([-9, 6, -9]), 'LTIB': np.array([0, 2, -1]), 'RANK': np.array([1, 0, -5]), 'LANK': np.array([2, -4, -5])},
         [np.array([-7, 1, 2]), np.array([9, -8, 9]),
          np.array([[rand_coor, rand_coor, rand_coor], [rand_coor, rand_coor, rand_coor]])],
         {'RightAnkleWidth': -38.0, 'LeftAnkleWidth': 18.0, 'RightTibialTorsion': 29.0, 'LeftTibialTorsion': -13.0},
         [np.array([0, 0, 0]), np.array([0, 0, 0])],
         [[[-9, 6, -9], [-7, 1, 2], [1, 0, -5], -12.0],
          [[0, 2, -1], [9, -8, 9], [2, -4, -5], 16.0]],
         [np.array([0, 0, 0]), np.array([0, 0, 0]),
          [[np.array([-0.30428137, -0.41913816, -0.85541572]), np.array([-0.00233238, -0.89766624, 0.4406698]), np.array([-0.95257934, 0.13608276, 0.27216553])],
           [np.array([0.7477279, 0.63929183, -0.1794685]), np.array([-0.287221, 0.55508569, 0.7806305]), np.array([0.59867109, -0.53215208, 0.59867109])]]]),
        # Testing when values are added to frame, knee_JC, vsk and mockReturnVal
        ({'RTIB': np.array([-9, 6, -9]), 'LTIB': np.array([0, 2, -1]), 'RANK': np.array([1, 0, -5]), 'LANK': np.array([2, -4, -5])},
         [np.array([-7, 1, 2]), np.array([9, -8, 9]),
          np.array([[rand_coor, rand_coor, rand_coor], [rand_coor, rand_coor, rand_coor]])],
         {'RightAnkleWidth': -38.0, 'LeftAnkleWidth': 18.0, 'RightTibialTorsion': 29.0, 'LeftTibialTorsion': -13.0},
         [np.array([2, -5, 4]), np.array([8, -3, 1])],
         [[[-9, 6, -9], [-7, 1, 2], [1, 0, -5], -12.0],
          [[0, 2, -1], [9, -8, 9], [2, -4, -5], 16.0]],
         [np.array([2, -5, 4]), np.array([8, -3, 1]),
          [[np.array([1.48891678, -5.83482493, 3.7953997 ]), np.array([1.73661348, -5.07447603, 4.96181124]), np.array([1.18181818, -4.45454545, 3.81818182])],
           [np.array([8.87317138, -2.54514024, 1.17514093]), np.array([7.52412119, -2.28213872, 1.50814815]), np.array([8.10540926, -3.52704628, 1.84327404])]]]),
        # Testing that when knee_JC is composed of lists of ints and vsk values are ints
        ({'RTIB': np.array([-9, 6, -9]), 'LTIB': np.array([0, 2, -1]), 'RANK': np.array([1, 0, -5]), 'LANK': np.array([2, -4, -5])},
         [[-7, 1, 2], [9, -8, 9],
          np.array([[rand_coor, rand_coor, rand_coor], [rand_coor, rand_coor, rand_coor]])],
         {'RightAnkleWidth': -38, 'LeftAnkleWidth': 18, 'RightTibialTorsion': 29, 'LeftTibialTorsion': -13},
         [np.array([2, -5, 4]), np.array([8, -3, 1])],
         [[[-9, 6, -9], [-7, 1, 2], [1, 0, -5], -12.0],
          [[0, 2, -1], [9, -8, 9], [2, -4, -5], 16.0]],
         [np.array([2, -5, 4]), np.array([8, -3, 1]),
          [[np.array([1.48891678, -5.83482493, 3.7953997]), np.array([1.73661348, -5.07447603, 4.96181124]), np.array([1.18181818, -4.45454545, 3.81818182])],
           [np.array([8.87317138, -2.54514024, 1.17514093]), np.array([7.52412119, -2.28213872, 1.50814815]), np.array([8.10540926, -3.52704628, 1.84327404])]]]),
        # Testing that when knee_JC is composed of numpy arrays of ints and vsk values are ints
        ({'RTIB': np.array([-9, 6, -9]), 'LTIB': np.array([0, 2, -1]), 'RANK': np.array([1, 0, -5]), 'LANK': np.array([2, -4, -5])},
         [np.array([-7, 1, 2], dtype='int'), np.array([9, -8, 9], dtype='int'),
          np.array([[rand_coor, rand_coor, rand_coor], [rand_coor, rand_coor, rand_coor]])],
         {'RightAnkleWidth': -38, 'LeftAnkleWidth': 18, 'RightTibialTorsion': 29, 'LeftTibialTorsion': -13},
         [np.array([2, -5, 4]), np.array([8, -3, 1])],
         [[[-9, 6, -9], [-7, 1, 2], [1, 0, -5], -12.0],
          [[0, 2, -1], [9, -8, 9], [2, -4, -5], 16.0]],
         [np.array([2, -5, 4]), np.array([8, -3, 1]),
          [[np.array([1.48891678, -5.83482493, 3.7953997]), np.array([1.73661348, -5.07447603, 4.96181124]), np.array([1.18181818, -4.45454545, 3.81818182])],
           [np.array([8.87317138, -2.54514024, 1.17514093]), np.array([7.52412119, -2.28213872, 1.50814815]), np.array([8.10540926, -3.52704628, 1.84327404])]]]),
        # Testing that when knee_JC is composed of lists of floats and vsk values are floats
        ({'RTIB': np.array([-9.0, 6.0, -9.0]), 'LTIB': np.array([0.0, 2.0, -1.0]), 'RANK': np.array([1.0, 0.0, -5.0]), 'LANK': np.array([2.0, -4.0, -5.0])},
         [[-7.0, 1.0, 2.0], [9.0, -8.0, 9.0],
          np.array([[rand_coor, rand_coor, rand_coor], [rand_coor, rand_coor, rand_coor]])],
         {'RightAnkleWidth': -38.0, 'LeftAnkleWidth': 18.0, 'RightTibialTorsion': 29.0, 'LeftTibialTorsion': -13.0},
         [np.array([2, -5, 4]), np.array([8, -3, 1])],
         [[[-9, 6, -9], [-7, 1, 2], [1, 0, -5], -12.0],
          [[0, 2, -1], [9, -8, 9], [2, -4, -5], 16.0]],
         [np.array([2, -5, 4]), np.array([8, -3, 1]),
          [[np.array([1.48891678, -5.83482493, 3.7953997]), np.array([1.73661348, -5.07447603, 4.96181124]),  np.array([1.18181818, -4.45454545, 3.81818182])],
           [np.array([8.87317138, -2.54514024, 1.17514093]), np.array([7.52412119, -2.28213872, 1.50814815]), np.array([8.10540926, -3.52704628, 1.84327404])]]]),
        # Testing that when knee_JC is composed of numpy arrays of floats and vsk values are floats
        ({'RTIB': np.array([-9.0, 6.0, -9.0]), 'LTIB': np.array([0.0, 2.0, -1.0]), 'RANK': np.array([1.0, 0.0, -5.0]), 'LANK': np.array([2.0, -4.0, -5.0])},
         [np.array([-7.0, 1.0, 2.0], dtype='float'), np.array([9.0, -8.0, 9.0], dtype='float'),
          np.array([[rand_coor, rand_coor, rand_coor], [rand_coor, rand_coor, rand_coor]], dtype='float')],
         {'RightAnkleWidth': -38.0, 'LeftAnkleWidth': 18.0, 'RightTibialTorsion': 29.0, 'LeftTibialTorsion': -13.0},
         [np.array([2, -5, 4]), np.array([8, -3, 1])],
         [[[-9, 6, -9], [-7, 1, 2], [1, 0, -5], -12.0],
          [[0, 2, -1], [9, -8, 9], [2, -4, -5], 16.0]],
         [np.array([2, -5, 4]), np.array([8, -3, 1]),
          [[np.array([1.48891678, -5.83482493, 3.7953997]), np.array([1.73661348, -5.07447603, 4.96181124]), np.array([1.18181818, -4.45454545, 3.81818182])],
           [np.array([8.87317138, -2.54514024, 1.17514093]), np.array([7.52412119, -2.28213872, 1.50814815]), np.array([8.10540926, -3.52704628, 1.84327404])]]])])
    def test_ankleJointCenter(self, frame, knee_JC, vsk, mockReturnVal, expectedMockArgs, expected):
        """
        This test provides coverage of the ankleJointCenter function in pycgmStatic.py, defined as ankleJointCenter(frame, knee_JC, delta, vsk)
        This test takes 6 parameters:
        frame: dictionary of marker lists
        knee_JC: array of knee_JC each x,y,z position.
        vsk: dictionary containing subject measurements from a VSK file
        mockReturnVal: the value to be returned by the mock for findJointC
        expectedMockArgs: the expected arguments used to call the mocked function, findJointC
        expected: the expected result from calling ankleJointCenter on frame, knee_JC, vsk, and mockReturnVal

        This test is checking to make sure the ankle joint center and axis are calculated correctly given the input
        parameters. This tests mocks findJointC to make sure the correct parameters are being passed into it given the
        parameters passed into ankleJointCenter, and to also ensure that ankleJointCenter returns the correct value considering
        the return value of findJointC, mockReturnVal. 

        The ankle joint center left and right origin are defined by using the ANK, Tib, and KJC marker positions in the Rodriques' rotation formula.
        The ankle joint center axis is calculated using the Ankle Axis Calculation(ref. Clinical Gait Analysis hand book, Baker2013).

        Lastly, it checks that the resulting output is correct when knee_JC is composed of lists of ints, numpy arrays
        of ints, lists of floats, and numpy arrays of floats and vsk values are ints and floats. The values in frame
        were kept as numpy arrays as lists would cause an error in the following lines of pycgmStatic.py as lists cannot
        be subtracted by each other:
        tib_ank_R = tib_R-ank_R
        tib_ank_L = tib_L-ank_L
        """
        with patch.object(pycgmStatic, 'findJointC', side_effect=mockReturnVal) as mock_findJointC:
            result = pycgmStatic.ankleJointCenter(frame, knee_JC, None, vsk)

        # Asserting that there were only 2 calls to findJointC
        np.testing.assert_equal(mock_findJointC.call_count, 2)

        # Asserting that the correct params were sent in the 1st (right) call to findJointC
        np.testing.assert_almost_equal(expectedMockArgs[0][0], mock_findJointC.call_args_list[0][0][0], rounding_precision)
        np.testing.assert_almost_equal(expectedMockArgs[0][1], mock_findJointC.call_args_list[0][0][1], rounding_precision)
        np.testing.assert_almost_equal(expectedMockArgs[0][2], mock_findJointC.call_args_list[0][0][2], rounding_precision)
        np.testing.assert_almost_equal(expectedMockArgs[0][3], mock_findJointC.call_args_list[0][0][3], rounding_precision)

        # Asserting that the correct params were sent in the 2nd (left) call to findJointC
        np.testing.assert_almost_equal(expectedMockArgs[1][0], mock_findJointC.call_args_list[1][0][0], rounding_precision)
        np.testing.assert_almost_equal(expectedMockArgs[1][1], mock_findJointC.call_args_list[1][0][1], rounding_precision)
        np.testing.assert_almost_equal(expectedMockArgs[1][2], mock_findJointC.call_args_list[1][0][2], rounding_precision)
        np.testing.assert_almost_equal(expectedMockArgs[1][3], mock_findJointC.call_args_list[1][0][3], rounding_precision)

        # Asserting that findShoulderJC returned the correct result given the return value given by mocked findJointC
        np.testing.assert_almost_equal(result[0], expected[0], rounding_precision)
        np.testing.assert_almost_equal(result[1], expected[1], rounding_precision)
        np.testing.assert_almost_equal(result[2], expected[2], rounding_precision)


    @pytest.mark.parametrize(
        ["frame", "expected"],
        [
            # Test from running sample data
            (
                {
                    "LFHD": np.array([184.55158997, 409.68713379, 1721.34289551]),
                    "RFHD": np.array([325.82983398, 402.55450439, 1722.49816895]),
                    "LBHD": np.array([197.8621521, 251.28889465, 1696.90197754]),
                    "RBHD": np.array([304.39898682, 242.91339111, 1694.97497559]),
                },
                np.array([[255.21590218, 407.10741939, 1722.0817318,   255.19071197509766],
                          [254.19105385, 406.14680918, 1721.91767712,  406.1208190917969 ],
                          [255.18370553, 405.95974655, 1722.90744993, 1721.9205322265625 ],
                          [  0,            0,             0,             1               ]]
                        )
            ),
            # Basic test with a variance of 1 in the x and y dimensions of the markers
            (
                {
                    "LFHD": np.array([1, 1, 0]),
                    "RFHD": np.array([0, 1, 0]),
                    "LBHD": np.array([1, 0, 0]),
                    "RBHD": np.array([0, 0, 0]),
                },
                np.array([[0.5, 2,  0, 0.5],
                          [1.5, 1,  0, 1  ],
                          [0.5, 1, -1, 0  ],
                          [0,   0,  0, 1  ]])

            ),
            # Setting the markers so there's no variance in the x-dimension
            (
                {
                    "LFHD": np.array([0, 1, 0]),
                    "RFHD": np.array([0, 1, 0]),
                    "LBHD": np.array([0, 0, 0]),
                    "RBHD": np.array([0, 0, 0]),
                },
                np.array([[0, 1, 0, 0],
                          [0, 1, 0, 1],
                          [0, 1, 0, 0],
                          [0, 0, 0, 1]]
                        )
            ),
            # Setting the markers so there's no variance in the y-dimension
            (
                {
                    "LFHD": np.array([1, 0, 0]),
                    "RFHD": np.array([0, 0, 0]),
                    "LBHD": np.array([1, 0, 0]),
                    "RBHD": np.array([0, 0, 0]),
                },
                np.array([[0.5, 0, 0, 0.5],
                          [0.5, 0, 0, 0  ],
                          [0.5, 0, 0, 0  ],
                          [0,   0, 0, 1  ]]
                        )
            ),
            # Setting each marker in a different xy quadrant
            (
                {
                    "LFHD": np.array([-1, 1, 0]),
                    "RFHD": np.array([1, 1, 0]),
                    "LBHD": np.array([-1, -1, 0]),
                    "RBHD": np.array([1, -1, 0]),
                },
                np.array([[ 0, 2, 0, 0],
                          [-1, 1, 0, 1],
                          [ 0, 1, 1, 0],
                          [ 0, 0, 0, 1]]
                        )
            ),
            # Setting values of the markers so that midpoints will be on diagonals
            (
                {
                    "LFHD": np.array([-2, 1, 0]),
                    "RFHD": np.array([1, 2, 0]),
                    "LBHD": np.array([-1, -2, 0]),
                    "RBHD": np.array([2, -1, 0]),
                },
                np.array([[-0.81622777, 2.4486833,  0, -0.5],
                          [-1.4486833,  1.18377223, 0,  1.5],
                          [-0.5,        1.5,        1,  0  ],
                          [ 0,          0,          0,  1  ]]
                        )
            ),
            # Adding the value of 1 in the z dimension for all 4 markers
            (
                {
                    "LFHD": np.array([1, 1, 1]),
                    "RFHD": np.array([0, 1, 1]),
                    "LBHD": np.array([1, 0, 1]),
                    "RBHD": np.array([0, 0, 1]),
                },
                np.array([[0.5, 2, 1, 0.5],
                          [1.5, 1, 1, 1  ],
                          [0.5, 1, 0, 1  ],
                          [0,   0, 0, 1  ]])
            ),
            # Setting the z dimension value higher for LFHD and LBHD
            (
                {
                    "LFHD": np.array([1, 1, 2]),
                    "RFHD": np.array([0, 1, 1]),
                    "LBHD": np.array([1, 0, 2]),
                    "RBHD": np.array([0, 0, 1]),
                },
                np.array([[0.5,        2, 1.5,        0.5],
                          [1.20710678, 1, 2.20710678, 1  ],
                          [1.20710678, 1, 0.79289322, 1.5],
                          [0,          0, 0,          1 ]]
                        )
            ),
            # Setting the z dimension value higher for LFHD and RFHD
            (
                {
                    "LFHD": np.array([1, 1, 2]),
                    "RFHD": np.array([0, 1, 2]),
                    "LBHD": np.array([1, 0, 1]),
                    "RBHD": np.array([0, 0, 1]),
                },
                np.array([[0.5, 1.70710678, 2.70710678, 0.5],
                          [1.5, 1,          2,          1  ],
                          [0.5, 1.70710678, 1.29289322, 2  ],
                          [0,   0,          0,          1  ]]
                        )
            ),
            # Testing that when frame is composed of lists of ints
            (
                {
                    "LFHD": [1, 1, 2],
                    "RFHD": [0, 1, 2],
                    "LBHD": [1, 0, 1],
                    "RBHD": [0, 0, 1],
                },
                np.array([[0.5, 1.70710678, 2.70710678, 0.5],
                          [1.5, 1,          2,          1  ],
                          [0.5, 1.70710678, 1.29289322, 2  ],
                          [0,   0,          0,          1  ]]
                        )
            ),
            # Testing that when frame is composed of numpy arrays of ints
            (
                {
                    "LFHD": np.array([1, 1, 2], dtype="int"),
                    "RFHD": np.array([0, 1, 2], dtype="int"),
                    "LBHD": np.array([1, 0, 1], dtype="int"),
                    "RBHD": np.array([0, 0, 1], dtype="int"),
                },
                np.array([[0.5, 1.70710678, 2.70710678, 0.5],
                          [1.5, 1,          2,          1  ],
                          [0.5, 1.70710678, 1.29289322, 2  ],
                          [0,   0,          0,          1  ]]
                        )
            ),
            # Testing that when frame is composed of lists of floats
            (
                {
                    "LFHD": [1.0, 1.0, 2.0],
                    "RFHD": [0.0, 1.0, 2.0],
                    "LBHD": [1.0, 0.0, 1.0],
                    "RBHD": [0.0, 0.0, 1.0],
                },
                np.array([[0.5, 1.70710678, 2.70710678, 0.5],
                          [1.5, 1,          2,          1  ],
                          [0.5, 1.70710678, 1.29289322, 2  ],
                          [0,   0,          0,          1  ]]
                        )
            ),
            # Testing that when frame is composed of numpy arrays of floats
            (
                {
                    "LFHD": np.array([1.0, 1.0, 2.0], dtype="float"),
                    "RFHD": np.array([0.0, 1.0, 2.0], dtype="float"),
                    "LBHD": np.array([1.0, 0.0, 1.0], dtype="float"),
                    "RBHD": np.array([0.0, 0.0, 1.0], dtype="float"),
                },
                np.array([[0.5, 1.70710678, 2.70710678, 0.5],
                          [1.5, 1,          2,          1  ],
                          [0.5, 1.70710678, 1.29289322, 2  ],
                          [0,   0,          0,          1  ]]
                        )
            ),
        ],
    )
    def test_calc_axis_head(self, frame, expected):
        """
        This test provides coverage of the calc_axis_head function in pycgmStatic.py, defined as 
        calc_axis_head(lfhd, rfhd, lbhd, rbhd)

        This test takes 3 parameters:
        frame: dictionary of marker lists
        expected: the expected result from calling calc_axis_head on lfhd, rfhd, lbhd and rbhd

        This test is checking to make sure the head joint center and head joint axis are calculated correctly given
        the 4 coordinates given in frame. This includes testing when there is no variance in the coordinates,
        when the coordinates are in different quadrants, when the midpoints will be on diagonals, and when the z
        dimension is variable.

        The function uses the LFHD, RFHD, LBHD, and RBHD markers from the frame to calculate the midpoints of the 
        front, back, left, and right center positions of the head. 
        The head axis vector components are then calculated using the aforementioned midpoints.
        Finally, the axes are made orthogonal by calculating the cross product of each individual axis. 

        Lastly, it checks that the resulting output is correct when frame composed of lists of ints, numpy arrays of
        ints, lists of floats, and numpy arrays of floats.
        """
        lfhd = frame["LFHD"] if "LFHD" in frame else None
        rfhd = frame["RFHD"] if "RFHD" in frame else None
        lbhd = frame["LBHD"] if "LBHD" in frame else None
        rbhd = frame["RBHD"] if "RBHD" in frame else None

        result = pycgmStatic.calc_axis_head(lfhd, rfhd, lbhd, rbhd)

        result_o = result[:3, 3]
        result[0, :3] += result_o
        result[1, :3] += result_o
        result[2, :3] += result_o

        np.testing.assert_almost_equal(result, expected, rounding_precision)


    @pytest.mark.parametrize(["frame", "ankle_JC", "expected"], [
        # Test from running sample data
        ({'RTOE': np.array([433.33508301, 354.97229004, 44.27765274]),
          'LTOE': np.array([31.77310181, 331.23657227, 42.15322876])},
         [np.array([397.45738291, 217.50712216, 87.83068433]), np.array([112.28082818, 175.83265027, 80.98477997]),
          [[np.array(rand_coor), np.array([396.73749179, 218.18875543, 87.69979179]), np.array(rand_coor)],
           [np.array(rand_coor), np.array([111.34886681, 175.49163538, 81.10789314]), np.array(rand_coor)]]],
         [np.array([433.33508301, 354.97229004, 44.27765274]), np.array([31.77310181, 331.23657227, 42.15322876]),
          [[[433.4256618315962, 355.25152027652007, 45.233595181827035],
            [432.36890500826763, 355.2296456773885, 44.29402798451682],
            [433.09363829389764, 354.0471962330562, 44.570749823731354]],
           [[31.806110207058808, 331.49492345678016, 43.11871573923792],
            [30.880216288550965, 330.81014854432254, 42.29786022762896],
            [32.2221740692973, 330.36972887034574, 42.36983123198873]]]]),
        # Test with zeros for all params
        ({'RTOE': np.array([0, 0, 0]), 'LTOE': np.array([0, 0, 0])},
         [np.array([0, 0, 0]), np.array([0, 0, 0]),
          [[np.array(rand_coor), np.array([0, 0, 0]), np.array(rand_coor)],
           [np.array(rand_coor), np.array([0, 0, 0]), np.array(rand_coor)]]],
         [np.array([0, 0, 0]), np.array([0, 0, 0]),
          [[nan_3d, nan_3d, nan_3d],
           [nan_3d, nan_3d, nan_3d]]]),
        # Testing when values are added to frame['RTOE']
        ({'RTOE': np.array([-7, 3, -8]), 'LTOE': np.array([0, 0, 0])},
         [np.array([0, 0, 0]), np.array([0, 0, 0]),
          [[np.array(rand_coor), np.array([0, 0, 0]), np.array(rand_coor)],
           [np.array(rand_coor), np.array([0, 0, 0]), np.array(rand_coor)]]],
         [np.array([-7, 3, -8]), np.array([0, 0, 0]),
          [[nan_3d, nan_3d, [-6.36624977770237, 2.7283927618724446, -7.275714031659851]],
           [nan_3d, nan_3d, nan_3d]]]),
        # Testing when values are added to frame['LTOE']
        ({'RTOE': np.array([0, 0, 0]), 'LTOE': np.array([8, 0, -8])},
         [np.array([0, 0, 0]), np.array([0, 0, 0]),
          [[np.array(rand_coor), np.array([0, 0, 0]), np.array(rand_coor)],
           [np.array(rand_coor), np.array([0, 0, 0]), np.array(rand_coor)]]],
         [np.array([0, 0, 0]), np.array([8, 0, -8]),
          [[nan_3d, nan_3d, nan_3d],
           [nan_3d, nan_3d, [7.292893218813452, 0.0, -7.292893218813452]]]]),
        # Testing when values are added to frame
        ({'RTOE': np.array([-7, 3, -8]), 'LTOE': np.array([8, 0, -8])},
         [np.array([0, 0, 0]), np.array([0, 0, 0]),
          [[np.array(rand_coor), np.array([0, 0, 0]), np.array(rand_coor)],
           [np.array(rand_coor), np.array([0, 0, 0]), np.array(rand_coor)]]],
         [np.array([-7, 3, -8]), np.array([8, 0, -8]),
          [[nan_3d, nan_3d, [-6.36624977770237, 2.7283927618724446, -7.275714031659851]],
           [nan_3d, nan_3d, [7.292893218813452, 0.0, -7.292893218813452]]]]),
        # Testing when values are added to ankle_JC[0]
        ({'RTOE': np.array([0, 0, 0]), 'LTOE': np.array([0, 0, 0])},
         [np.array([2, -9, 1]), np.array([0, 0, 0]),
          [[np.array(rand_coor), np.array([0, 0, 0]), np.array(rand_coor)],
           [np.array(rand_coor), np.array([0, 0, 0]), np.array(rand_coor)]]],
         [np.array([0, 0, 0]), np.array([0, 0, 0]),
          [[nan_3d, nan_3d, [0.21566554640687682, -0.9704949588309457, 0.10783277320343841]],
           [nan_3d, nan_3d, nan_3d]]]),
        # Testing when values are added to ankle_JC[1]
        ({'RTOE': np.array([0, 0, 0]), 'LTOE': np.array([0, 0, 0])},
         [np.array([0, 0, 0]), np.array([3, -7, 4]),
          [[np.array(rand_coor), np.array([0, 0, 0]), np.array(rand_coor)],
           [np.array(rand_coor), np.array([0, 0, 0]), np.array(rand_coor)]]],
         [np.array([0, 0, 0]), np.array([0, 0, 0]),
          [[nan_3d, nan_3d, nan_3d],
           [nan_3d, nan_3d, [0.34874291623145787, -0.813733471206735, 0.46499055497527714]]]]),
        # Testing when values are added to ankle_JC[2]
        ({'RTOE': np.array([0, 0, 0]), 'LTOE': np.array([0, 0, 0])},
         [np.array([0, 0, 0]), np.array([0, 0, 0]),
          [[np.array(rand_coor), np.array([8, -4, 2]), np.array(rand_coor)],
           [np.array(rand_coor), np.array([-9, 7, 4]), np.array(rand_coor)]]],
         [np.array([0, 0, 0]), np.array([0, 0, 0]),
          [[nan_3d, nan_3d, nan_3d],
           [nan_3d, nan_3d, nan_3d]]]),
        # Testing when values are added to ankle_JC
        ({'RTOE': np.array([0, 0, 0]), 'LTOE': np.array([0, 0, 0])},
         [np.array([2, -9, 1]), np.array([3, -7, 4]),
          [[np.array(rand_coor), np.array([8, -4, 2]), np.array(rand_coor)],
           [np.array(rand_coor), np.array([-9, 7, 4]), np.array(rand_coor)]]],
         [np.array([0, 0, 0]), np.array([0, 0, 0]),
          [[[0.21329967236760183, -0.06094276353360052, -0.9750842165376084], [0.9528859437838807, 0.23329276554708803, 0.1938630023560309], [0.21566554640687682, -0.9704949588309457, 0.10783277320343841]],
           [[0.6597830814767823, 0.5655283555515277, 0.4948373111075868], [-0.6656310267523443, 0.1342218942833945, 0.7341115850601987], [0.34874291623145787, -0.813733471206735, 0.46499055497527714]]]]),
        # Testing when values are added to frame and ankle_JC
        ({'RTOE': np.array([-7, 3, -8]), 'LTOE': np.array([8, 0, -8])},
         [np.array([2, -9, 1]), np.array([3, -7, 4]),
          [[np.array(rand_coor), np.array([8, -4, 2]), np.array(rand_coor)],
           [np.array(rand_coor), np.array([-9, 7, 4]), np.array(rand_coor)]]],
         [np.array([-7, 3, -8]), np.array([8, 0, -8]),
          [[[-6.586075309097216, 2.6732173492872757, -8.849634891853084], [-6.249026985898898, 3.6500960420576702, -7.884178291357542], [-6.485504244572473, 2.3140056594299647, -7.485504244572473]],
           [[8.623180382731631, 0.5341546137699694, -7.428751315829338], [7.295040915019964, 0.6999344300621451, -7.885437867872096], [7.6613572692607015, -0.47409982303501746, -7.187257446225685]]]]),
        # Testing that when frame and ankle_JC are composed of lists of ints
        ({'RTOE': [-7, 3, -8], 'LTOE': [8, 0, -8]},
         [[2, -9, 1], [3, -7, 4],
          [[rand_coor, [8, -4, 2], rand_coor],
           [rand_coor, [-9, 7, 4], rand_coor]]],
         [np.array([-7, 3, -8]), np.array([8, 0, -8]),
          [[[-6.586075309097216, 2.6732173492872757, -8.849634891853084], [-6.249026985898898, 3.6500960420576702, -7.884178291357542], [-6.485504244572473, 2.3140056594299647, -7.485504244572473]],
           [[8.623180382731631, 0.5341546137699694, -7.428751315829338], [7.295040915019964, 0.6999344300621451, -7.885437867872096], [7.6613572692607015, -0.47409982303501746, -7.187257446225685]]]]),
        # Testing that when frame and ankle_JC are composed of numpy arrays of ints
        ({'RTOE': np.array([-7, 3, -8], dtype='int'), 'LTOE': np.array([8, 0, -8], dtype='int')},
         [np.array([2, -9, 1], dtype='int'), np.array([3, -7, 4], dtype='int'),
          [np.array([rand_coor, [8, -4, 2], rand_coor], dtype='int'),
           np.array([rand_coor, [-9, 7, 4], rand_coor], dtype='int')]],
         [np.array([-7, 3, -8]), np.array([8, 0, -8]),
          [[[-6.586075309097216, 2.6732173492872757, -8.849634891853084], [-6.249026985898898, 3.6500960420576702, -7.884178291357542], [-6.485504244572473, 2.3140056594299647, -7.485504244572473]],
           [[8.623180382731631, 0.5341546137699694, -7.428751315829338], [7.295040915019964, 0.6999344300621451, -7.885437867872096], [7.6613572692607015, -0.47409982303501746, -7.187257446225685]]]]),
        # Testing that when frame and ankle_JC are composed of lists of floats
        ({'RTOE': [-7.0, 3.0, -8.0], 'LTOE': [8.0, 0.0, -8.0]},
         [[2.0, -9.0, 1.0], [3.0, -7.0, 4.0],
          [[rand_coor, [8.0, -4.0, 2.0], rand_coor],
           [rand_coor, [-9.0, 7.0, 4.0], rand_coor]]],
         [np.array([-7, 3, -8]), np.array([8, 0, -8]),
          [[[-6.586075309097216, 2.6732173492872757, -8.849634891853084], [-6.249026985898898, 3.6500960420576702, -7.884178291357542], [-6.485504244572473, 2.3140056594299647, -7.485504244572473]],
           [[8.623180382731631, 0.5341546137699694, -7.428751315829338], [7.295040915019964, 0.6999344300621451, -7.885437867872096], [7.6613572692607015, -0.47409982303501746, -7.187257446225685]]]]),
        # Testing that when frame and ankle_JC are composed of numpy arrays of floats
        ({'RTOE': np.array([-7.0, 3.0, -8.0], dtype='float'), 'LTOE': np.array([8.0, 0.0, -8.0], dtype='float')},
         [np.array([2.0, -9.0, 1.0], dtype='float'), np.array([3.0, -7.0, 4.0], dtype='float'),
          [np.array([rand_coor, [8.0, -4.0, 2.0], rand_coor], dtype='float'),
           np.array([rand_coor, [-9.0, 7.0, 4.0], rand_coor], dtype='float')]],
         [np.array([-7, 3, -8]), np.array([8, 0, -8]),
          [[[-6.586075309097216, 2.6732173492872757, -8.849634891853084], [-6.249026985898898, 3.6500960420576702, -7.884178291357542], [-6.485504244572473, 2.3140056594299647, -7.485504244572473]],
           [[8.623180382731631, 0.5341546137699694, -7.428751315829338], [7.295040915019964, 0.6999344300621451, -7.885437867872096], [7.6613572692607015, -0.47409982303501746, -7.187257446225685]]]])])
    def test_uncorrect_footaxis(self, frame, ankle_JC, expected):
        """
        This test provides coverage of the uncorrect_footaxis function in pycgmStatic.py, defined as uncorrect_footaxis(frame, ankle_JC)

        This test takes 3 parameters:
        frame: dictionaries of marker lists.
        ankle_JC: array of ankle_JC each x,y,z position

        expected: the expected result from calling uncorrect_footaxis on frame and ankle_JC, which should be the
        anatomically incorrect foot axis

        Given a marker RTOE and the ankle JC, the right anatomically incorrect foot axis is calculated with:

        .. math::
            R = [R_x + ROrigin_x, R_y + ROrigin_y, R_z + ROrigin_z]

        where :math:`ROrigin_x` is the x coor of the foot axis's origin gotten from frame['RTOE']

        :math:`R_x` is the unit vector of :math:`Yflex_R \times R_z`

        :math:`R_y` is the unit vector of :math:`R_z \times R_x`

        :math:`R_z` is the unit vector of the axis from right toe to right ankle JC

        :math:`Yflex_R` is the unit vector of the axis from right ankle flexion to right ankle JC

        The same calculation applies for the left anatomically incorrect foot axis by replacing all the right values
        with left values

        This unit test ensures that:
        - the markers for RTOE and LTOE only effect either the right or the left axis
        - ankle_JC_R and ankle_JC_L only effect either the right or the left axis
        - the resulting output is correct when frame and ankle_JC are composed of lists of ints,
        numpy arrays of ints, lists of floats, and numpy arrays of floats.

        """
        result = pycgmStatic.uncorrect_footaxis(frame, ankle_JC)
        np.testing.assert_almost_equal(result[0], expected[0], rounding_precision)
        np.testing.assert_almost_equal(result[1], expected[1], rounding_precision)
        np.testing.assert_almost_equal(result[2], expected[2], rounding_precision)

    @pytest.mark.parametrize(["frame", "ankle_JC", "vsk", "expected"], [
        # Test from running sample data
        ({'RHEE': [374.01257324, 181.57929993, 49.50960922],
          'LHEE': [105.30126953, 180.2130127, 47.15660858],
          'RTOE': [442.81997681, 381.62280273, 42.66047668],
          'LTOE': [39.43652725, 382.44522095, 41.78911591]},
         [np.array([393.76181608, 247.67829633, 87.73775041]),
          np.array([98.74901939, 219.46930221, 80.6306816]),
          [[np.array(rand_coor), np.array([393.07114384, 248.39110006, 87.61575574]), np.array(rand_coor)],
           [np.array(rand_coor), np.array([97.79246671, 219.20927275, 80.76255901]), np.array(rand_coor)]]],
         {'RightSoleDelta': 0.45, 'LeftSoleDelta': 0.45},
         [np.array([442.81997681, 381.62280273, 42.66047668]),
          np.array([ 39.43652725, 382.44522095, 41.78911591]),
          np.array([[[442.30666241, 381.79936348, 43.50031871],
                     [442.02580128, 381.89596909, 42.1176458 ],
                     [442.49471759, 380.67717784, 42.66047668]],
                    [[39.14565179, 382.3504861, 42.74117514],
                     [38.53126992, 382.15038888, 41.48320216],
                     [39.74620554, 381.49437955, 41.78911591]]])]),
        # Testing with zeros for all params
        ({'RHEE': [0, 0, 0], 'LHEE': [0, 0, 0], 'RTOE': [0, 0, 0], 'LTOE': [0, 0, 0]},
         [np.array([0, 0, 0]), np.array([0, 0, 0]),
          [[np.array(rand_coor), np.array([0, 0, 0]), np.array(rand_coor)],
           [np.array(rand_coor), np.array([0, 0, 0]), np.array(rand_coor)]]],
         {'RightSoleDelta': 0.0, 'LeftSoleDelta': 0.0},
         [np.array([0, 0, 0]), np.array([0, 0, 0]),
          np.array([[nan_3d, nan_3d, nan_3d],
                    [nan_3d, nan_3d, nan_3d]])]),
        # Testing with values for frame
        ({'RHEE': [1, -4, -9], 'LHEE': [2, -3, -1], 'RTOE': [1, 4, -6], 'LTOE': [4, 2, 2]},
         [np.array([0, 0, 0]), np.array([0, 0, 0]),
          [[np.array(rand_coor), np.array([0, 0, 0]), np.array(rand_coor)],
           [np.array(rand_coor), np.array([0, 0, 0]), np.array(rand_coor)]]],
         {'RightSoleDelta': 0.0, 'LeftSoleDelta': 0.0},
         [np.array([1, 4, -6]), np.array([4, 2, 2]),
          np.array([[nan_3d, nan_3d, nan_3d],
                    [nan_3d, nan_3d, nan_3d]])]),
        # Testing with values for ankleJC
        ({'RHEE': [0, 0, 0], 'LHEE': [0, 0, 0], 'RTOE': [0, 0, 0], 'LTOE': [0, 0, 0]},
         [np.array([-5, -5, -1]), np.array([5, 7, 1]),
          [[np.array(rand_coor), np.array([9, 3, 7]), np.array(rand_coor)],
           [np.array(rand_coor), np.array([-9, 2, 9]), np.array(rand_coor)]]],
         {'RightSoleDelta': 0.0, 'LeftSoleDelta': 0.0},
         [np.array([0, 0, 0]), np.array([0, 0, 0]),
          np.array([[nan_3d, nan_3d, nan_3d],
                    [nan_3d, nan_3d, nan_3d]])]),
        # Testing with values for vsk
        ({'RHEE': [0, 0, 0], 'LHEE': [0, 0, 0], 'RTOE': [0, 0, 0], 'LTOE': [0, 0, 0]},
         [np.array([0, 0, 0]), np.array([0, 0, 0]),
          [[np.array(rand_coor), np.array([0, 0, 0]), np.array(rand_coor)],
           [np.array(rand_coor), np.array([0, 0, 0]), np.array(rand_coor)]]],
         {'RightSoleDelta': 0.64, 'LeftSoleDelta': 0.19},
         [np.array([0, 0, 0]), np.array([0, 0, 0]),
          np.array([[nan_3d, nan_3d, nan_3d],
                    [nan_3d, nan_3d, nan_3d]])]),
        # Testing with values for frame and ankleJC
        ({'RHEE': [1, -4, -9], 'LHEE': [2, -3, -1], 'RTOE': [1, 4, -6], 'LTOE': [4, 2, 2]},
         [np.array([-5, -5, -1]), np.array([5, 7, 1]),
          [[np.array(rand_coor), np.array([9, 3, 7]), np.array(rand_coor)],
           [np.array(rand_coor), np.array([-9, 2, 9]), np.array(rand_coor)]]],
         {'RightSoleDelta': 0.0, 'LeftSoleDelta': 0.0},
         [np.array([1, 4, -6]), np.array([4, 2, 2]),
          np.array([[[1.4961389383568338, 4.0, -6.868243142124459], [1.8682431421244592, 4.0, -5.503861061643166], [1.0, 3.0, -6.0]],
                    [[4.541530361073883, 1.783387855570447, 2.8122955416108235], [3.245802523504333, 2.301678990598267, 2.5832460484899826], [3.6286093236458963, 1.0715233091147407, 2.0]]])]),
        # Testing with values for frame and vsk
        ({'RHEE': [1, -4, -9], 'LHEE': [2, -3, -1], 'RTOE': [1, 4, -6], 'LTOE': [4, 2, 2]},
         [np.array([0, 0, 0]), np.array([0, 0, 0]),
          [[np.array(rand_coor), np.array([0, 0, 0]), np.array(rand_coor)],
           [np.array(rand_coor), np.array([0, 0, 0]), np.array(rand_coor)]]],
         {'RightSoleDelta': 0.64, 'LeftSoleDelta': 0.19},
         [np.array([1, 4, -6]), np.array([4, 2, 2]),
          np.array([[[0.0, 4.0, -6.0], [1.0, 4.0, -7.0], [1.0, 3.0, -6.0]],
                    [[3.071523309114741, 2.3713906763541037, 2.0], [4.0, 2.0, 1.0], [3.6286093236458963, 1.0715233091147407, 2.0]]])]),
        # Testing with values for ankleJC and vsk
        ({'RHEE': [0, 0, 0], 'LHEE': [0, 0, 0], 'RTOE': [0, 0, 0], 'LTOE': [0, 0, 0]},
         [np.array([-5, -5, -1]), np.array([5, 7, 1]),
          [[np.array(rand_coor), np.array([9, 3, 7]), np.array(rand_coor)],
           [np.array(rand_coor), np.array([-9, 2, 9]), np.array(rand_coor)]]],
         {'RightSoleDelta': 0.64, 'LeftSoleDelta': 0.19},
         [np.array([0, 0, 0]), np.array([0, 0, 0]),
          np.array([[nan_3d, nan_3d, nan_3d],
                    [nan_3d, nan_3d, nan_3d]])]),
        # Testing with values for frame, ankleJC, and vsk
        ({'RHEE': [1, -4, -9], 'LHEE': [2, -3, -1], 'RTOE': [1, 4, -6], 'LTOE': [4, 2, 2]},
         [np.array([-5, -5, -1]), np.array([5, 7, 1]),
          [[np.array(rand_coor), np.array([9, 3, 7]), np.array(rand_coor)],
           [np.array(rand_coor), np.array([-9, 2, 9]), np.array(rand_coor)]]],
         {'RightSoleDelta': 0.64, 'LeftSoleDelta': 0.19},
         [np.array([1, 4, -6]), np.array([4, 2, 2]),
          np.array([[[1.465329458584979, 4.0, -6.885137557090992], [1.8851375570909927, 4.0, -5.534670541415021], [1.0, 3.0, -6.0]],
                    [[4.532940727667331, 1.7868237089330676, 2.818858992574645], [3.2397085122726565, 2.304116595090937, 2.573994730184553], [3.6286093236458963, 1.0715233091147405, 2.0]]])]),
        # Testing with differing values for right: RHEE, RTOE, ankle_JC[0], and ankle_JC[2][0][1]
        ({'RHEE': [7, 3, 2], 'LHEE': [2, -3, -1], 'RTOE': [3, 7, -2], 'LTOE': [4, 2, 2]},
         [np.array([-8, 9, 9]), np.array([5, 7, 1]),
          [[np.array(rand_coor), np.array([-4, -2, -1]), np.array(rand_coor)],
           [np.array(rand_coor), np.array([-9, 2, 9]), np.array(rand_coor)]]],
         {'RightSoleDelta': 0.64, 'LeftSoleDelta': 0.19},
         [np.array([3, 7, -2]), np.array([4, 2, 2]),
          np.array([[[2.3588723285123567, 6.358872328512357, -1.578205479284445], [2.7017462341347014, 6.701746234134702, -2.9066914482305077], [3.7071067811865475, 6.292893218813452, -2.0]],
                    [[4.532940727667331, 1.7868237089330676, 2.818858992574645], [3.2397085122726565, 2.304116595090937, 2.573994730184553], [3.6286093236458963, 1.0715233091147405, 2.0]]])]),
        # Testing with differing values for right: LHEE, LTOE, ankle_JC[1], and ankle_JC[2][1][1]
        ({'RHEE': [1, -4, -9], 'LHEE': [5, -4, -7], 'RTOE': [1, 4, -6], 'LTOE': [5, 3, 4]},
         [np.array([-5, -5, -1]), np.array([-4, 0, -9]),
          [[np.array(rand_coor), np.array([9, 3, 7]), np.array(rand_coor)],
           [np.array(rand_coor), np.array([6, 2, 6]), np.array(rand_coor)]]],
         {'RightSoleDelta': 0.64, 'LeftSoleDelta': 0.19},
         [np.array([1, 4, -6]), np.array([5, 3, 4]),
          np.array([[[1.465329458584979, 4.0, -6.885137557090992], [1.8851375570909927, 4.0, -5.534670541415021], [1.0, 3.0, -6.0]],
                    [[5.828764328538102, 3.0, 3.4404022089546915], [5.5595977910453085, 3.0, 4.828764328538102], [5.0, 2.0, 4.0]]])]),
        # Testing that when thorax and ankle_JC are lists of ints and vsk values are ints
        ({'RHEE': [1, -4, -9], 'LHEE': [2, -3, -1], 'RTOE': [1, 4, -6], 'LTOE': [4, 2, 2]},
         [[-5, -5, -1], [5, 7, 1],
          [[rand_coor, [9, 3, 7], rand_coor],
           [rand_coor, [-9, 2, 9], rand_coor]]],
         {'RightSoleDelta': 1, 'LeftSoleDelta': -1},
         [np.array([1, 4, -6]), np.array([4, 2, 2]),
          np.array([[[1.4472135954999579, 4.0, -6.8944271909999157], [1.894427190999916, 4.0, -5.5527864045000417], [1.0, 3.0, -6.0]],
                    [[4.5834323811883104, 1.7666270475246759, 2.7779098415844139], [3.2777288444786272, 2.2889084622085494, 2.6283759053035944], [3.6286093236458963, 1.0715233091147407, 2.0]]])]),
        # Testing that when thorax and ankle_JC are numpy arrays of ints and vsk values are ints
        ({'RHEE': np.array([1, -4, -9], dtype='int'), 'LHEE': np.array([2, -3, -1], dtype='int'),
          'RTOE': np.array([1, 4, -6], dtype='int'), 'LTOE': np.array([4, 2, 2], dtype='int')},
         [np.array([-5, -5, -1], dtype='int'), np.array([5, 7, 1], dtype='int'),
          [np.array([rand_coor, [9, 3, 7], rand_coor], dtype='int'),
           np.array([rand_coor, [-9, 2, 9], rand_coor], dtype='int')]],
         {'RightSoleDelta': 1, 'LeftSoleDelta': -1},
         [np.array([1, 4, -6]), np.array([4, 2, 2]),
          np.array([[[1.4472135954999579, 4.0, -6.8944271909999157], [1.894427190999916, 4.0, -5.5527864045000417], [1.0, 3.0, -6.0]],
                    [[4.5834323811883104, 1.7666270475246759, 2.7779098415844139], [3.2777288444786272, 2.2889084622085494, 2.6283759053035944], [3.6286093236458963, 1.0715233091147407, 2.0]]])]),
        # Testing that when thorax and ankle_JC are lists of floats and vsk values are floats
        ({'RHEE': [1.0, -4.0, -9.0], 'LHEE': [2.0, -3.0, -1.0], 'RTOE': [1.0, 4.0, -6.0], 'LTOE': [4.0, 2.0, 2.0]},
         [[-5.0, -5.0, -1.0], [5.0, 7.0, 1.0],
          [[rand_coor, [9.0, 3.0, 7.0], rand_coor],
           [rand_coor, [-9.0, 2.0, 9.0], rand_coor]]],
         {'RightSoleDelta': 1.0, 'LeftSoleDelta': -1.0},
         [np.array([1, 4, -6]), np.array([4, 2, 2]),
          np.array([[[1.4472135954999579, 4.0, -6.8944271909999157], [1.894427190999916, 4.0, -5.5527864045000417], [1.0, 3.0, -6.0]],
                    [[4.5834323811883104, 1.7666270475246759, 2.7779098415844139], [3.2777288444786272, 2.2889084622085494, 2.6283759053035944], [3.6286093236458963, 1.0715233091147407, 2.0]]])]),
        # Testing that when thorax and ankle_JC are numpy arrays of floats and vsk values are floats
        ({'RHEE': np.array([1.0, -4.0, -9.0], dtype='float'), 'LHEE': np.array([2.0, -3.0, -1.0], dtype='float'),
          'RTOE': np.array([1.0, 4.0, -6.0], dtype='float'), 'LTOE': np.array([4.0, 2.0, 2.0], dtype='float')},
         [np.array([-5.0, -5.0, -1.0], dtype='float'), np.array([5.0, 7.0, 1.0], dtype='float'),
          [np.array([rand_coor, [9.0, 3.0, 7.0], rand_coor], dtype='float'),
           np.array([rand_coor, [-9.0, 2.0, 9.0], rand_coor], dtype='float')]],
         {'RightSoleDelta': 1.0, 'LeftSoleDelta': -1.0},
         [np.array([1, 4, -6]), np.array([4, 2, 2]),
          np.array([[[1.4472135954999579, 4.0, -6.8944271909999157], [1.894427190999916, 4.0, -5.5527864045000417], [1.0, 3.0, -6.0]],
                    [[4.5834323811883104, 1.7666270475246759, 2.7779098415844139], [3.2777288444786272, 2.2889084622085494, 2.6283759053035944], [3.6286093236458963, 1.0715233091147407, 2.0]]])])])
    def test_rotaxis_footflat(self, frame, ankle_JC, vsk, expected):
        """
        This test provides coverage of the rotaxis_footflat function in pycgmStatic.py, defined as rotaxis_footflat(frame, ankle_JC, vsk)

        This test takes 4 parameters:
        frame: dictionaries of marker lists.
        ankle_JC: array of ankle_JC each x,y,z position
        vsk: dictionary containing subject measurements from a VSK file
        expected: the expected result from calling rotaxis_footflat on frame, ankle_JC and vsk, which should be the
        anatomically correct foot axis when foot is flat.

        Given the right ankle JC and the markers :math:`TOE_R` and :math:`HEE_R`, the right anatomically correct foot
        axis is calculated with:

        .. math::
            R = [R_x + ROrigin_x, R_y + ROrigin_y, R_z + ROrigin_z]

        where :math:`ROrigin_x` is the x coor of the foot axis's origin gotten from frame['RTOE']

        :math:`R_x` is the unit vector of :math:`(AnkleFlexion_R - AnkleJC_R) \times R_z`

        :math:`R_y` is the unit vector of :math:`R_z \times R_x`

        :math:`R_z` is the unit vector of :math:`(A \times (HEE_R - TOE_R)) \times A`

        A is the unit vector of :math:`(HEE_R - TOE_R) \times (AnkleJC_R - TOE_R)`

        The same calculation applies for the left anatomically correct foot axis by replacing all the right values
        with left values

        This unit test ensures that:
        - the markers for RTOE, LTOE, RHEE, and LHEE only effect either the right or the left axis
        - ankle_JC_R and ankle_JC_L only effect either the right or the left axis
        - the resulting output is correct when frame and ankle_JC are composed of lists of ints,
        numpy arrays of ints, lists of floats, and numpy arrays of floats.
        """
        result = pycgmStatic.rotaxis_footflat(frame, ankle_JC, vsk)
        np.testing.assert_almost_equal(result[0], expected[0], rounding_precision)
        np.testing.assert_almost_equal(result[1], expected[1], rounding_precision)
        np.testing.assert_almost_equal(result[2], expected[2], rounding_precision)

    @pytest.mark.parametrize(["frame", "ankle_JC", "expected"], [
        # Test from running sample data
        ({'RTOE': np.array([433.33508301, 354.97229004, 44.27765274]),
          'LTOE': np.array([31.77310181, 331.23657227, 42.15322876]),
          'RHEE': np.array([381.88534546, 148.47607422, 49.99120331]),
          'LHEE': np.array([122.18766785, 138.55477905, 46.29433441])},
         [np.array([397.45738291, 217.50712216, 87.83068433]), np.array([112.28082818, 175.83265027, 80.98477997]),
          [[np.array(nan_3d), np.array([396.73749179, 218.18875543, 87.69979179]), np.array(nan_3d)],
           [np.array(nan_3d), np.array([111.34886681, 175.49163538, 81.10789314]), np.array(nan_3d)]]],
         [np.array([433.33508301, 354.97229004, 44.27765274]), np.array([31.77310181, 331.23657227, 42.15322876]),
          [[[433.2103651914497, 355.03076948530014, 45.26812011533214],
            [432.37277461595676, 355.2083164947686, 44.14254511237841],
            [433.09340548455947, 354.0023046440309, 44.30449129818456]],
           [[31.878278418984852, 331.30724434357205, 43.14516794016654],
            [30.873906948094536, 330.8173225172055, 42.27844159782351],
            [32.1978211099223, 330.33145619248916, 42.172681460633456]]]]),
        # Test with zeros for all params
        ({'RTOE': np.array([0, 0, 0]), 'LTOE': np.array([0, 0, 0]),
          'RHEE': np.array([0, 0, 0]), 'LHEE': np.array([0, 0, 0])},
         [np.array([0, 0, 0]), np.array([0, 0, 0]),
          [[np.array(nan_3d), np.array([0, 0, 0]), np.array(nan_3d)],
           [np.array(nan_3d), np.array([0, 0, 0]), np.array(nan_3d)]]],
         [np.array([0, 0, 0]), np.array([0, 0, 0]),
          [[nan_3d, nan_3d, nan_3d],
           [nan_3d, nan_3d, nan_3d]]]),
        # Testing when values are added to frame
        ({'RTOE': np.array([5, -2, -2]), 'LTOE': np.array([-2, -7, -1]),
          'RHEE': np.array([3, 5, 9]), 'LHEE': np.array([-7, 6, 1])},
         [np.array([0, 0, 0]), np.array([0, 0, 0]),
          [[np.array(nan_3d), np.array([0, 0, 0]), np.array(nan_3d)],
           [np.array(nan_3d), np.array([0, 0, 0]), np.array(nan_3d)]]],
         [np.array([5, -2, -2]), np.array([-2, -7, -1]),
          [[nan_3d, nan_3d, [4.848380391284219, -1.4693313694947676, -1.1660921520632064]],
           [nan_3d, nan_3d, [-2.355334527259351, -6.076130229125688, -0.8578661890962597]]]]),
        # Testing when values are added to ankle_JC
        ({'RTOE': np.array([0, 0, 0]), 'LTOE': np.array([0, 0, 0]),
          'RHEE': np.array([0, 0, 0]), 'LHEE': np.array([0, 0, 0])},
         [np.array([-8, 6, 2]), np.array([3, 6, -3]),
          [[np.array(nan_3d), np.array([-7, 8, 5]), np.array(nan_3d)],
           [np.array(nan_3d), np.array([2, -7, -2]), np.array(nan_3d)]]],
         [np.array([0, 0, 0]), np.array([0, 0, 0]),
          [[nan_3d, nan_3d, nan_3d],
           [nan_3d, nan_3d, nan_3d]]]),
        # Testing when values are added to frame and ankle_JC[0]
        ({'RTOE': np.array([5, -2, -2]), 'LTOE': np.array([-2, -7, -1]),
          'RHEE': np.array([3, 5, 9]), 'LHEE': np.array([-7, 6, 1])},
         [np.array([-8, 6, 2]), np.array([0, 0, 0]),
          [[np.array(nan_3d), np.array([0, 0, 0]), np.array(nan_3d)],
           [np.array(nan_3d), np.array([0, 0, 0]), np.array(nan_3d)]]],
         [np.array([5, -2, -2]), np.array([-2, -7, -1]),
          [[[4.519177631054049, -2.7767130575280747, -1.5931503031995797], [5.8636094856901915, -2.3392751550925754, -1.6270777220883264], [4.848380391284219, -1.4693313694947676, -1.1660921520632064]],
           [nan_3d, nan_3d, [-2.355334527259351, -6.076130229125688, -0.8578661890962597]]]]),
        # Testing when values are added to frame and ankle_JC[1]
        ({'RTOE': np.array([5, -2, -2]), 'LTOE': np.array([-2, -7, -1]),
          'RHEE': np.array([3, 5, 9]), 'LHEE': np.array([-7, 6, 1])},
         [np.array([0, 0, 0]), np.array([3, 6, -3]),
          [[np.array(nan_3d), np.array([0, 0, 0]), np.array(nan_3d)],
           [np.array(nan_3d), np.array([0, 0, 0]), np.array(nan_3d)]]],
         [np.array([5, -2, -2]), np.array([-2, -7, -1]),
          [[nan_3d, nan_3d, [4.848380391284219, -1.4693313694947676, -1.1660921520632064]],
           [[-2.5911479210576127, -7.104320221363108, -1.7997883637838292], [-2.7240728617802468, -7.368214526980399, -0.4167877290780265], [-2.355334527259351, -6.076130229125688, -0.8578661890962597]]]]),
        # Testing when values are added to frame and ankle_JC[2]
        ({'RTOE': np.array([5, -2, -2]), 'LTOE': np.array([-2, -7, -1]),
          'RHEE': np.array([3, 5, 9]), 'LHEE': np.array([-7, 6, 1])},
         [np.array([0, 0, 0]), np.array([0, 0, 0]),
          [[np.array(nan_3d), np.array([-7, 8, 5]), np.array(nan_3d)],
           [np.array(nan_3d), np.array([2, -7, -2]), np.array(nan_3d)]]],
         [np.array([5, -2, -2]), np.array([-2, -7, -1]),
          [[[5.578725405755168, -1.2684037323472404, -2.36033846018718], [4.198695813697202, -1.5720307186791873, -2.4180357583501166], [4.848380391284219, -1.4693313694947676, -1.1660921520632064]],
           [[-1.2572186472917923, -6.628609323645897, -1.5570860145311554], [-2.567462100766509, -7.092377551287571, -1.8182011685470592], [-2.355334527259351, -6.076130229125688, -0.8578661890962597]]]]),
        # Testing when values are added to frame and ankle_JC
        ({'RTOE': np.array([5, -2, -2]), 'LTOE': np.array([-2, -7, -1]),
          'RHEE': np.array([3, 5, 9]), 'LHEE': np.array([-7, 6, 1])},
         [np.array([-8, 6, 2]), np.array([3, 6, -3]),
          [[np.array(nan_3d), np.array([-7, 8, 5]), np.array(nan_3d)],
           [np.array(nan_3d), np.array([2, -7, -2]), np.array(nan_3d)]]],
         [np.array([5, -2, -2]), np.array([-2, -7, -1]),
          [[[5.049326362366699, -2.8385481602338833, -1.4574100139663109], [5.987207376506346, -1.8765990779367068, -1.8990356092209417], [4.848380391284219, -1.4693313694947676, -1.1660921520632064]],
           [[-2.446949206712144, -7.0343807082086265, -1.8938984134242876], [-2.820959061315946, -7.381159564182403, -0.5748604861042421], [-2.355334527259351, -6.076130229125688, -0.8578661890962597]]]]),
        # Testing with differing values for right: RHEE, RTOE, ankle_JC[0], and ankle_JC[2][0][1]
        ({'RTOE': np.array([-2, 9, -1]), 'LTOE': np.array([-2, -7, -1]),
          'RHEE': np.array([-1, -4, 4]), 'LHEE': np.array([-7, 6, 1])},
         [np.array([5, -1, -5]), np.array([3, 6, -3]),
          [[np.array(nan_3d), np.array([-7, -8, -5]), np.array(nan_3d)],
           [np.array(nan_3d), np.array([2, -7, -2]), np.array(nan_3d)]]],
         [np.array([-2, 9, -1]), np.array([-2, -7, -1]),
          [[[-2.1975353004951486, 9.33863194370597, -0.0800498862654514], [-2.977676633621816, 8.86339202060183, -1.1596454197108794], [-1.9283885125960567, 8.069050663748737, -0.6419425629802835]],
           [[-2.446949206712144, -7.0343807082086265, -1.8938984134242876], [-2.820959061315946, -7.381159564182403, -0.5748604861042421], [-2.355334527259351, -6.076130229125688, -0.8578661890962597]]]]),
        # Testing with differing values for left: LHEE, LTOE, ankle_JC[1], and ankle_JC[2][1][1]
        ({'RTOE': np.array([5, -2, -2]), 'LTOE': np.array([5, 4, -4]),
          'RHEE': np.array([3, 5, 9]), 'LHEE': np.array([-1, 6, 9])},
         [np.array([-8, 6, 2]), np.array([0, -8, -2]),
          [[np.array(nan_3d), np.array([-7, 8, 5]), np.array(nan_3d)],
           [np.array(nan_3d), np.array([-4, -9, -1]), np.array(nan_3d)]]],
         [np.array([5, -2, -2]), np.array([5, 4, -4]),
          [[[5.049326362366699, -2.8385481602338833, -1.4574100139663109], [5.987207376506346, -1.8765990779367068, -1.8990356092209417], [4.848380391284219, -1.4693313694947676, -1.1660921520632064]],
           [[4.702195658033984, 4.913266648695782, -4.277950719168281], [4.140311818111685, 3.6168482384235783, -4.3378327360136195], [4.584971321680356, 4.138342892773215, -3.1007711969741028]]]]),
        # Testing that when thorax, shoulderJC, and wand are lists of ints
        ({'RTOE': [5, -2, -2], 'LTOE': [-2, -7, -1], 'RHEE': [3, 5, 9], 'LHEE': [-7, 6, 1]},
         [[-8, 6, 2], [3, 6, -3],
          [[nan_3d, [-7, 8, 5], nan_3d],
           [nan_3d, [2, -7, -2], nan_3d]]],
         [np.array([5, -2, -2]), np.array([-2, -7, -1]),
          [[[5.049326362366699, -2.8385481602338833, -1.4574100139663109], [5.987207376506346, -1.8765990779367068, -1.8990356092209417], [4.848380391284219, -1.4693313694947676, -1.1660921520632064]],
           [[-2.446949206712144, -7.0343807082086265, -1.8938984134242876], [-2.820959061315946, -7.381159564182403, -0.5748604861042421], [-2.355334527259351, -6.076130229125688, -0.8578661890962597]]]]),
        # Testing that when thorax, shoulderJC and wand are numpy arrays of ints
        ({'RTOE': np.array([5, -2, -2], dtype='int'), 'LTOE': np.array([-2, -7, -1], dtype='int'),
          'RHEE': np.array([3, 5, 9], dtype='int'), 'LHEE': np.array([-7, 6, 1], dtype='int')},
         [np.array([-8, 6, 2], dtype='int'), np.array([3, 6, -3], dtype='int'),
          [[np.array(nan_3d), np.array([-7, 8, 5], dtype='int'), np.array(nan_3d)],
           [np.array(nan_3d), np.array([2, -7, -2], dtype='int'), np.array(nan_3d)]]],
         [np.array([5, -2, -2]), np.array([-2, -7, -1]),
          [[[5.049326362366699, -2.8385481602338833, -1.4574100139663109], [5.987207376506346, -1.8765990779367068, -1.8990356092209417], [4.848380391284219, -1.4693313694947676, -1.1660921520632064]],
           [[-2.446949206712144, -7.0343807082086265, -1.8938984134242876], [-2.820959061315946, -7.381159564182403, -0.5748604861042421], [-2.355334527259351, -6.076130229125688, -0.8578661890962597]]]]),
        # Testing that when thorax, shoulderJC and wand are lists of floats
        ({'RTOE': [5.0, -2.0, -2.0], 'LTOE': [-2.0, -7.0, -1.0], 'RHEE': [3.0, 5.0, 9.0], 'LHEE': [-7.0, 6.0, 1.0]},
         [[-8.0, 6.0, 2.0], [3.0, 6.0, -3.0],
          [[nan_3d, [-7.0, 8.0, 5.0], nan_3d],
           [nan_3d, [2.0, -7.0, -2.0], nan_3d]]],
         [np.array([5, -2, -2]), np.array([-2, -7, -1]),
          [[[5.049326362366699, -2.8385481602338833, -1.4574100139663109], [5.987207376506346, -1.8765990779367068, -1.8990356092209417], [4.848380391284219, -1.4693313694947676, -1.1660921520632064]],
           [[-2.446949206712144, -7.0343807082086265, -1.8938984134242876], [-2.820959061315946, -7.381159564182403, -0.5748604861042421], [-2.355334527259351, -6.076130229125688, -0.8578661890962597]]]]),
        # Testing that when thorax, shoulderJC and wand are numpy arrays of floats
        ({'RTOE': np.array([5.0, -2.0, -2.0], dtype='float'), 'LTOE': np.array([-2.0, -7.0, -1.0], dtype='float'),
          'RHEE': np.array([3.0, 5.0, 9.0], dtype='float'), 'LHEE': np.array([-7.0, 6.0, 1.0], dtype='float')},
         [np.array([-8.0, 6.0, 2.0], dtype='float'), np.array([3.0, 6.0, -3.0], dtype='float'),
          [[np.array(nan_3d), np.array([-7.0, 8.0, 5.0], dtype='float'), np.array(nan_3d)],
           [np.array(nan_3d), np.array([2.0, -7.0, -2.0], dtype='float'), np.array(nan_3d)]]],
         [np.array([5, -2, -2]), np.array([-2, -7, -1]),
          [[[5.049326362366699, -2.8385481602338833, -1.4574100139663109], [5.987207376506346, -1.8765990779367068, -1.8990356092209417], [4.848380391284219, -1.4693313694947676, -1.1660921520632064]],
           [[-2.446949206712144, -7.0343807082086265, -1.8938984134242876], [-2.820959061315946, -7.381159564182403, -0.5748604861042421], [-2.355334527259351, -6.076130229125688, -0.8578661890962597]]]])])
    def test_rotaxis_nonfootflat(self, frame, ankle_JC, expected):
        """
        This test provides coverage of the rotaxis_nonfootflat function in pycgmStatic.py, defined as rotaxis_nonfootflat(frame, ankle_JC)

        This test takes 3 parameters:
        frame: dictionaries of marker lists.
        ankle_JC: array of ankle_JC each x,y,z position
        expected: the expected result from calling rotaxis_footflat on frame, ankle_JC and vsk, which should be the
        anatomically correct foot axis when foot is not flat.

        Given the right ankle JC and the markers :math:`TOE_R` and :math:`HEE_R , the right anatomically correct foot
        axis is calculated with:

        .. math::
        R is [R_x + ROrigin_x, R_y + ROrigin_y, R_z + ROrigin_z]

        where :math:`ROrigin_x` is the x coor of the foot axis's origin gotten from frame['RTOE']

        :math:`R_x` is the unit vector of :math:`YFlex_R \times R_z`

        :math:`R_y` is the unit vector of :math:`R_z \times R_x`

        :math:`R_z` is the unit vector of :math:`(HEE_R - TOE_R)`

        :math:`YFlex_R` is the unit vector of :math:`(AnkleFlexion_R - AnkleJC_R)`

        The same calculation applies for the left anatomically correct foot axis by replacing all the right values
        with left values

        This unit test ensures that:
        - the markers for RTOE, LTOE, RHEE, and LHEE only effect either the right or the left axis
        - ankle_JC_R and ankle_JC_L only effect either the right or the left axis
        - the resulting output is correct when frame and ankle_JC are composed of lists of ints,
        numpy arrays of ints, lists of floats, and numpy arrays of floats.
        """
        result = pycgmStatic.rotaxis_nonfootflat(frame, ankle_JC)
        np.testing.assert_almost_equal(result[0], expected[0], rounding_precision)
        np.testing.assert_almost_equal(result[1], expected[1], rounding_precision)
        np.testing.assert_almost_equal(result[2], expected[2], rounding_precision)

    @pytest.mark.parametrize(["a", "b", "c", "delta", "expected"], [
        # Test from running sample data
        (
            [426.50338745, 262.65310669, 673.66247559],
            [308.38050472, 322.80342417, 937.98979061],
            [416.98687744, 266.22558594, 524.04089355],
            59.5,
            [364.17774614, 292.17051722, 515.19181496]
        ),
        # Testing with basic value in a and c
        (
            [1, 0, 0],
            [0, 0, 0],
            [0, 0, 1],
            0.0,
            [0, 0, 1]
        ),
        # Testing with value in a and basic value in c
        (
            [-7, 1, 2],
            [ 0, 0, 0],
            [ 0, 0, 1],
            0.0,
            [0, 0, 1]
        ),
        #  Testing with value in b and basic value in c
        (
            [0, 0, 0],
            [1, 4, 3],
            [0, 0, 1],
            0.0,
            [0, 0, 1]
        ),
        #  Testing with value in a and b and basic value in c
        (
            [-7, 1, 2],
            [ 1, 4, 3],
            [ 0, 0, 1],
            0.0,
            [0, 0, 1]
        ),
        #  Testing with value in a, b, and c
        (
            [-7, 1,  2],
            [ 1, 4,  3],
            [ 3, 2, -8],
            0.0,
            [ 3, 2, -8]
        ),
        # Testing with value in a, b, c and delta of 1
        (
            [-7, 1,  2],
            [ 1, 4,  3],
            [ 3, 2, -8],
            1.0,
            [3.91271, 2.361115, -7.808801]
        ),
        # Testing with value in a, b, c and delta of 20
        (
            [-7, 1,  2],
            [ 1, 4,  3],
            [ 3, 2, -8],
            10.0,
            [5.867777, 5.195449, 1.031332]
        ),
        # Testing that when a, b, and c are lists of ints and delta is an int
        (
            [-7, 1,  2],
            [ 1, 4,  3],
            [ 3, 2, -8],
            10,
            [5.867777, 5.195449, 1.031332]
        ),
        # Testing that when a, b, and c are numpy arrays of ints and delta is an int
        (
            np.array([-7, 1,  2], dtype='int'),
            np.array([ 1, 4,  3], dtype='int'),
            np.array([ 3, 2, -8], dtype='int'),
            10,
            [5.867777, 5.195449, 1.031332]
        ),
        # Testing that when a, b, and c are lists of floats and delta is a float
        (
            [-7.0, 1.0,  2.0],
            [ 1.0, 4.0,  3.0],
            [ 3.0, 2.0, -8.0],
            10.0,
            [5.867777, 5.195449, 1.031332]
        ),
        # Testing that when a, b, and c are numpy arrays of floats and delta is a float
        (
            np.array([-7.0, 1.0,  2.0], dtype='float'),
            np.array([ 1.0, 4.0,  3.0], dtype='float'),
            np.array([ 3.0, 2.0, -8.0], dtype='float'),
            10.0,
            [5.867777, 5.195449, 1.031332]
        )
    ])
    def test_calc_joint_center(self, a, b, c, delta, expected):
        """
        This test provides coverage of the calc_joint_center function in pycgmStatic.py, defined as
        calc_joint_center(p_a, p_b, p_c, delta)

        This test takes 5 parameters:
        p_a: (x, y, z) position of marker a
        p_b: (x, y, z) position of marker b
        p_c: (x, y, z) position of marker c
        delta: The length from marker to joint center, retrieved from subject measurement file
        expected: the expected result from calling calc_joint_center on p_a, p_b, p_c, and delta

        A plane will be generated using the positions of three specified markers. 
        The plane will then calculate a joint center by rotating the vector of the plane
        around the rotating axis (the orthogonal vector).

        Lastly, it checks that the resulting output is correct when a, b, and c are lists of ints,
        numpy arrays of ints, lists of floats, and numpy arrays of floats and delta is an int or a float.
        """
        result = pycgmStatic.calc_joint_center(a, b, c, delta)
        np.testing.assert_almost_equal(result, expected, rounding_precision)<|MERGE_RESOLUTION|>--- conflicted
+++ resolved
@@ -14,12 +14,7 @@
         hipAxisCenter
         kneeJointCenter
         ankleJointCenter
-<<<<<<< HEAD
-        headJC
-=======
-        footJointCenter
         calc_axis_head
->>>>>>> 18a6d2d5
         uncorrect_footaxis
         rotaxis_footflat
         rotaxis_nonfootflat
