# -*- coding: utf-8 -*-
"""
Provides helper functions for static calcualtions.

Created on Tue Jul 28 16:55:25 2015

@author: cadop
"""
import numpy as np
from math import *

def rotmat(x=0,y=0,z=0):
    """Rotation Matrix function

    This function creates and returns a rotation matrix.

    Parameters
    ----------
    x,y,z : float, optional
        Angle, which will be converted to radians, in
        each respective axis to describe the rotations.
        The default is 0 for each unspecified angle.

    Returns
    -------
    Rxyz : array
        The product of the matrix multiplication.

    Examples
    --------
    >>> import numpy as np
    >>> from .pycgmStatic import rotmat
    >>> rotmat() #doctest: +NORMALIZE_WHITESPACE
    [[1.0, 0.0, 0.0],
    [0.0, 1.0, 0.0],
    [0.0, 0.0, 1.0]]
    >>> x = 0.5
    >>> y = 0.3
    >>> z = 0.8
    >>> np.around(rotmat(x,y,z), 2)
    array([[ 1.  , -0.01,  0.01],
           [ 0.01,  1.  , -0.01],
           [-0.01,  0.01,  1.  ]])
    >>> x = 0.5
    >>> np.around(rotmat(x), 2)
    array([[ 1.  ,  0.  ,  0.  ],
           [ 0.  ,  1.  , -0.01],
           [ 0.  ,  0.01,  1.  ]])
    >>> x = 1
    >>> y = 1
    >>> np.around(rotmat(x,y), 2)
    array([[ 1.  ,  0.  ,  0.02],
           [ 0.  ,  1.  , -0.02],
           [-0.02,  0.02,  1.  ]])
    """
    x = radians(x)
    y = radians(y)
    z = radians(z)
    Rx = [ [1,0,0],[0,cos(x),sin(x)*-1],[0,sin(x),cos(x)] ]
    Ry = [ [cos(y),0,sin(y)],[0,1,0],[sin(y)*-1,0,cos(y)] ]
    Rz = [ [cos(z),sin(z)*-1,0],[sin(z),cos(z),0],[0,0,1] ]

    Rxy = matrixmult(Rx,Ry)
    Rxyz = matrixmult(Rxy,Rz)

    Ryx = matrixmult(Ry,Rx)
    Ryxz = matrixmult(Ryx,Rz)

    return Rxyz

def getDist(p0, p1):
    """Get Distance function

    This function calculates the distance between two 3-D positions.

    Parameters
    ----------
    p0 : array
        Position of first x, y, z coordinate.
    p1 : array
        Position of second x, y, z coordinate.

    Returns
    -------
    float
        The distance between positions p0 and p1.

    Examples
    --------
    >>> import numpy as np
    >>> from .pycgmStatic import getDist
    >>> p0 = [0,1,2]
    >>> p1 = [1,2,3]
    >>> np.around(getDist(p0,p1), 2)
    1.73
    >>> p0 = np.array([991.45, 741.95, 321.36])
    >>> p1 = np.array([117.09, 142.24, 481.95])
    >>> np.around(getDist(p0,p1), 2)
    1072.36
    """
    return sqrt((p0[0] - p1[0])**2 + (p0[1] - p1[1])**2 + (p0[2] - p1[2])**2)

def getStatic(motionData,vsk,flat_foot=False,GCS=None):
    """ Get Static Offset function

    Calculate the static offset angle values and return the values in radians

    Parameters
    ----------
    motionData : dict
        Dictionary of marker lists.
    vsk : dict, optional
        Dictionary of various attributes of the skeleton.
    flat_foot : boolean, optional
        A boolean indicating if the feet are flat or not.
        The default value is False.
    GCS : array, optional
        An array containing the Global Coordinate System.
        If not provided, the default will be set to: [[1, 0, 0], [0, 1, 0], [0, 0, 1]].

    Returns
    -------
    calSM : dict
        Dictionary containing various marker lists of offsets.

    Examples
    --------
    >>> from .pycgmIO import loadC3D, loadVSK
    >>> from .pycgmStatic import getStatic
    >>> import os
    >>> from .pyCGM_Helpers import getfilenames
    >>> fileNames=getfilenames(2)
    >>> c3dFile = fileNames[1]
    >>> vskFile = fileNames[2]
    >>> result = loadC3D(c3dFile)
    >>> data = result[0]
    >>> vskData = loadVSK(vskFile, False)
    >>> result = getStatic(data,vskData,flat_foot=False)
    >>> result['Bodymass']
    75.0
    >>> result['RightKneeWidth']
    105.0
    >>> result['LeftTibialTorsion']
    0.0
    """
    static_offset = []
    head_offset = []
    IAD = []
    calSM = {}
    LeftLegLength = vsk['LeftLegLength']
    RightLegLength = vsk['RightLegLength']
    calSM['MeanLegLength'] = (LeftLegLength+RightLegLength)/2.0
    calSM['Bodymass'] = vsk['Bodymass']

    #Define the global coordinate system
    if GCS == None: calSM['GCS'] = [[1,0,0],[0,1,0],[0,0,1]]

    if vsk['LeftAsisTrocanterDistance'] != 0 and vsk['RightAsisTrocanterDistance'] != 0:
        calSM['L_AsisToTrocanterMeasure'] = vsk['LeftAsisTrocanterDistance']
        calSM['R_AsisToTrocanterMeasure'] = vsk['RightAsisTrocanterDistance']
    else:
        calSM['R_AsisToTrocanterMeasure'] = ( 0.1288 * RightLegLength ) - 48.56
        calSM['L_AsisToTrocanterMeasure'] = ( 0.1288 * LeftLegLength ) - 48.56

    if vsk['InterAsisDistance'] != 0:
        calSM['InterAsisDistance'] = vsk['InterAsisDistance']
    else:
        for frame in motionData:
            iadCalc = IADcalculation(frame)
            IAD.append(iadCalc)
        InterAsisDistance = np.average(IAD)
        calSM['InterAsisDistance'] = InterAsisDistance

    try:
        calSM['RightKneeWidth'] = vsk['RightKneeWidth']
        calSM['LeftKneeWidth'] = vsk['LeftKneeWidth']

    except:
        #no knee width
        calSM['RightKneeWidth'] = 0
        calSM['LeftKneeWidth'] = 0

    if calSM['RightKneeWidth'] == 0:
        if 'RMKN' in list(motionData[0].keys()):
            #medial knee markers are available
            Rwidth = []
            Lwidth = []
            #average each frame
            for frame in motionData:
                RMKN = frame['RMKN']
                LMKN = frame['LMKN']

                RKNE = frame['RKNE']
                LKNE = frame['LKNE']

                Rdst = getDist(RKNE,RMKN)
                Ldst = getDist(LKNE,LMKN)
                Rwidth.append(Rdst)
                Lwidth.append(Ldst)

            calSM['RightKneeWidth'] = sum(Rwidth)/len(Rwidth)
            calSM['LeftKneeWidth'] = sum(Lwidth)/len(Lwidth)
    try:
        calSM['RightAnkleWidth'] = vsk['RightAnkleWidth']
        calSM['LeftAnkleWidth'] = vsk['LeftAnkleWidth']

    except:
        #no knee width
        calSM['RightAnkleWidth'] = 0
        calSM['LeftAnkleWidth'] = 0

    if calSM['RightAnkleWidth'] == 0:
        if 'RMKN' in list(motionData[0].keys()):
            #medial knee markers are available
            Rwidth = []
            Lwidth = []
            #average each frame
            for frame in motionData:
                RMMA = frame['RMMA']
                LMMA = frame['LMMA']

                RANK = frame['RANK']
                LANK = frame['LANK']

                Rdst = getDist(RMMA,RANK)
                Ldst = getDist(LMMA,LANK)
                Rwidth.append(Rdst)
                Lwidth.append(Ldst)

            calSM['RightAnkleWidth'] = sum(Rwidth)/len(Rwidth)
            calSM['LeftAnkleWidth'] = sum(Lwidth)/len(Lwidth)

    #calSM['RightKneeWidth'] = vsk['RightKneeWidth']
    #calSM['LeftKneeWidth'] = vsk['LeftKneeWidth']

    #calSM['RightAnkleWidth'] = vsk['RightAnkleWidth']
    #calSM['LeftAnkleWidth'] = vsk['LeftAnkleWidth']

    calSM['RightTibialTorsion'] = vsk['RightTibialTorsion']
    calSM['LeftTibialTorsion'] =vsk['LeftTibialTorsion']

    calSM['RightShoulderOffset'] = vsk['RightShoulderOffset']
    calSM['LeftShoulderOffset'] = vsk['LeftShoulderOffset']

    calSM['RightElbowWidth'] = vsk['RightElbowWidth']
    calSM['LeftElbowWidth'] = vsk['LeftElbowWidth']
    calSM['RightWristWidth'] = vsk['RightWristWidth']
    calSM['LeftWristWidth'] = vsk['LeftWristWidth']

    calSM['RightHandThickness'] = vsk['RightHandThickness']
    calSM['LeftHandThickness'] = vsk['LeftHandThickness']

    for frame in motionData:
        pelvis_origin,pelvis_axis,sacrum = pelvisJointCenter(frame)
        hip_JC = hipJointCenter(frame,pelvis_origin,pelvis_axis[0],pelvis_axis[1],pelvis_axis[2],calSM)
        knee_JC = kneeJointCenter(frame,hip_JC,0,vsk=calSM)
        ankle_JC = ankleJointCenter(frame,knee_JC,0,vsk=calSM)
        angle = staticCalculation(frame,ankle_JC,knee_JC,flat_foot,calSM)
        head = headJC(frame)
        headangle = staticCalculationHead(frame,head)

        static_offset.append(angle)
        head_offset.append(headangle)


    static=np.average(static_offset,axis=0)
    staticHead=np.average(head_offset)

    calSM['RightStaticRotOff'] = static[0][0]*-1
    calSM['RightStaticPlantFlex'] = static[0][1]
    calSM['LeftStaticRotOff'] = static[1][0]
    calSM['LeftStaticPlantFlex'] = static[1][1]
    calSM['HeadOffset'] = staticHead

    return calSM

def average(list):
    """Average Calculation function

    Calculates the average of the values in a given list or array.

    Parameters
    ----------
    list : list
        List or array of values.

    Returns
    -------
    float
        The mean of the list.

    Examples
    --------
    >>> import numpy as np
    >>> from .pycgmStatic import average
    >>> list = [1,2,3,4,5]
    >>> average(list)
    3.0
    >>> list = np.array([93.82, 248.96, 782.62])
    >>> np.around(average(list), 2)
    375.13
    """
    i =0
    total = 0.0
    while(i <len(list)):
        total = total + list[i]
        i = i+1
    return total / len(list)

def IADcalculation(frame):
    """Inter ASIS Distance (IAD) Calculation function
<<<<<<< HEAD
=======

    Calculates the Inter ASIS Distance from a given frame.
>>>>>>> a229bab4

    Calculates the Inter ASIS Distance from a given frame.
    Markers used: RASI, LASI

    Parameters
    ----------
    frame : dict
<<<<<<< HEAD
        Dictionary of marker lists.
=======
        Dictionaries of marker lists.
>>>>>>> a229bab4

    Returns
    -------
    IAD : float
        The mean of the list.

    Examples
    --------
    >>> import numpy as np
    >>> from .pycgmStatic import IADcalculation
    >>> frame = { 'LASI': np.array([ 183.19,  422.79, 1033.07]),
    ...           'RASI': np.array([ 395.37,  428.1, 1036.83])}
    >>> np.around(IADcalculation(frame), 2)
    212.28
    """
    RASI = frame['RASI']
    LASI = frame['LASI']
    IAD = np.sqrt((RASI[0]-LASI[0])*(RASI[0]-LASI[0])+(RASI[1]-LASI[1])*(RASI[1]-LASI[1])+(RASI[2]-LASI[2])*(RASI[2]-LASI[2]))

    return IAD

def staticCalculationHead(frame,head):
    """Static Head Calculation function

    This function calculates the x,y,z axes of the head,
    and then calculates the offset of the head using the headoffCalc function.

    Parameters
    ----------
    frame : dict
<<<<<<< HEAD
        Dictionary of marker lists.
=======
        Dictionaries of marker lists.
>>>>>>> a229bab4
    head : array
        An array containing the head axis and head origin.

    Returns
    -------
    offset : float
        The head offset angle for static calibration.

    Examples
    --------
    >>> import numpy as np
    >>> from .pycgmStatic import staticCalculationHead
    >>> frame = None
<<<<<<< HEAD
    >>> head = [[[100.33, 83.39, 1484.08],
    ...        [98.97, 83.58, 1483.77],
    ...        [99.35, 82.64, 1484.76]],
    ...        [99.58, 82.79, 1483.8]]
    >>> np.around(staticCalculationHead(frame,head), 2)
    0.28
=======
    >>> head = [[[100.33272997128863, 83.39303060995121, 1484.078302933558],
    ...        [98.9655145897623, 83.57884461044797, 1483.7681493301013],
    ...        [99.34535520789223, 82.64077714742746, 1484.7559501904173]],
    ...        [99.58366584777832, 82.79330825805664, 1483.7968139648438]]
    >>> np.around(staticCalculationHead(frame,head),8)
    0.28546606
>>>>>>> a229bab4
    """
    headAxis = head[0]
    headOrigin = head[1]
    x_axis = [headAxis[0][0]-headOrigin[0],headAxis[0][1]-headOrigin[1],headAxis[0][2]-headOrigin[2]]
    y_axis = [headAxis[1][0]-headOrigin[0],headAxis[1][1]-headOrigin[1],headAxis[1][2]-headOrigin[2]]
    z_axis = [headAxis[2][0]-headOrigin[0],headAxis[2][1]-headOrigin[1],headAxis[2][2]-headOrigin[2]]

    axis = [x_axis,y_axis,z_axis]
    global_axis = [[0,1,0],[-1,0,0],[0,0,1]]

    offset = headoffCalc(global_axis,axis)

    return offset

def headoffCalc(axisP, axisD):
    """Head Offset Calculation function

    Calculate head offset angle for static calibration.
    This function is only called in static trial.
    and output will be used in dynamic later.

    Parameters
    ----------
    axisP : list
        Shows the unit vector of axisP, the position of the proximal axis.
    axisD : list
        Shows the unit vector of axisD, the position of the distal axis.

    Returns
    -------
    angle : float
        The beta angle of the head offset.

    Examples
    --------
    >>> import numpy as np
    >>> from .pycgmStatic import headoffCalc
<<<<<<< HEAD
    >>> axisP = [[0.96, 0.81, 0.82],
    ...         [0.24, 0.72, 0.38],
    ...         [0.98, 0.21, 0.68]]
    >>> axisD = [[0.21, 0.25, 0.94],
    ...         [0.8, 0.45, 0.91],
    ...         [0.17, 0.67, 0.85]]
    >>> np.around(headoffCalc(axisP,axisD), 2)
    0.95
=======
    >>> axisP = [[0.96027586, 0.81188464, 0.8210366],
    ...         [0.24275408, 0.72003003, 0.37957337],
    ...         [0.98315477, 0.20884389, 0.68137521]]
    >>> axisD = [[0.21449582, 0.24790518, 0.94419932],
    ...         [0.79794437, 0.45267577, 0.91257356],
    ...         [0.17107064, 0.67114988, 0.85129037]]
    >>> np.around(headoffCalc(axisP,axisD),8)
    0.94916636
>>>>>>> a229bab4
    """
    axisPi = np.linalg.inv(axisP)

    # rotation matrix is in order XYZ
    M = matrixmult(axisD,axisPi)

    # get y angle from rotation matrix using inverse trigonometry.
    getB= M[0][2] / M[2][2]

    beta = np.arctan(getB)

    angle = beta

    return angle

def staticCalculation(frame,ankle_JC,knee_JC,flat_foot,vsk=None):
    """Calculate the Static angle function
<<<<<<< HEAD
=======

    Takes in anatomical uncorrect axis and anatomical correct axis.
    Correct axis depends on foot flat options.
>>>>>>> a229bab4

    Takes in anatomically incorrect axis and anatomically correct axis.
    Corrects the axis depending on flat-footedness.

    Calculates the offset angle between those two axes.

    It is rotated from incorrect axis in YXZ order.

<<<<<<< HEAD
    Parameters
    ----------
    frame : dict
        Dictionary of marker lists.
=======
    It is rotated from uncorrect axis in YXZ order.

    Parameters
    ----------
    frame : dict
        Dictionaries of marker lists.
>>>>>>> a229bab4
    ankle_JC : array
        An array containing the x,y,z axes marker positions of the ankle joint center.
    knee_JC : array
        An array containing the x,y,z axes marker positions of the knee joint center.
    flat_foot : boolean
        A boolean indicating if the feet are flat or not.
    vsk : dict, optional
        A dictionary containing subject measurements from a VSK file.

    Returns
    -------
    angle : list
<<<<<<< HEAD
        Returns the offset angle represented by a 2x3x3 list.
=======
        Returns the offset angle represented by a 2x3x3 array.
>>>>>>> a229bab4
        The array contains the right flexion, abduction, rotation angles (1x3x3)
        followed by the left flexion, abduction, rotation angles (1x3x3).

    Modifies
    --------
<<<<<<< HEAD
    The correct axis changes depending on flat-footedness.
=======
    The correct axis changes following to the foot flat option.
>>>>>>> a229bab4

    Examples
    --------
    >>> import numpy as np
    >>> from .pycgmStatic import staticCalculation
<<<<<<< HEAD
    >>> frame = {'RTOE': np.array([427.95, 437.1,  41.77]),
    ...          'LTOE': np.array([175.79, 379.5,  42.61]),
    ...          'RHEE': np.array([406.46, 227.56,  48.76]),
    ...          'LHEE': np.array([223.6, 173.43,  47.93])}
    >>> ankle_JC = [np.array([393.76, 247.68, 87.74]),
    ...            np.array([98.75, 219.47, 80.63]),
    ...            [[np.array([394.48, 248.37, 87.72]),
    ...            np.array([393.07, 248.39, 87.62]),
    ...            np.array([393.69, 247.78, 88.73])],
    ...            [np.array([98.47, 220.43, 80.53]),
    ...            np.array([97.79, 219.21, 80.76]),
    ...            np.array([98.85, 219.60, 81.62])]]]
    >>> knee_JC = [np.array([364.18, 292.17, 515.19]),
    ...           np.array([143.55, 279.90, 524.78]),
    ...           np.array([[[364.65, 293.07, 515.19],
    ...           [363.29, 292.61, 515.04],
    ...           [364.05, 292.24, 516.18]],
    ...           [[143.66, 280.89, 524.63],
    ...           [142.56, 280.02, 524.86],
    ...           [143.65, 280.05, 525.77]]])]
    >>> flat_foot = True
    >>> vsk = { 'RightSoleDelta': 0.45,'LeftSoleDelta': 0.45 }
    >>> np.around(staticCalculation(frame,ankle_JC,knee_JC,flat_foot,vsk), 2)
    array([[-0.08,  0.23, -0.66],
           [-0.67,  0.22, -0.3 ]])
    >>> flat_foot = False # Using the same variables and switching the flat_foot flag.
    >>> np.around(staticCalculation(frame,ankle_JC,knee_JC,flat_foot,vsk), 2)
    array([[-0.08,  0.2 , -0.15],
           [-0.67,  0.19,  0.12]])
=======
    >>> frame = {'RTOE': np.array([427.95211792, 437.99603271,  41.77342987]),
    ...          'LTOE': np.array([175.78988647, 379.49987793,  42.61193085]),
    ...          'RHEE': np.array([406.46331787, 227.56491089,  48.75952911]),
    ...          'LHEE': np.array([223.59848022, 173.42980957,  47.92973328])}
    >>> ankle_JC = [np.array([393.76181608, 247.67829633, 87.73775041]),
    ...            np.array([98.74901939, 219.46930221, 80.6306816]),
    ...            [[np.array([394.4817575, 248.37201348, 87.715368]),
    ...            np.array([393.07114384, 248.39110006, 87.61575574]),
    ...            np.array([393.69314056, 247.78157916, 88.73002876])],
    ...            [np.array([98.47494966, 220.42553803, 80.52821783]),
    ...            np.array([97.79246671, 219.20927275, 80.76255901]),
    ...            np.array([98.84848169, 219.60345781, 81.61663775])]]]
    >>> knee_JC = [np.array([364.17774614, 292.17051722, 515.19181496]),
    ...           np.array([143.55478579, 279.90370346, 524.78408753]),
    ...           np.array([[[364.64959153, 293.06758353, 515.18513093],
    ...           [363.29019771, 292.60656648, 515.04309095],
    ...           [364.04724541, 292.24216264, 516.18067112]],
    ...           [[143.65611282, 280.88685896, 524.63197541],
    ...           [142.56434499, 280.01777943, 524.86163553],
    ...           [143.64837987, 280.04650381, 525.76940383]]])]
    >>> flat_foot = True
    >>> vsk = { 'RightSoleDelta': 0.4532,'LeftSoleDelta': 0.4532 }
    >>> np.around(staticCalculation(frame,ankle_JC,knee_JC,flat_foot,vsk),8)
    array([[-0.08036968,  0.23192796, -0.66672181],
           [-0.67466613,  0.21812578, -0.30207993]])
    >>> flat_foot = False # Using the same variables and switching the flat_foot flag.
    >>> np.around(staticCalculation(frame,ankle_JC,knee_JC,flat_foot,vsk),8)
    array([[-0.07971346,  0.19881323, -0.15319313],
           [-0.67470483,  0.18594096,  0.12287455]])
>>>>>>> a229bab4
    """

    # Get the each axis from the function.
    uncorrect_foot = uncorrect_footaxis(frame,ankle_JC)

    #change the reference uncorrect foot axis to same format
    RF_center1_R_form = uncorrect_foot[0]
    RF_center1_L_form = uncorrect_foot[1]
    RF_axis1_R_form = uncorrect_foot[2][0]
    RF_axis1_L_form = uncorrect_foot[2][1]

    #make the array which will be the input of findangle function
    RF1_R_Axis = np.vstack([np.subtract(RF_axis1_R_form[0],RF_center1_R_form),
                            np.subtract(RF_axis1_R_form[1],RF_center1_R_form),
                            np.subtract(RF_axis1_R_form[2],RF_center1_R_form)])
    RF1_L_Axis = np.vstack([np.subtract(RF_axis1_L_form[0],RF_center1_L_form),
                            np.subtract(RF_axis1_L_form[1],RF_center1_L_form),
                            np.subtract(RF_axis1_L_form[2],RF_center1_L_form)])

    # Check if it is flat foot or not.
    if flat_foot == False:
        RF_axis2 = rotaxis_nonfootflat(frame,ankle_JC)
        RF_center2_R_form = RF_axis2[0]
        RF_center2_L_form = RF_axis2[1]
        RF_axis2_R_form = RF_axis2[2][0]
        RF_axis2_L_form = RF_axis2[2][1]
        # make the array to same format for calculating angle.
        RF2_R_Axis = np.vstack([np.subtract(RF_axis2_R_form[0],RF_center2_R_form),
                            np.subtract(RF_axis2_R_form[1],RF_center2_R_form),
                            np.subtract(RF_axis2_R_form[2],RF_center2_R_form)])
        RF2_L_Axis = np.vstack([np.subtract(RF_axis2_L_form[0],RF_center2_L_form),
                            np.subtract(RF_axis2_L_form[1],RF_center2_L_form),
                            np.subtract(RF_axis2_L_form[2],RF_center2_L_form)])

        R_AnkleFlex_angle = getankleangle(RF1_R_Axis,RF2_R_Axis)
        L_AnkleFlex_angle = getankleangle(RF1_L_Axis,RF2_L_Axis)

    elif flat_foot == True:
        RF_axis3 = rotaxis_footflat(frame,ankle_JC,vsk=vsk)
        RF_center3_R_form = RF_axis3[0]
        RF_center3_L_form = RF_axis3[1]
        RF_axis3_R_form = RF_axis3[2][0]
        RF_axis3_L_form = RF_axis3[2][1]
        # make the array to same format for calculating angle.
        RF3_R_Axis = np.vstack([np.subtract(RF_axis3_R_form[0],RF_center3_R_form),
                            np.subtract(RF_axis3_R_form[1],RF_center3_R_form),
                            np.subtract(RF_axis3_R_form[2],RF_center3_R_form)])
        RF3_L_Axis = np.vstack([np.subtract(RF_axis3_L_form[0],RF_center3_L_form),
                            np.subtract(RF_axis3_L_form[1],RF_center3_L_form),
                            np.subtract(RF_axis3_L_form[2],RF_center3_L_form)])

        R_AnkleFlex_angle = getankleangle(RF1_R_Axis,RF3_R_Axis)
        L_AnkleFlex_angle = getankleangle(RF1_L_Axis,RF3_L_Axis)

    angle = [R_AnkleFlex_angle,L_AnkleFlex_angle]

    return angle

def pelvisJointCenter(frame):
    """Make the Pelvis Axis function

    Takes in a dictionary of x,y,z positions and marker names, as well as an index.
    Calculates the pelvis joint center and axis and returns both.

    Markers used: RASI,LASI,RPSI,LPSI
    Other landmarks used: origin, sacrum

    Pelvis X_axis: Computed with a Gram-Schmidt orthogonalization procedure(ref. Kadaba 1990) and then normalized.
    Pelvis Y_axis: LASI-RASI x,y,z positions, then normalized.
    Pelvis Z_axis: Cross product of x_axis and y_axis.

    Parameters
    ----------
    frame : dict
<<<<<<< HEAD
        Dictionary of marker lists.

    Returns
    -------
    pelvis : list
        Returns a list that contains the pelvis origin in a 1x3 array of xyz values,
        a 4x1x3 array composed of the pelvis x, y, z axes components,
        and the sacrum x, y, z position.
=======
        Dictionaries of marker lists.

    Returns
    -------
    pelvis : array
        Returns an array that contains the pelvis origin in a 1x3 array of xyz values,
        which is then followed by a 4x1x3 array composed of the pelvis x, y, z
        axis components, and the sacrum x,y,z position.
>>>>>>> a229bab4

    Examples
    --------
    >>> import numpy as np
    >>> from .pycgmStatic import pelvisJointCenter
<<<<<<< HEAD
    >>> frame = {'RASI': np.array([ 395.37,  428.1, 1036.83]),
    ...          'LASI': np.array([ 183.19,  422.79, 1033.07]),
    ...          'RPSI': np.array([ 341.42,  246.72, 1055.99]),
    ...          'LPSI': np.array([ 255.8,  241.42, 1057.3]) }
    >>> pelvisJointCenter(frame) #doctest: +NORMALIZE_WHITESPACE
    [array([ 289.28 ,  425.445, 1034.95 ]),
    array([[ 289.25724979,  426.43773402, 1034.83184085],
    [ 288.28046983,  425.41998584, 1034.93228752],
    [ 289.25946057,  425.56270067, 1035.94283669]]),
    array([ 298.61 ,  244.07 , 1056.645])]
    >>> frame = {'RASI': np.array([ 395.37,  428.1, 1036.83]),
    ...          'LASI': np.array([ 183.19,  422.79, 1033.07]),
    ...          'SACR': np.array([ 294.61,  242.07, 1049.65]) }
    >>> pelvisJointCenter(frame) #doctest: +NORMALIZE_WHITESPACE
    [array([ 289.28 ,  425.445, 1034.95 ]),
    array([[ 289.25647454,  426.44153496, 1034.87022141],
    [ 288.28046983,  425.41998584, 1034.93228752],
    [ 289.2603533 ,  425.52432442, 1035.94665523]]),
    array([ 294.61,  242.07, 1049.65])]
=======
    >>> frame = {'RASI': np.array([ 395.36532593,  428.09790039, 1036.82763672]),
    ...          'LASI': np.array([ 183.18504333,  422.78927612, 1033.07299805]),
    ...          'RPSI': np.array([ 341.41815186,  246.72117615, 1055.99145508]),
    ...          'LPSI': np.array([ 255.79994202,  241.42199707, 1057.30065918]) }
    >>> pelvisJointCenter(frame) #doctest: +NORMALIZE_WHITESPACE
    [array([ 289.27518463,  425.44358826, 1034.95031739]),
    array([[ 289.25243803,  426.43632163, 1034.8321521 ],
    [ 288.27565385,  425.41858059, 1034.93263018],
    [ 289.25467091,  425.56129577, 1035.94315379]]),
    array([ 298.60904694,  244.07158661, 1056.64605713])]
    >>> frame = {'RASI': np.array([ 395.36532593,  428.09790039, 1036.82763672]),
    ...          'LASI': np.array([ 183.18504333,  422.78927612, 1033.07299805]),
    ...          'SACR': np.array([ 294.60904694,  242.07158661, 1049.64605713]) }
    >>> pelvisJointCenter(frame) #doctest: +NORMALIZE_WHITESPACE
    [array([ 289.27518463,  425.44358826, 1034.95031739]),
    array([[ 289.25166321,  426.44012508, 1034.87056085],
    [ 288.27565385,  425.41858059, 1034.93263018],
    [ 289.25556415,  425.52289134, 1035.94697483]]),
    array([ 294.60904694,  242.07158661, 1049.64605713])]
>>>>>>> a229bab4
    """


    # Get the Pelvis Joint Centre

    #REQUIRED MARKERS:
    # RASI
    # LASI
    # RPSI
    # LPSI

    RASI = frame['RASI']
    LASI = frame['LASI']

    try:
        RPSI = frame['RPSI']
        LPSI = frame['LPSI']
        #  If no sacrum, mean of posterior markers is used as the sacrum
        sacrum = (RPSI+LPSI)/2.0
    except:
        pass #going to use sacrum marker

    if 'SACR' in frame:
        sacrum = frame['SACR']


    # REQUIRED LANDMARKS:
    # origin
    # sacrum

    # Origin is Midpoint between RASI and LASI
    origin = (RASI+LASI)/2.0

    # print('Static calc Origin: ',origin)
    # print('Static calc RASI: ',RASI)
    # print('Static calc LASI: ',LASI)


    # This calculate the each axis
    # beta1,2,3 is arbitrary name to help calculate.
    beta1 = origin-sacrum
    beta2 = LASI-RASI

    # Y_axis is normalized beta2
    y_axis = beta2/norm3d(beta2)

    # X_axis computed with a Gram-Schmidt orthogonalization procedure(ref. Kadaba 1990)
    # and then normalized.
    beta3_cal = np.dot(beta1,y_axis)
    beta3_cal2 = beta3_cal*y_axis
    beta3 = beta1-beta3_cal2
    x_axis = beta3/norm3d(beta3)

    # Z-axis is cross product of x_axis and y_axis.
    z_axis = cross(x_axis,y_axis)

     # Add the origin back to the vector
    y_axis = y_axis+origin
    z_axis = z_axis+origin
    x_axis = x_axis+origin

    pelvis_axis = np.asarray([x_axis,y_axis,z_axis])

    pelvis = [origin,pelvis_axis,sacrum]

    #print('Pelvis JC in static: ',pelvis)
    return pelvis

def hipJointCenter(frame,pel_origin,pel_x,pel_y,pel_z,vsk=None):
    """Calculate the hip joint center function.

    Takes in a dictionary of x,y,z positions and marker names, as well as an index.
    Calculates the hip joint center and returns the hip joint center.

    Other landmarks used: origin, sacrum
    Subject Measurement values used: MeanLegLength, R_AsisToTrocanterMeasure, InterAsisDistance, L_AsisToTrocanterMeasure

    Hip Joint Center: Computed using Hip Joint Center Calculation (ref. Davis_1991)

    Parameters
    ----------
    frame : dict
        Dictionary of marker lists.
    pel_origin : array
        An array of pel_origin, pel_x, pel_y, pel_z each x,y,z position.
    pel_x, pel_y, pel_z : int
        Respective axes of the pelvis.
    vsk : dict, optional
        A dictionary containing subject measurements from a VSK file.

    Returns
    -------
    hip_JC : array
        Returns an array containing the left hip joint center x, y, z marker positions (1x3),
        followed by the right hip joint center x, y, z marker positions (1x3).

    Examples
    --------
    >>> import numpy as np
    >>> from .pycgmStatic import hipJointCenter
    >>> frame = None
    >>> vsk = {'MeanLegLength': 940.0, 'R_AsisToTrocanterMeasure': 72.51,
    ...        'L_AsisToTrocanterMeasure': 72.51, 'InterAsisDistance': 215.91}
    >>> pel_origin = [ 251.61, 391.74, 1032.89]
    >>> pel_x = [251.74, 392.73, 1032.79]
    >>> pel_y = [250.62, 391.87, 1032.87]
    >>> pel_z = [251.60, 391.85, 1033.89]
    >>> hipJointCenter(frame,pel_origin,pel_x,pel_y,pel_z,vsk)
    array([[183.23960265, 338.80485163, 934.65192157],
           [308.89890765, 322.30413481, 937.19049339]])
    """
    #Get Global Values

    # Requires
    # pelvis axis

    pel_origin=np.asarray(pel_origin)
    pel_x=np.asarray(pel_x)
    pel_y=np.asarray(pel_y)
    pel_z=np.asarray(pel_z)

    # Model's eigen value
    #
    # LegLength
    # MeanLegLength
    # mm (marker radius)
    # interAsisMeasure

    #Set the variables needed to calculate the joint angle

    mm = 7.0
    #mm = 14.0 #can this be given?
    MeanLegLength = vsk['MeanLegLength']
    R_AsisToTrocanterMeasure = vsk['R_AsisToTrocanterMeasure']
    L_AsisToTrocanterMeasure = vsk['L_AsisToTrocanterMeasure']

    interAsisMeasure = vsk['InterAsisDistance']
    C = ( MeanLegLength * 0.115 ) - 15.3
    theta = 0.500000178813934
    beta = 0.314000427722931
    aa = interAsisMeasure/2.0
    S = -1

    # Hip Joint Center Calculation (ref. Davis_1991)

    # Left: Calculate the distance to translate along the pelvis axis
    L_Xh = (-L_AsisToTrocanterMeasure - mm) * cos(beta) + C * cos(theta) * sin(beta)
    L_Yh = S*(C*sin(theta)- aa)
    L_Zh = (-L_AsisToTrocanterMeasure - mm) * sin(beta) - C * cos(theta) * cos(beta)

    # Right:  Calculate the distance to translate along the pelvis axis
    R_Xh = (-R_AsisToTrocanterMeasure - mm) * cos(beta) + C * cos(theta) * sin(beta)
    R_Yh = (C*sin(theta)- aa)
    R_Zh = (-R_AsisToTrocanterMeasure - mm) * sin(beta) - C * cos(theta) * cos(beta)

    # get the unit pelvis axis
    pelvis_xaxis = pel_x-pel_origin
    pelvis_yaxis = pel_y-pel_origin
    pelvis_zaxis = pel_z-pel_origin

    # multiply the distance to the unit pelvis axis
    L_hipJCx = pelvis_xaxis*L_Xh
    L_hipJCy = pelvis_yaxis*L_Yh
    L_hipJCz = pelvis_zaxis*L_Zh
    L_hipJC = np.asarray([  L_hipJCx[0]+L_hipJCy[0]+L_hipJCz[0],
                            L_hipJCx[1]+L_hipJCy[1]+L_hipJCz[1],
                            L_hipJCx[2]+L_hipJCy[2]+L_hipJCz[2]])

    R_hipJCx = pelvis_xaxis*R_Xh
    R_hipJCy = pelvis_yaxis*R_Yh
    R_hipJCz = pelvis_zaxis*R_Zh
    R_hipJC = np.asarray([  R_hipJCx[0]+R_hipJCy[0]+R_hipJCz[0],
                            R_hipJCx[1]+R_hipJCy[1]+R_hipJCz[1],
                            R_hipJCx[2]+R_hipJCy[2]+R_hipJCz[2]])

    L_hipJC = L_hipJC+pel_origin
    R_hipJC = R_hipJC+pel_origin

    hip_JC = np.asarray([L_hipJC,R_hipJC])

    return hip_JC

def hipAxisCenter(l_hip_jc,r_hip_jc,pelvis_axis):
    """Calculate the hip joint axis function.

    Takes in a hip joint center of x,y,z positions as well as an index.
    and takes the hip joint center and pelvis origin/axis from previous functions.
    Calculates the hip axis and returns hip joint origin and axis.

    Hip center axis: mean at each x,y,z axis of the left and right hip joint center.
    Hip axis: summation of the pelvis and hip center axes.

    Parameters
    ----------
    l_hip_jc, r_hip_jc: array
        Array of R_hip_jc and L_hip_jc each x,y,z position.
    pelvis_axis : array
        An array of pelvis origin and axis. The axis is also composed of 3 arrays,
<<<<<<< HEAD
        each contain the x axis, y axis and z axis.

    Returns
    -------
    hipaxis_center, axis : list
        Returns a list that contains the hip axis center in a 1x3 list of xyz values,
        which is then followed by a 3x2x3 list composed of the hip axis center x, y, and z
        axis components. The xyz axis components are 2x3 lists consisting of the axis center
=======
        each things are x axis, y axis, z axis.

    Returns
    -------
    hipaxis_center, axis : array
        Returns an array that contains the hip axis center in a 1x3 array of xyz values,
        which is then followed by a 3x2x3 array composed of the hip axis center x, y, and z
        axis components. The xyz axis components are 2x3 arrays consisting of the axis center
>>>>>>> a229bab4
        in the first dimension and the direction of the axis in the second dimension.

    Examples
    --------
    >>> import numpy as np
    >>> from .pycgmStatic import hipAxisCenter
    >>> r_hip_jc = [182.57, 339.43, 935.53]
    >>> l_hip_jc = [308.38, 322.80, 937.99]
    >>> pelvis_axis = [np.array([251.61, 391.74, 1032.89]),
    ...                np.array([[251.74, 392.73, 1032.79],
    ...                    [250.62, 391.87, 1032.87],
    ...                    [251.60, 391.85, 1033.89]]),
    ...                np.array([231.58, 210.25, 1052.25])]
    >>> [np.around(arr,8) for arr in hipAxisCenter(l_hip_jc,r_hip_jc,pelvis_axis)] #doctest: +NORMALIZE_WHITESPACE
<<<<<<< HEAD
    [array([245.475, 331.115, 936.76 ]),
    array([[245.605, 332.105, 936.66 ],
           [244.485, 331.245, 936.74 ],
           [245.465, 331.225, 937.76 ]])]
=======
    [array([245.47574168, 331.11787136, 936.75939537]),
    array([[245.60807104, 332.10350082, 936.65440245],
           [244.48455034, 331.24888223, 936.74000802],
           [245.47038816, 331.22450495, 937.75367934]])]
>>>>>>> a229bab4
    """

    # Get shared hip axis, it is inbetween the two hip joint centers
    hipaxis_center = [(r_hip_jc[0]+l_hip_jc[0])/2.0,(r_hip_jc[1]+l_hip_jc[1])/2.0,(r_hip_jc[2]+l_hip_jc[2])/2.0]

    #convert pelvis_axis to x,y,z axis to use more easy
    pelvis_x_axis = np.subtract(pelvis_axis[1][0],pelvis_axis[0])
    pelvis_y_axis = np.subtract(pelvis_axis[1][1],pelvis_axis[0])
    pelvis_z_axis = np.subtract(pelvis_axis[1][2],pelvis_axis[0])

    #Translate pelvis axis to shared hip centre
    # Add the origin back to the vector
    y_axis = [pelvis_y_axis[0]+hipaxis_center[0],pelvis_y_axis[1]+hipaxis_center[1],pelvis_y_axis[2]+hipaxis_center[2]]
    z_axis = [pelvis_z_axis[0]+hipaxis_center[0],pelvis_z_axis[1]+hipaxis_center[1],pelvis_z_axis[2]+hipaxis_center[2]]
    x_axis = [pelvis_x_axis[0]+hipaxis_center[0],pelvis_x_axis[1]+hipaxis_center[1],pelvis_x_axis[2]+hipaxis_center[2]]

    axis = [x_axis,y_axis,z_axis]

    return [hipaxis_center,axis]

def kneeJointCenter(frame,hip_JC,delta,vsk=None):
    """Calculate the knee joint center and axis function.

    Takes in a dictionary of xyz positions and marker names, as well as an index.
    and takes the hip axis and pelvis axis.
    Calculates the knee joint axis and returns the knee origin and axis

    Markers used: RTHI, LTHI, RKNE, LKNE, hip_JC
    Subject Measurement values used: RightKneeWidth, LeftKneeWidth

    Knee joint center: Computed using Knee Axis Calculation(ref. Clinical Gait Analysis hand book, Baker2013)

    Parameters
    ----------
    frame : dict
<<<<<<< HEAD
        dictionary of marker lists.
=======
        dictionaries of marker lists.
>>>>>>> a229bab4
    hip_JC : array
        An array of hip_JC containing the x,y,z axes marker positions of the hip joint center.
    delta : float
        The length from marker to joint center, retrieved from subject measurement file.
    vsk : dict, optional
        A dictionary containing subject measurements from a VSK file.

    Returns
    -------
<<<<<<< HEAD
    R, L, axis : list
        Returns a list that contains the knee axes' center in two 1x3 arrays of xyz values,
=======
    R, L, axis : array
        Returns an array that contains the knee axis center in a 1x3 array of xyz values,
>>>>>>> a229bab4
        which is then followed by a 2x3x3 array composed of the knee axis center x, y, and z
        axis components. The xyz axis components are 2x3 arrays consisting of the axis center
        in the first dimension and the direction of the axis in the second dimension.

    Modifies
    --------
    Delta is changed suitably to knee.

    Examples
    --------
    >>> import numpy as np
    >>> from .pycgmStatic import kneeJointCenter
    >>> vsk = { 'RightKneeWidth' : 105.0, 'LeftKneeWidth' : 105.0 }
    >>> frame = { 'RTHI': np.array([426.50, 262.65, 673.66]),
    ...           'LTHI': np.array([51.94, 320.02, 723.03]),
    ...           'RKNE': np.array([416.99, 266.23, 524.04]),
    ...           'LKNE': np.array([84.62, 286.69, 529.4])}
    >>> hip_JC = [[182.57, 339.43, 935.53],
    ...         [309.38, 322.80, 937.99]]
    >>> delta = 0
    >>> kneeJointCenter(frame,hip_JC,delta,vsk) #doctest: +NORMALIZE_WHITESPACE
<<<<<<< HEAD
    [array([364.24453179, 292.34485083, 515.31187596]),
    array([143.5508802 , 279.89940842, 524.78597514]),
    array([[[364.6891335 , 293.24055318, 515.30504835],
    [363.35805333, 292.78375589, 515.1651848 ],
    [364.11613685, 292.4161225 , 516.30103474]],
    [[143.65225775, 280.88255723, 524.63385341],
    [142.56044523, 280.01353601, 524.86352178],
    [143.64448137, 280.04221362, 525.77129007]]])]
=======
    [array([413.21007973, 266.22558784, 464.66088466]),
    array([143.55478579, 279.90370346, 524.78408753]),
    array([[[414.20806312, 266.22558785, 464.59740907],
    [413.14660414, 266.22558786, 463.66290127],
    [413.21007973, 267.22558784, 464.66088468]],
    [[143.65611281, 280.88685896, 524.63197541],
    [142.56434499, 280.01777942, 524.86163553],
    [143.64837987, 280.0465038 , 525.76940383]]])]
>>>>>>> a229bab4
    """



    #Get Global Values
    mm = 7.0
    R_kneeWidth = vsk['RightKneeWidth']
    L_kneeWidth = vsk['LeftKneeWidth']
    R_delta = (R_kneeWidth/2.0)+mm
    L_delta = (L_kneeWidth/2.0)+mm

    #REQUIRED MARKERS:
    # RTHI
    # LTHI
    # RKNE
    # LKNE
    # hip_JC

    RTHI = frame['RTHI']
    LTHI = frame['LTHI']
    RKNE = frame['RKNE']
    LKNE = frame['LKNE']

    R_hip_JC = hip_JC[1]
    L_hip_JC = hip_JC[0]

     # Determine the position of kneeJointCenter using findJointC function
    R = findJointC(RTHI,R_hip_JC,RKNE,R_delta)
    L = findJointC(LTHI,L_hip_JC,LKNE,L_delta)

    # Knee Axis Calculation(ref. Clinical Gait Analysis hand book, Baker2013)
    #Right axis calculation

    thi_kne_R = RTHI-RKNE

    # Z axis is Thigh bone calculated by the hipJC and  kneeJC
    # the axis is then normalized
    axis_z = R_hip_JC-R

    # X axis is perpendicular to the points plane which is determined by KJC, HJC, KNE markers.
    # and calculated by each point's vector cross vector.
    # the axis is then normalized.
    axis_x = cross(axis_z,thi_kne_R)

    # Y axis is determined by cross product of axis_z and axis_x.
    # the axis is then normalized.
    axis_y = cross(axis_z,axis_x)

    Raxis = np.asarray([axis_x,axis_y,axis_z])

    #Left axis calculation

    thi_kne_L = LTHI-LKNE

    # Z axis is Thigh bone calculated by the hipJC and  kneeJC
    # the axis is then normalized
    axis_z = L_hip_JC-L

    # X axis is perpendicular to the points plane which is determined by KJC, HJC, KNE markers.
    # and calculated by each point's vector cross vector.
    # the axis is then normalized.
    axis_x = cross(thi_kne_L,axis_z)

    # Y axis is determined by cross product of axis_z and axis_x.
    # the axis is then normalized.
    axis_y = cross(axis_z,axis_x)

    Laxis = np.asarray([axis_x,axis_y,axis_z])

    # Clear the name of axis and then nomalize it.
    R_knee_x_axis = Raxis[0]
    R_knee_x_axis = R_knee_x_axis/norm3d(R_knee_x_axis)
    R_knee_y_axis = Raxis[1]
    R_knee_y_axis = R_knee_y_axis/norm3d(R_knee_y_axis)
    R_knee_z_axis = Raxis[2]
    R_knee_z_axis = R_knee_z_axis/norm3d(R_knee_z_axis)
    L_knee_x_axis = Laxis[0]
    L_knee_x_axis = L_knee_x_axis/norm3d(L_knee_x_axis)
    L_knee_y_axis = Laxis[1]
    L_knee_y_axis = L_knee_y_axis/norm3d(L_knee_y_axis)
    L_knee_z_axis = Laxis[2]
    L_knee_z_axis = L_knee_z_axis/norm3d(L_knee_z_axis)

    #Put both axis in array
    # Add the origin back to the vector
    y_axis = R_knee_y_axis+R
    z_axis = R_knee_z_axis+R
    x_axis = R_knee_x_axis+R
    Raxis = np.asarray([x_axis,y_axis,z_axis])

    # Add the origin back to the vector
    y_axis = L_knee_y_axis+L
    z_axis = L_knee_z_axis+L
    x_axis = L_knee_x_axis+L
    Laxis = np.asarray([x_axis,y_axis,z_axis])

    axis = np.asarray([Raxis,Laxis])

    return [R,L,axis]

def ankleJointCenter(frame,knee_JC,delta,vsk=None):
    """Calculate the ankle joint center and axis function.

<<<<<<< HEAD
    Takes in a dictionary of xyz positions and marker names, an index
    and the knee axis.
    Calculates the ankle joint axis and returns the ankle origin and axis.
=======
    Takes in a dictionary of xyz positions and marker names, as well as an index.
    and takes the knee axis.
    Calculates the ankle joint axis and returns the ankle origin and axis
>>>>>>> a229bab4

    Markers used: tib_R, tib_L, ank_R, ank_L, knee_JC
    Subject Measurement values used: RightKneeWidth, LeftKneeWidth

    Ankle Axis: Computed using Ankle Axis Calculation(ref. Clinical Gait Analysis hand book, Baker2013).

    Parameters
    ----------
    frame : dict
<<<<<<< HEAD
        Dictionary of marker lists.
=======
        dictionaries of marker lists.
>>>>>>> a229bab4
    knee_JC : array
        An array of knee_JC each x,y,z position.
    delta : float
        The length from marker to joint center, retrieved from subject measurement file.
    vsk : dict, optional
        A dictionary containing subject measurements from a VSK file.

    Returns
    -------
<<<<<<< HEAD
    R, L, axis : list
        Returns a list that contains the ankle axis origin in 1x3 arrays of xyz values
        and a 3x2x3 list composed of the ankle origin, x, y, and z axis components. The
        xyz axis components are 2x3 lists consisting of the origin in the first
        dimension and the direction of the axis in the second dimension.
=======
    R, L, axis : array
        Returns an array that contains the ankle axis origin in a 1x3 array of xyz values,
        which is then followed by a 3x2x3 array composed of the ankle origin, x, y, and z
        axis components. The xyz axis components are 2x3 arrays consisting of the origin
        in the first dimension and the direction of the axis in the second dimension.
>>>>>>> a229bab4

    Examples
    --------
    >>> import numpy as np
    >>> from .pycgmStatic import ankleJointCenter
    >>> vsk = { 'RightAnkleWidth' : 70.0, 'LeftAnkleWidth' : 70.0,
    ...         'RightTibialTorsion': 0.0, 'LeftTibialTorsion' : 0.0}
    >>> frame = { 'RTIB': np.array([433.98, 211.93, 273.30]),
    ...           'LTIB': np.array([50.04, 235.91, 364.32]),
    ...           'RANK': np.array([422.77, 217.74, 92.86]),
    ...           'LANK': np.array([58.57, 208.55, 86.17]) }
    >>> knee_JC = [np.array([364.18, 292.17, 515.19]),
    ...           np.array([143.55, 279.90, 524.78]),
    ...           np.array([[[364.65, 293.07, 515.18],
    ...           [363.29, 292.61, 515.04],
    ...           [364.05, 292.24, 516.18]],
    ...           [[143.66, 280.89, 524.63],
    ...           [142.56, 280.02, 524.86],
    ...            [143.65, 280.05, 525.77]]])]
    >>> delta = 0
    >>> ankleJointCenter(frame,knee_JC,delta,vsk) #doctest: +NORMALIZE_WHITESPACE
<<<<<<< HEAD
    [array([393.76163633, 247.67765724,  87.73637664]),
    array([ 98.7457711 , 219.46936917,  80.63151702]),
    [[array([394.48153357, 248.37137677,  87.71398948]),
    array([393.070961 , 248.3904586,  87.6143856]),
    array([393.69296636, 247.7809405 ,  88.72865533])],
    [array([ 98.47174698, 220.42561803,  80.52905291]),
    array([ 97.78920512, 219.20938419,  80.76338567]),
    array([ 98.84523121, 219.60351804,  81.61747431])]]]
=======
    [array([393.76181609, 247.67829633,  87.73775041]),
    array([ 98.74901939, 219.46930221,  80.63068161]),
    [[array([394.48171575, 248.37201349,  87.715368  ]),
    array([393.07114385, 248.39110006,  87.61575574]),
    array([393.69314056, 247.78157916,  88.73002876])],
    [array([ 98.47494966, 220.42553804,  80.52821783]),
    array([ 97.79246671, 219.20927276,  80.76255902]),
    array([ 98.84848169, 219.60345781,  81.61663776])]]]
>>>>>>> a229bab4
    """

    #Get Global Values
    R_ankleWidth = vsk['RightAnkleWidth']
    L_ankleWidth = vsk['LeftAnkleWidth']
    R_torsion = vsk['RightTibialTorsion']
    L_torsion = vsk['LeftTibialTorsion']
    mm = 7.0
    R_delta = ((R_ankleWidth)/2.0)+mm
    L_delta = ((L_ankleWidth)/2.0)+mm

    #REQUIRED MARKERS:
    # tib_R
    # tib_L
    # ank_R
    # ank_L
    # knee_JC

    tib_R = frame['RTIB']
    tib_L = frame['LTIB']
    ank_R = frame['RANK']
    ank_L = frame['LANK']

    knee_JC_R = knee_JC[0]
    knee_JC_L = knee_JC[1]

    # This is Torsioned Tibia and this describe the ankle angles
    # Tibial frontal plane being defined by ANK,TIB and KJC

    # Determine the position of ankleJointCenter using findJointC function
    R = findJointC(tib_R, knee_JC_R, ank_R, R_delta)
    L = findJointC(tib_L, knee_JC_L, ank_L, L_delta)

    # Ankle Axis Calculation(ref. Clinical Gait Analysis hand book, Baker2013)
        #Right axis calculation

    # Z axis is shank bone calculated by the ankleJC and  kneeJC
    axis_z = knee_JC_R-R

    # X axis is perpendicular to the points plane which is determined by ANK,TIB and KJC markers.
    # and calculated by each point's vector cross vector.
    # tib_ank_R vector is making a tibia plane to be assumed as rigid segment.
    tib_ank_R = tib_R-ank_R
    axis_x = cross(axis_z,tib_ank_R)

    # Y axis is determined by cross product of axis_z and axis_x.
    axis_y = cross(axis_z,axis_x)

    Raxis = [axis_x,axis_y,axis_z]

        #Left axis calculation

    # Z axis is shank bone calculated by the ankleJC and  kneeJC
    axis_z = knee_JC_L-L

    # X axis is perpendicular to the points plane which is determined by ANK,TIB and KJC markers.
    # and calculated by each point's vector cross vector.
    # tib_ank_L vector is making a tibia plane to be assumed as rigid segment.
    tib_ank_L = tib_L-ank_L
    axis_x = cross(tib_ank_L,axis_z)

    # Y axis is determined by cross product of axis_z and axis_x.
    axis_y = cross(axis_z,axis_x)

    Laxis = [axis_x,axis_y,axis_z]

    # Clear the name of axis and then normalize it.
    R_ankle_x_axis = Raxis[0]
    R_ankle_x_axis_div = norm2d(R_ankle_x_axis)
    R_ankle_x_axis = [R_ankle_x_axis[0]/R_ankle_x_axis_div,R_ankle_x_axis[1]/R_ankle_x_axis_div,R_ankle_x_axis[2]/R_ankle_x_axis_div]

    R_ankle_y_axis = Raxis[1]
    R_ankle_y_axis_div = norm2d(R_ankle_y_axis)
    R_ankle_y_axis = [R_ankle_y_axis[0]/R_ankle_y_axis_div,R_ankle_y_axis[1]/R_ankle_y_axis_div,R_ankle_y_axis[2]/R_ankle_y_axis_div]

    R_ankle_z_axis = Raxis[2]
    R_ankle_z_axis_div = norm2d(R_ankle_z_axis)
    R_ankle_z_axis = [R_ankle_z_axis[0]/R_ankle_z_axis_div,R_ankle_z_axis[1]/R_ankle_z_axis_div,R_ankle_z_axis[2]/R_ankle_z_axis_div]

    L_ankle_x_axis = Laxis[0]
    L_ankle_x_axis_div = norm2d(L_ankle_x_axis)
    L_ankle_x_axis = [L_ankle_x_axis[0]/L_ankle_x_axis_div,L_ankle_x_axis[1]/L_ankle_x_axis_div,L_ankle_x_axis[2]/L_ankle_x_axis_div]

    L_ankle_y_axis = Laxis[1]
    L_ankle_y_axis_div = norm2d(L_ankle_y_axis)
    L_ankle_y_axis = [L_ankle_y_axis[0]/L_ankle_y_axis_div,L_ankle_y_axis[1]/L_ankle_y_axis_div,L_ankle_y_axis[2]/L_ankle_y_axis_div]

    L_ankle_z_axis = Laxis[2]
    L_ankle_z_axis_div = norm2d(L_ankle_z_axis)
    L_ankle_z_axis = [L_ankle_z_axis[0]/L_ankle_z_axis_div,L_ankle_z_axis[1]/L_ankle_z_axis_div,L_ankle_z_axis[2]/L_ankle_z_axis_div]


    #Put both axis in array
    Raxis = [R_ankle_x_axis,R_ankle_y_axis,R_ankle_z_axis]
    Laxis = [L_ankle_x_axis,L_ankle_y_axis,L_ankle_z_axis]

    # Rotate the axes about the tibia torsion.
    R_torsion = np.radians(R_torsion)
    L_torsion = np.radians(L_torsion)

    Raxis = [[cos(R_torsion)*Raxis[0][0]-sin(R_torsion)*Raxis[1][0],
            cos(R_torsion)*Raxis[0][1]-sin(R_torsion)*Raxis[1][1],
            cos(R_torsion)*Raxis[0][2]-sin(R_torsion)*Raxis[1][2]],
            [sin(R_torsion)*Raxis[0][0]+cos(R_torsion)*Raxis[1][0],
            sin(R_torsion)*Raxis[0][1]+cos(R_torsion)*Raxis[1][1],
            sin(R_torsion)*Raxis[0][2]+cos(R_torsion)*Raxis[1][2]],
            [Raxis[2][0],Raxis[2][1],Raxis[2][2]]]

    Laxis = [[cos(L_torsion)*Laxis[0][0]-sin(L_torsion)*Laxis[1][0],
            cos(L_torsion)*Laxis[0][1]-sin(L_torsion)*Laxis[1][1],
            cos(L_torsion)*Laxis[0][2]-sin(L_torsion)*Laxis[1][2]],
            [sin(L_torsion)*Laxis[0][0]+cos(L_torsion)*Laxis[1][0],
            sin(L_torsion)*Laxis[0][1]+cos(L_torsion)*Laxis[1][1],
            sin(L_torsion)*Laxis[0][2]+cos(L_torsion)*Laxis[1][2]],
            [Laxis[2][0],Laxis[2][1],Laxis[2][2]]]

    # Add the origin back to the vector
    x_axis = Raxis[0]+R
    y_axis = Raxis[1]+R
    z_axis = Raxis[2]+R
    Raxis = [x_axis,y_axis,z_axis]

    x_axis = Laxis[0]+L
    y_axis = Laxis[1]+L
    z_axis = Laxis[2]+L
    Laxis = [x_axis,y_axis,z_axis]

    # Both of axis in array.
    axis = [Raxis,Laxis]

    return [R,L,axis]

def footJointCenter(frame,static_info,ankle_JC,knee_JC,delta):
    """Calculate the foot joint center and axis function.

<<<<<<< HEAD
    Takes in a dictionary of xyz positions and marker names, the ankle axis and
    knee axis.
    Calculates the foot joint axis by rotating the incorrect foot joint axes
    about the offset angle.
    Returns the foot axis origin and axis.

    In the case of the foot joint center, we've already made 2 kinds of axes
    for the static offset angle and then, we call this static offset angle as an
    input of this function for thedynamic trial.
=======
    Takes in a dictionary of xyz positions and marker names.
    and takes the ankle axis and knee axis.
    Calculate the foot joint axis by rotating incorrect foot joint axes about offset angle.
    Returns the foot axis origin and axis.

    In case of foot joint center, we've already make 2 kinds of axis for static offset angle.
    and then, Call this static offset angle as an input of this function for dynamic trial.
>>>>>>> a229bab4

    Special Cases:

    (anatomically incorrect foot axis)
    If flat-footed, make the reference markers instead of HEE marker whose height
    is the same as TOE marker's height. Else use the HEE marker for making Z axis.

    Markers used: RTOE,LTOE,RHEE, LHEE
    Other landmarks used: ANKLE_FLEXION_AXIS
    Subject Measurement values used: RightStaticRotOff, RightStaticPlantFlex, LeftStaticRotOff, LeftStaticPlantFlex

    Parameters
    ----------
    frame : dict
<<<<<<< HEAD
        Dictionary of marker lists.
=======
        Dictionaries of marker lists.
>>>>>>> a229bab4
    static_info : array
        An array containing offset angles.
    ankle_JC : array
        An array of ankle_JC containing the x,y,z axes marker positions of the ankle joint center.
    knee_JC : array
        An array of ankle_JC containing the x,y,z axes marker positions of the knee joint center.
    delta
        The length from marker to joint center, retrieved from subject measurement file.

    Returns
    -------
<<<<<<< HEAD
    R, L, foot_axis : list
        Returns a list that contain the toe axis' (right and left) origin in 1x3 arrays
        of xyz values and a 2x3x3 list composed of the foot axis center x, y, and z
        axis components. The xyz axis components are 2x3 lists consisting of the axis center
=======
    R, L, foot_axis : array
        Returns an array that contains the foot axis center in a 1x3 array of xyz values,
        which is then followed by a 2x3x3 array composed of the foot axis center x, y, and z
        axis components. The xyz axis components are 2x3 arrays consisting of the axis center
>>>>>>> a229bab4
        in the first dimension and the direction of the axis in the second dimension.
        This function also saves the static offset angle in a global variable.

    Modifies
    --------
<<<<<<< HEAD
    Axis changes the following in the static info.

    You can set the static_info with the button and this will calculate the offset angles.
    The first setting, the foot axis shows the uncorrected foot anatomical reference axis(Z_axis point to the AJC from TOE).
=======
    Axis changes following to the static info.

    you can set the static_info by the button. and this will calculate the offset angles
    the first setting, the foot axis show foot uncorrected anatomical reference axis(Z_axis point to the AJC from TOE)
>>>>>>> a229bab4

    If you press the static_info button so if static_info is not None,
    then the static offset angles are applied to the reference axis.
    The reference axis is Z axis point to HEE from TOE

    Examples
    --------
    >>> import numpy as np
    >>> from .pycgmStatic import footJointCenter
    >>> frame = { 'RHEE': np.array([374.01, 181.58, 49.51]),
    ...           'LHEE': np.array([105.30, 180.21, 47.16]),
    ...           'RTOE': np.array([442.82, 381.62, 42.66]),
    ...           'LTOE': np.array([39.44, 382.45, 41.79])}
	>>> static_info = [[0.03, 0.15, 0],
	...               [0.01, 0.02, 0]]
    >>> knee_JC = [np.array([364.18, 292.17, 515.19]),
    ...           np.array([143.55, 279.90, 524.78]),
    ...           np.array([[[364.65, 293.07, 515.19],
    ...           [363.29, 292.61, 515.04],
    ...           [364.05, 292.24, 516.18]],
    ...           [[143.66, 280.89, 524.63],
    ...           [142.56, 280.02, 524.86],
    ...           [143.65, 280.05, 525.77]]])]
    >>> ankle_JC = [np.array([393.76, 247.68, 87.74]),
    ...            np.array([98.75, 219.47, 80.63]),
    ...            [[np.array([394.48, 248.37, 87.72]),
    ...            np.array([393.07, 248.39, 87.62]),
    ...            np.array([393.69, 247.78, 88.73])],
    ...            [np.array([98.47, 220.43, 80.53]),
    ...            np.array([97.79, 219.21, 80.76]),
    ...            np.array([98.85, 219.60, 81.62])]]]
    >>> delta = 0
    >>> [np.around(arr,8) for arr in footJointCenter(frame,static_info,ankle_JC,knee_JC,delta)] #doctest: +NORMALIZE_WHITESPACE
<<<<<<< HEAD
    [array([442.82, 381.62,  42.66]),
    array([ 39.44, 382.45,  41.79]),
    array([[[442.88903073, 381.7602408 ,  43.64770809],
            [441.89356133, 381.9962754 ,  42.67132275],
            [442.44993765, 380.70416741,  42.81589907]],
           [[ 39.5089522 , 382.68437363,  42.7596982 ],
            [ 38.49610572, 382.15064786,  41.92947002],
            [ 39.76296932, 381.52509065,  41.99058294]]])]
=======
    [array([442.81997681, 381.62280273,  42.66047668]),
    array([ 39.43652725, 382.44522095,  41.78911591]),
    array([[[442.8881541 , 381.76460597,  43.64802096],
            [441.89515447, 382.00308979,  42.66971773],
            [442.44573691, 380.70886969,  42.81754643]],
           [[ 39.50785213, 382.67891581,  42.75880631],
            [ 38.49231839, 382.14765966,  41.93027863],
            [ 39.75805858, 381.51956227,  41.98854914]]])]
>>>>>>> a229bab4
    """
    import math

      #REQUIRED MARKERS:
      # RTOE
      # LTOE
      # RHEE
      # LHEE

    TOE_R = frame["RTOE"]
    TOE_L = frame["LTOE"]

    #REQUIRE JOINT CENTER & AXIS
    #KNEE JOINT CENTER
    #ANKLE JOINT CENTER
    #ANKLE FLEXION AXIS

    ankle_JC_R = ankle_JC[0]
    ankle_JC_L = ankle_JC[1]
    ankle_flexion_R = ankle_JC[2][0][1]
    ankle_flexion_L = ankle_JC[2][1][1]

    # Toe axis's origin is marker position of TOE
    R = TOE_R
    L = TOE_L

    # HERE IS THE INCORRECT AXIS

    # the first setting, the foot axis show foot uncorrected anatomical axis and static_info is None
    ankle_JC_R = [ankle_JC_R[0],ankle_JC_R[1],ankle_JC_R[2]]
    ankle_JC_L = [ankle_JC_L[0],ankle_JC_L[1],ankle_JC_L[2]]

    # Right

    # z axis is from TOE marker to AJC. and normalized it.
    R_axis_z = [ankle_JC_R[0]-TOE_R[0],ankle_JC_R[1]-TOE_R[1],ankle_JC_R[2]-TOE_R[2]]
    R_axis_z_div = norm2d(R_axis_z)
    R_axis_z = [R_axis_z[0]/R_axis_z_div,R_axis_z[1]/R_axis_z_div,R_axis_z[2]/R_axis_z_div]

    # bring the flexion axis of ankle axes from AnkleJointCenter function. and normalized it.
    y_flex_R = [ankle_flexion_R[0]-ankle_JC_R[0],ankle_flexion_R[1]-ankle_JC_R[1],ankle_flexion_R[2]-ankle_JC_R[2]]
    y_flex_R_div = norm2d(y_flex_R)
    y_flex_R = [y_flex_R[0]/y_flex_R_div,y_flex_R[1]/y_flex_R_div,y_flex_R[2]/y_flex_R_div]

    # x axis is calculated as a cross product of z axis and ankle flexion axis.
    R_axis_x = cross(y_flex_R,R_axis_z)
    R_axis_x_div = norm2d(R_axis_x)
    R_axis_x = [R_axis_x[0]/R_axis_x_div,R_axis_x[1]/R_axis_x_div,R_axis_x[2]/R_axis_x_div]

    # y axis is then perpendicularly calculated from z axis and x axis. and normalized.
    R_axis_y = cross(R_axis_z,R_axis_x)
    R_axis_y_div = norm2d(R_axis_y)
    R_axis_y = [R_axis_y[0]/R_axis_y_div,R_axis_y[1]/R_axis_y_div,R_axis_y[2]/R_axis_y_div]

    R_foot_axis = [R_axis_x,R_axis_y,R_axis_z]

    # Left

    # z axis is from TOE marker to AJC. and normalized it.
    L_axis_z = [ankle_JC_L[0]-TOE_L[0],ankle_JC_L[1]-TOE_L[1],ankle_JC_L[2]-TOE_L[2]]
    L_axis_z_div = norm2d(L_axis_z)
    L_axis_z = [L_axis_z[0]/L_axis_z_div,L_axis_z[1]/L_axis_z_div,L_axis_z[2]/L_axis_z_div]

    # bring the flexion axis of ankle axes from AnkleJointCenter function. and normalized it.
    y_flex_L = [ankle_flexion_L[0]-ankle_JC_L[0],ankle_flexion_L[1]-ankle_JC_L[1],ankle_flexion_L[2]-ankle_JC_L[2]]
    y_flex_L_div = norm2d(y_flex_L)
    y_flex_L = [y_flex_L[0]/y_flex_L_div,y_flex_L[1]/y_flex_L_div,y_flex_L[2]/y_flex_L_div]

    # x axis is calculated as a cross product of z axis and ankle flexion axis.
    L_axis_x = cross(y_flex_L,L_axis_z)
    L_axis_x_div = norm2d(L_axis_x)
    L_axis_x = [L_axis_x[0]/L_axis_x_div,L_axis_x[1]/L_axis_x_div,L_axis_x[2]/L_axis_x_div]

    # y axis is then perpendicularly calculated from z axis and x axis. and normalized.
    L_axis_y = cross(L_axis_z,L_axis_x)
    L_axis_y_div = norm2d(L_axis_y)
    L_axis_y = [L_axis_y[0]/L_axis_y_div,L_axis_y[1]/L_axis_y_div,L_axis_y[2]/L_axis_y_div]

    L_foot_axis = [L_axis_x,L_axis_y,L_axis_z]

    foot_axis = [R_foot_axis,L_foot_axis]

    # Apply static offset angle to the incorrect foot axes

    # static offset angle are taken from static_info variable in radians.
    R_alpha = static_info[0][0]*-1
    R_beta = static_info[0][1]
    #R_gamma = static_info[0][2]
    L_alpha = static_info[1][0]
    L_beta = static_info[1][1]
    #L_gamma = static_info[1][2]

    R_alpha = np.around(math.degrees(static_info[0][0]*-1),decimals=5)
    R_beta = np.around(math.degrees(static_info[0][1]),decimals=5)
    #R_gamma = np.around(math.degrees(static_info[0][2]),decimals=5)
    L_alpha = np.around(math.degrees(static_info[1][0]),decimals=5)
    L_beta = np.around(math.degrees(static_info[1][1]),decimals=5)
    #L_gamma = np.around(math.degrees(static_info[1][2]),decimals=5)

    R_alpha = -math.radians(R_alpha)
    R_beta = math.radians(R_beta)
    #R_gamma = 0
    L_alpha = math.radians(L_alpha)
    L_beta = math.radians(L_beta)
    #L_gamma = 0

    R_axis = [[(R_foot_axis[0][0]),(R_foot_axis[0][1]),(R_foot_axis[0][2])],
              [(R_foot_axis[1][0]),(R_foot_axis[1][1]),(R_foot_axis[1][2])],
              [(R_foot_axis[2][0]),(R_foot_axis[2][1]),(R_foot_axis[2][2])]]

    L_axis = [[(L_foot_axis[0][0]),(L_foot_axis[0][1]),(L_foot_axis[0][2])],
              [(L_foot_axis[1][0]),(L_foot_axis[1][1]),(L_foot_axis[1][2])],
              [(L_foot_axis[2][0]),(L_foot_axis[2][1]),(L_foot_axis[2][2])]]

    # rotate incorrect foot axis around y axis first.

    # right
    R_rotmat = [[(math.cos(R_beta)*R_axis[0][0]+math.sin(R_beta)*R_axis[2][0]),
                (math.cos(R_beta)*R_axis[0][1]+math.sin(R_beta)*R_axis[2][1]),
                (math.cos(R_beta)*R_axis[0][2]+math.sin(R_beta)*R_axis[2][2])],
                [R_axis[1][0],R_axis[1][1],R_axis[1][2]],
                [(-1*math.sin(R_beta)*R_axis[0][0]+math.cos(R_beta)*R_axis[2][0]),
                (-1*math.sin(R_beta)*R_axis[0][1]+math.cos(R_beta)*R_axis[2][1]),
                (-1*math.sin(R_beta)*R_axis[0][2]+math.cos(R_beta)*R_axis[2][2])]]
    # left
    L_rotmat = [[(math.cos(L_beta)*L_axis[0][0]+math.sin(L_beta)*L_axis[2][0]),
                (math.cos(L_beta)*L_axis[0][1]+math.sin(L_beta)*L_axis[2][1]),
                (math.cos(L_beta)*L_axis[0][2]+math.sin(L_beta)*L_axis[2][2])],
                [L_axis[1][0],L_axis[1][1],L_axis[1][2]],
                [(-1*math.sin(L_beta)*L_axis[0][0]+math.cos(L_beta)*L_axis[2][0]),
                (-1*math.sin(L_beta)*L_axis[0][1]+math.cos(L_beta)*L_axis[2][1]),
                (-1*math.sin(L_beta)*L_axis[0][2]+math.cos(L_beta)*L_axis[2][2])]]

    # rotate incorrect foot axis around x axis next.

    # right
    R_rotmat = [[R_rotmat[0][0],R_rotmat[0][1],R_rotmat[0][2]],
                [(math.cos(R_alpha)*R_rotmat[1][0]-math.sin(R_alpha)*R_rotmat[2][0]),
                (math.cos(R_alpha)*R_rotmat[1][1]-math.sin(R_alpha)*R_rotmat[2][1]),
                (math.cos(R_alpha)*R_rotmat[1][2]-math.sin(R_alpha)*R_rotmat[2][2])],
                [(math.sin(R_alpha)*R_rotmat[1][0]+math.cos(R_alpha)*R_rotmat[2][0]),
                (math.sin(R_alpha)*R_rotmat[1][1]+math.cos(R_alpha)*R_rotmat[2][1]),
                (math.sin(R_alpha)*R_rotmat[1][2]+math.cos(R_alpha)*R_rotmat[2][2])]]

    # left
    L_rotmat = [[L_rotmat[0][0],L_rotmat[0][1],L_rotmat[0][2]],
                [(math.cos(L_alpha)*L_rotmat[1][0]-math.sin(L_alpha)*L_rotmat[2][0]),
                (math.cos(L_alpha)*L_rotmat[1][1]-math.sin(L_alpha)*L_rotmat[2][1]),
                (math.cos(L_alpha)*L_rotmat[1][2]-math.sin(L_alpha)*L_rotmat[2][2])],
                [(math.sin(L_alpha)*L_rotmat[1][0]+math.cos(L_alpha)*L_rotmat[2][0]),
                (math.sin(L_alpha)*L_rotmat[1][1]+math.cos(L_alpha)*L_rotmat[2][1]),
                (math.sin(L_alpha)*L_rotmat[1][2]+math.cos(L_alpha)*L_rotmat[2][2])]]

    # Bring each x,y,z axis from rotation axes
    R_axis_x = R_rotmat[0]
    R_axis_y = R_rotmat[1]
    R_axis_z = R_rotmat[2]
    L_axis_x = L_rotmat[0]
    L_axis_y = L_rotmat[1]
    L_axis_z = L_rotmat[2]

    # Attach each axis to the origin
    R_axis_x = [R_axis_x[0]+R[0],R_axis_x[1]+R[1],R_axis_x[2]+R[2]]
    R_axis_y = [R_axis_y[0]+R[0],R_axis_y[1]+R[1],R_axis_y[2]+R[2]]
    R_axis_z = [R_axis_z[0]+R[0],R_axis_z[1]+R[1],R_axis_z[2]+R[2]]

    R_foot_axis = [R_axis_x,R_axis_y,R_axis_z]

    L_axis_x = [L_axis_x[0]+L[0],L_axis_x[1]+L[1],L_axis_x[2]+L[2]]
    L_axis_y = [L_axis_y[0]+L[0],L_axis_y[1]+L[1],L_axis_y[2]+L[2]]
    L_axis_z = [L_axis_z[0]+L[0],L_axis_z[1]+L[1],L_axis_z[2]+L[2]]

    L_foot_axis = [L_axis_x,L_axis_y,L_axis_z]

    foot_axis = [R_foot_axis,L_foot_axis]

    return [R,L,foot_axis]

def headJC(frame):
    """Calculate the head joint axis function.

    Takes in a dictionary of x,y,z positions and marker names.
    Calculates the head joint center and returns the head joint center and axis.

    Markers used: LFHD, RFHD, LBHD, RBHD

    Parameters
    ----------
    frame : dict
<<<<<<< HEAD
        Dictionary of marker lists.

    Returns
    -------
    head_axis, origin : list
        Returns a list containing a 1x3x3 list containing the x, y, z axis
        components of the head joint center and a 1x3 list containing the
=======
        Dictionaries of marker lists.

    Returns
    -------
    head_axis, origin : array
        Returns an array containing a 1x3x3 array containing the x, y, z axis
        components of the head joint center, and a 1x3 array containing the
>>>>>>> a229bab4
        head origin x, y, z position.

    Examples
    --------
    >>> import numpy as np
    >>> from .pycgmStatic import headJC
<<<<<<< HEAD
    >>> frame = {'RFHD': np.array([325.83, 402.55, 1722.5]),
    ...          'LFHD': np.array([184.55, 409.69, 1721.34]),
    ...          'RBHD': np.array([304.4, 242.91, 1694.97]),
    ...          'LBHD': np.array([197.86, 251.29, 1696.90])}
    >>> [np.around(arr, 2) for arr in headJC(frame)] #doctest: +NORMALIZE_WHITESPACE
    [array([[ 255.22,  407.11, 1722.08],
            [ 254.19,  406.15, 1721.92],
            [ 255.18,  405.96, 1722.91]]), array([ 255.19,  406.12, 1721.92])]
=======
    >>> frame = {'RFHD': np.array([325.82983398, 402.55450439, 1722.49816895]),
    ...          'LFHD': np.array([184.55158997, 409.68713379, 1721.34289551]),
    ...          'RBHD': np.array([304.39898682, 242.91339111, 1694.97497559]),
    ...          'LBHD': np.array([197.8621521, 251.28889465, 1696.90197754])}
    >>> [np.around(arr,8) for arr in headJC(frame)] #doctest: +NORMALIZE_WHITESPACE
    [array([[ 255.21590218,  407.10741939, 1722.0817318 ],
           [ 254.19105385,  406.14680918, 1721.91767712],
           [ 255.18370553,  405.95974655, 1722.90744993]]),
    array([  255.19071198,  406.12081909, 1721.92053223])]
>>>>>>> a229bab4
    """

    #Get the marker positions used for joint calculation
    LFHD = frame['LFHD']
    RFHD = frame['RFHD']
    LBHD = frame['LBHD']
    RBHD = frame['RBHD']

    #get the midpoints of the head to define the sides
    front = [(LFHD[0]+RFHD[0])/2.0, (LFHD[1]+RFHD[1])/2.0,(LFHD[2]+RFHD[2])/2.0]
    back = [(LBHD[0]+RBHD[0])/2.0, (LBHD[1]+RBHD[1])/2.0,(LBHD[2]+RBHD[2])/2.0]
    left = [(LFHD[0]+LBHD[0])/2.0, (LFHD[1]+LBHD[1])/2.0,(LFHD[2]+LBHD[2])/2.0]
    right = [(RFHD[0]+RBHD[0])/2.0, (RFHD[1]+RBHD[1])/2.0,(RFHD[2]+RBHD[2])/2.0]
    origin = front

    #Get the vectors from the sides with primary x axis facing front
    #First get the x direction
    x_vec = [front[0]-back[0],front[1]-back[1],front[2]-back[2]]
    x_vec_div = norm2d(x_vec)
    x_vec = [x_vec[0]/x_vec_div,x_vec[1]/x_vec_div,x_vec[2]/x_vec_div]

    #get the direction of the y axis
    y_vec = [left[0]-right[0],left[1]-right[1],left[2]-right[2]]
    y_vec_div = norm2d(y_vec)
    y_vec = [y_vec[0]/y_vec_div,y_vec[1]/y_vec_div,y_vec[2]/y_vec_div]

    # get z axis by cross-product of x axis and y axis.
    z_vec = cross(x_vec,y_vec)
    z_vec_div = norm2d(z_vec)
    z_vec = [z_vec[0]/z_vec_div,z_vec[1]/z_vec_div,z_vec[2]/z_vec_div]

    # make sure all x,y,z axis is orthogonal each other by cross-product
    y_vec = cross(z_vec,x_vec)
    y_vec_div = norm2d(y_vec)
    y_vec = [y_vec[0]/y_vec_div,y_vec[1]/y_vec_div,y_vec[2]/y_vec_div]
    x_vec = cross(y_vec,z_vec)
    x_vec_div = norm2d(x_vec)
    x_vec = [x_vec[0]/x_vec_div,x_vec[1]/x_vec_div,x_vec[2]/x_vec_div]

    #Add the origin back to the vector to get it in the right position
    x_axis = [x_vec[0]+origin[0],x_vec[1]+origin[1],x_vec[2]+origin[2]]
    y_axis = [y_vec[0]+origin[0],y_vec[1]+origin[1],y_vec[2]+origin[2]]
    z_axis = [z_vec[0]+origin[0],z_vec[1]+origin[1],z_vec[2]+origin[2]]

    head_axis =[x_axis,y_axis,z_axis]

    #Return the three axis and origin
    return [head_axis,origin]
<<<<<<< HEAD
=======

def uncorrect_footaxis(frame,ankle_JC):
    """Calculate the anatomical uncorrect foot joint center and axis function.
>>>>>>> a229bab4

def uncorrect_footaxis(frame,ankle_JC):
    """Calculate the anatomically incorrect foot joint center and axis function.

    Takes in a dictionary of xyz positions and marker names
    and takes the ankle axis.
    Calculate the anatomical uncorrect foot axis.

    Markers used: RTOE, LTOE

    Parameters
    ----------
    frame : dict
        Dictionary of marker lists.
    ankle_JC : array
        An array of ankle_JC each x,y,z position.

    Returns
    -------
<<<<<<< HEAD
    R, L, foot_axis : list
        Returns a list representing the incorrect foot joint center, the list contains two 1x3 arrays
        representing the foot axis origin x, y, z positions and a 3x2x3 list
=======
    R, L, foot_axis : array
        Returns an array representing the incorrect foot joint center, the array contains a 1x3 array
        representing the foot axis origin x, y, z positions, which is followed by a 3x2x3 array
>>>>>>> a229bab4
        containing the foot axis center in the first dimension and the direction of the
        axis in the second dimension. This will be used for calculating static offset angle
        in static calibration.

    Examples
    --------
    >>> import numpy as np
    >>> from .pycgmStatic import uncorrect_footaxis
<<<<<<< HEAD
    >>> frame = { 'RTOE': [442.82, 381.62, 42.66],
    ...           'LTOE': [39.44, 382.45, 41.79]}
    >>> ankle_JC = [np.array([393.76, 247.68, 87.74]),
    ...            np.array([98.75, 219.47, 80.63]),
    ...            [[np.array([394.48, 248.37, 87.72]),
    ...            np.array([393.07, 248.39, 87.62]),
    ...            np.array([393.69, 247.78, 88.73])],
    ...            [np.array([98.47, 220.43, 80.53]),
    ...            np.array([97.79, 219.21, 80.76]),
    ...            np.array([98.85, 219.60, 81.62])]]]
    >>> [np.around(arr, 2) for arr in uncorrect_footaxis(frame,ankle_JC)] #doctest: +NORMALIZE_WHITESPACE
    [array([442.82, 381.62,  42.66]),
    array([ 39.44, 382.45,  41.79]),
    array([[[442.94, 381.9 ,  43.61],
            [441.88, 381.97,  42.68],
            [442.49, 380.72,  42.96]],
           [[ 39.5 , 382.7 ,  42.76],
            [ 38.5 , 382.14,  41.93],
            [ 39.77, 381.53,  42.01]]])]
=======
    >>> frame = { 'RTOE': [442.81997681, 381.62280273, 42.66047668],
    ...           'LTOE': [39.43652725, 382.44522095, 41.78911591]}
    >>> ankle_JC = [np.array([393.76181608, 247.67829633, 87.73775041]),
    ...            np.array([98.74901939, 219.46930221, 80.6306816]),
    ...            [[np.array([394.4817575, 248.37201348, 87.715368]),
    ...            np.array([393.07114384, 248.39110006, 87.61575574]),
    ...            np.array([393.69314056, 247.78157916, 88.73002876])],
    ...            [np.array([98.47494966, 220.42553803, 80.52821783]),
    ...            np.array([97.79246671, 219.20927275, 80.76255901]),
    ...            np.array([98.84848169, 219.60345781, 81.61663775])]]]
    >>> [np.around(arr,8) for arr in uncorrect_footaxis(frame,ankle_JC)] #doctest: +NORMALIZE_WHITESPACE
    [array([442.81997681, 381.62280273,  42.66047668]),
    array([ 39.43652725, 382.44522095,  41.78911591]),
    array([[[442.93807347, 381.90040642,  43.61388602],
            [441.882686  , 381.97104076,  42.67518049],
            [442.49204525, 380.72744444,  42.96179781]],
           [[ 39.50071636, 382.6986218 ,  42.7543453 ],
            [ 38.49604413, 382.13712948,  41.93254235],
            [ 39.77025057, 381.52823259,  42.00765902]]])]
>>>>>>> a229bab4
    """

    #REQUIRED MARKERS:
    # RTOE
    # LTOE
    # ankle_JC
    TOE_R = frame['RTOE']
    TOE_L = frame['LTOE']

    ankle_JC_R = ankle_JC[0]
    ankle_JC_L = ankle_JC[1]
    ankle_flexion_R = ankle_JC[2][0][1]
    ankle_flexion_L = ankle_JC[2][1][1]

    # Foot axis's origin is marker position of TOE
    R = TOE_R
    L = TOE_L

    # z axis is from Toe to AJC and normalized.
    R_axis_z = [ankle_JC_R[0]-TOE_R[0],ankle_JC_R[1]-TOE_R[1],ankle_JC_R[2]-TOE_R[2]]
    R_axis_z_div = norm2d(R_axis_z)
    R_axis_z = [R_axis_z[0]/R_axis_z_div,R_axis_z[1]/R_axis_z_div,R_axis_z[2]/R_axis_z_div]

    # Bring y flexion axis from ankle axis.
    y_flex_R = [ankle_flexion_R[0]-ankle_JC_R[0],ankle_flexion_R[1]-ankle_JC_R[1],ankle_flexion_R[2]-ankle_JC_R[2]]
    y_flex_R_div = norm2d(y_flex_R)
    y_flex_R = [y_flex_R[0]/y_flex_R_div,y_flex_R[1]/y_flex_R_div,y_flex_R[2]/y_flex_R_div]

    # Calculate x axis by cross-product of ankle flexion axis and z axis.
    R_axis_x = cross(y_flex_R,R_axis_z)
    R_axis_x_div = norm2d(R_axis_x)
    R_axis_x = [R_axis_x[0]/R_axis_x_div,R_axis_x[1]/R_axis_x_div,R_axis_x[2]/R_axis_x_div]

    # Calculate y axis by cross-product of z axis and x axis.
    R_axis_y = cross(R_axis_z,R_axis_x)
    R_axis_y_div = norm2d(R_axis_y)
    R_axis_y = [R_axis_y[0]/R_axis_y_div,R_axis_y[1]/R_axis_y_div,R_axis_y[2]/R_axis_y_div]

    # Attach each axes to origin.
    R_axis_x = [R_axis_x[0]+R[0],R_axis_x[1]+R[1],R_axis_x[2]+R[2]]
    R_axis_y = [R_axis_y[0]+R[0],R_axis_y[1]+R[1],R_axis_y[2]+R[2]]
    R_axis_z = [R_axis_z[0]+R[0],R_axis_z[1]+R[1],R_axis_z[2]+R[2]]

    R_foot_axis = [R_axis_x,R_axis_y,R_axis_z]

    # Left

    # z axis is from Toe to AJC and normalized.
    L_axis_z = [ankle_JC_L[0]-TOE_L[0],ankle_JC_L[1]-TOE_L[1],ankle_JC_L[2]-TOE_L[2]]
    L_axis_z_div = norm2d(L_axis_z)
    L_axis_z = [L_axis_z[0]/L_axis_z_div,L_axis_z[1]/L_axis_z_div,L_axis_z[2]/L_axis_z_div]

    # Bring y flexion axis from ankle axis.
    y_flex_L = [ankle_flexion_L[0]-ankle_JC_L[0],ankle_flexion_L[1]-ankle_JC_L[1],ankle_flexion_L[2]-ankle_JC_L[2]]
    y_flex_L_div = norm2d(y_flex_L)
    y_flex_L = [y_flex_L[0]/y_flex_L_div,y_flex_L[1]/y_flex_L_div,y_flex_L[2]/y_flex_L_div]

    # Calculate x axis by cross-product of ankle flexion axis and z axis.
    L_axis_x = cross(y_flex_L,L_axis_z)
    L_axis_x_div = norm2d(L_axis_x)
    L_axis_x = [L_axis_x[0]/L_axis_x_div,L_axis_x[1]/L_axis_x_div,L_axis_x[2]/L_axis_x_div]

    # Calculate y axis by cross-product of z axis and x axis.
    L_axis_y = cross(L_axis_z,L_axis_x)
    L_axis_y_div = norm2d(L_axis_y)
    L_axis_y = [L_axis_y[0]/L_axis_y_div,L_axis_y[1]/L_axis_y_div,L_axis_y[2]/L_axis_y_div]

    # Attach each axis to origin.
    L_axis_x = [L_axis_x[0]+L[0],L_axis_x[1]+L[1],L_axis_x[2]+L[2]]
    L_axis_y = [L_axis_y[0]+L[0],L_axis_y[1]+L[1],L_axis_y[2]+L[2]]
    L_axis_z = [L_axis_z[0]+L[0],L_axis_z[1]+L[1],L_axis_z[2]+L[2]]

    L_foot_axis = [L_axis_x,L_axis_y,L_axis_z]

    foot_axis = [R_foot_axis,L_foot_axis]

    return [R,L,foot_axis]
<<<<<<< HEAD
=======

def rotaxis_footflat(frame,ankle_JC,vsk=None):
    """Calculate the anatomical correct foot joint center and axis function which is for foot flat
>>>>>>> a229bab4

def rotaxis_footflat(frame,ankle_JC,vsk=None):
    """Calculate the anatomically correct foot joint center and axis function for a flat foot.

    Takes in a dictionary of xyz positions and marker names
    and the ankle axis then Calculates the anatomically
    correct foot axis for a flat foot.

    Markers used: RTOE, LTOE, RHEE, LHEE

    Parameters
    ----------
    frame : array
        Dictionary of marker lists.
    ankle_JC : array
        An array of ankle_JC each x,y,z position.
    vsk : dict, optional
        A dictionary containing subject measurements from a VSK file.

    Returns
    -------
<<<<<<< HEAD
    R, L, foot_axis: list
        Returns a list representing the correct foot joint center for a flat foot,
        the list contains 2 1x3 arrays representing the foot axis origin x, y, z
        positions and a 3x2x3 list containing the foot axis center in the first
        dimension and the direction of the axis in the second dimension.
=======
    R, L, foot_axis: array
        Returns an array representing the correct foot joint center for flat feet, the array contains a 1x3 array
        representing the foot axis origin x, y, z positions, which is followed by a 3x2x3 array
        containing the foot axis center in the first dimension and the direction of the
        axis in the second dimension.
>>>>>>> a229bab4

    Modifies
    --------
    If the subject wears shoe, Soledelta is applied. then axes are changed following Soledelta.

    Examples
    --------
    >>> import numpy as np
    >>> from .pycgmStatic import rotaxis_footflat
<<<<<<< HEAD
    >>> frame = { 'RHEE': [374.01, 181.58, 49.51],
    ...            'LHEE': [105.30, 180.21, 47.16],
    ...            'RTOE': [442.82, 381.62, 42.66],
    ...            'LTOE': [39.44, 382.45, 41.79]}
    >>> ankle_JC = [np.array([393.76, 247.68, 87.74]),
    ...            np.array([98.75, 219.47, 80.63]),
    ...            [[np.array([394.48, 248.37, 87.72]),
    ...            np.array([393.07, 248.39, 87.62]),
    ...           np.array([393.69, 247.78, 88.73])],
    ...            [np.array([98.48, 220.43, 80.53]),
    ...            np.array([97.79, 219.21, 80.76]),
    ...            np.array([98.85, 219.60, 81.62])]]]
    >>> vsk = { 'RightSoleDelta': 0.45, 'LeftSoleDelta': 0.45}
    >>> [np.around(arr, 2) for arr in rotaxis_footflat(frame,ankle_JC,vsk)] #doctest: +NORMALIZE_WHITESPACE
    [array([442.82, 381.62,  42.66]),
    array([ 39.44, 382.45,  41.79]),
    array([[[442.31, 381.8 ,  43.5 ],
            [442.03, 381.89,  42.12],
            [442.49, 380.67,  42.66]],
           [[ 39.15, 382.36,  42.74],
            [ 38.53, 382.16,  41.48],
            [ 39.75, 381.5 ,  41.79]]])]
=======
    >>> frame = { 'RHEE': [374.01257324, 181.57929993, 49.50960922],
    ...            'LHEE': [105.30126953, 180.2130127, 47.15660858],
    ...            'RTOE': [442.81997681, 381.62280273, 42.66047668],
    ...            'LTOE': [39.43652725, 382.44522095, 41.78911591]}
    >>> ankle_JC = [np.array([393.76181608, 247.67829633, 87.73775041]),
    ...            np.array([98.74901939, 219.46930221, 80.6306816]),
    ...            [[np.array([394.4817575, 248.37201348, 87.715368]),
    ...            np.array([393.07114384, 248.39110006, 87.61575574]),
    ...           np.array([393.69314056, 247.78157916, 88.73002876])],
    ...            [np.array([98.47494966, 220.42553803, 80.52821783]),
    ...            np.array([97.79246671, 219.20927275, 80.76255901]),
    ...            np.array([98.84848169, 219.60345781, 81.61663775])]]]
    >>> vsk = { 'RightSoleDelta': 0.45, 'LeftSoleDelta': 0.45}
    >>> [np.around(arr,8) for arr in rotaxis_footflat(frame,ankle_JC,vsk)] #doctest: +NORMALIZE_WHITESPACE
    [array([442.81997681, 381.62280273,  42.66047668]),
    array([ 39.43652725, 382.44522095,  41.78911591]),
    array([[[442.30666241, 381.79936348,  43.50031871],
            [442.02580128, 381.89596909,  42.1176458 ],
            [442.49471759, 380.67717784,  42.66047668]],
           [[ 39.14565179, 382.3504861 ,  42.74117514],
            [ 38.53126992, 382.15038888,  41.48320216],
            [ 39.74620554, 381.49437955,  41.78911591]]])]
>>>>>>> a229bab4
    """
    #Get Global Values

    R_sole_delta = vsk['RightSoleDelta']
    L_sole_delta = vsk['LeftSoleDelta']

    #REQUIRED MARKERS:
    # RTOE
    # LTOE
    # ankle_JC

    TOE_R = frame['RTOE']
    TOE_L = frame['LTOE']
    HEE_R = frame['RHEE']
    HEE_L = frame['LHEE']
    ankle_JC_R = ankle_JC[0]
    ankle_JC_L = ankle_JC[1]
    ankle_flexion_R = ankle_JC[2][0][1]
    ankle_flexion_L = ankle_JC[2][1][1]

    # Toe axis's origin is marker position of TOE
    R = TOE_R
    L = TOE_L

    ankle_JC_R = [ankle_JC_R[0],ankle_JC_R[1],ankle_JC_R[2]+R_sole_delta]
    ankle_JC_L = [ankle_JC_L[0],ankle_JC_L[1],ankle_JC_L[2]+L_sole_delta]

    # this is the way to calculate the z axis
    R_axis_z = [ankle_JC_R[0]-TOE_R[0],ankle_JC_R[1]-TOE_R[1],ankle_JC_R[2]-TOE_R[2]]
    R_axis_z = R_axis_z/norm3d(R_axis_z)

    # For foot flat, Z axis pointing same height of TOE marker from TOE to AJC
    hee2_toe =[HEE_R[0]-TOE_R[0],HEE_R[1]-TOE_R[1],TOE_R[2]-TOE_R[2]]
    hee2_toe = hee2_toe/norm3d(hee2_toe)
    A = cross(hee2_toe,R_axis_z)
    A = A/norm3d(A)
    B = cross(A,hee2_toe)
    B = B/norm3d(B)
    C = cross(B,A)
    R_axis_z = C/norm3d(C)

    # Bring flexion axis from ankle axis.
    y_flex_R = [ankle_flexion_R[0]-ankle_JC_R[0],ankle_flexion_R[1]-ankle_JC_R[1],ankle_flexion_R[2]-ankle_JC_R[2]]
    y_flex_R = y_flex_R/norm3d(y_flex_R)

    # Calculate each x,y,z axis of foot using cross-product and make sure x,y,z axis is orthogonal each other.
    R_axis_x = cross(y_flex_R,R_axis_z)
    R_axis_x = R_axis_x/norm3d(R_axis_x)

    R_axis_y = cross(R_axis_z,R_axis_x)
    R_axis_y = R_axis_y/norm3d(R_axis_y)

    R_axis_z = cross(R_axis_x,R_axis_y)
    R_axis_z = R_axis_z/norm3d(R_axis_z)

    # Attach each axis to origin.
    R_axis_x = [R_axis_x[0]+R[0],R_axis_x[1]+R[1],R_axis_x[2]+R[2]]
    R_axis_y = [R_axis_y[0]+R[0],R_axis_y[1]+R[1],R_axis_y[2]+R[2]]
    R_axis_z = [R_axis_z[0]+R[0],R_axis_z[1]+R[1],R_axis_z[2]+R[2]]

    R_foot_axis = [R_axis_x,R_axis_y,R_axis_z]

    # Left

    # this is the way to calculate the z axis of foot flat.
    L_axis_z = [ankle_JC_L[0]-TOE_L[0],ankle_JC_L[1]-TOE_L[1],ankle_JC_L[2]-TOE_L[2]]
    L_axis_z = L_axis_z/norm3d(L_axis_z)

    # For foot flat, Z axis pointing same height of TOE marker from TOE to AJC
    hee2_toe =[HEE_L[0]-TOE_L[0],HEE_L[1]-TOE_L[1],TOE_L[2]-TOE_L[2]]
    hee2_toe = hee2_toe/norm3d(hee2_toe)
    A = cross(hee2_toe,L_axis_z)
    A = A/norm3d(A)
    B = cross(A,hee2_toe)
    B = B/norm3d(B)
    C = cross(B,A)
    L_axis_z = C/norm3d(C)

    # Bring flexion axis from ankle axis.
    y_flex_L = [ankle_flexion_L[0]-ankle_JC_L[0],ankle_flexion_L[1]-ankle_JC_L[1],ankle_flexion_L[2]-ankle_JC_L[2]]
    y_flex_L = y_flex_L/norm3d(y_flex_L)

    # Calculate each x,y,z axis of foot using cross-product and make sure x,y,z axis is orthogonal each other.
    L_axis_x = cross(y_flex_L,L_axis_z)
    L_axis_x = L_axis_x/norm3d(L_axis_x)

    L_axis_y = cross(L_axis_z,L_axis_x)
    L_axis_y = L_axis_y/norm3d(L_axis_y)

    L_axis_z = cross(L_axis_x,L_axis_y)
    L_axis_z = L_axis_z/norm3d(L_axis_z)

    # Attach each axis to origin.
    L_axis_x = [L_axis_x[0]+L[0],L_axis_x[1]+L[1],L_axis_x[2]+L[2]]
    L_axis_y = [L_axis_y[0]+L[0],L_axis_y[1]+L[1],L_axis_y[2]+L[2]]
    L_axis_z = [L_axis_z[0]+L[0],L_axis_z[1]+L[1],L_axis_z[2]+L[2]]

    L_foot_axis = [L_axis_x,L_axis_y,L_axis_z]

    foot_axis = [R_foot_axis,L_foot_axis]

    return [R,L,foot_axis]
<<<<<<< HEAD
=======

def rotaxis_nonfootflat(frame,ankle_JC):
    """Calculate the anatomical correct foot joint center and axis function which is for non foot flat
>>>>>>> a229bab4

def rotaxis_nonfootflat(frame,ankle_JC):
    """Calculate the anatomically correct foot joint center and axis function for a non-flat foot.

    Takes in a dictionary of xyz positions & marker names
    and the ankle axis then calculates the anatomically
    correct foot axis for a non-flat foot.

    Markers used: RTOE, LTOE, RHEE, LHEE

    Parameters
    ----------
    frame : dict
        Dictionary of marker lists.
    ankle_JC : array
        An array of ankle_JC each x,y,z position.

    Returns
    -------
<<<<<<< HEAD
    R, L, foot_axis: list
        Returns a list representing the correct foot joint center for a non-flat foot,
        the list contains two 1x3 arrays representing the foot axis origin x, y, z
        positions and a 3x2x3 list containing the foot axis center in the first
        dimension and the direction of the axis in the second dimension.
=======
    array
        Returns an array representing the correct foot joint center for non-flat feet, the array contains a 1x3 array
        representing the foot axis origin x, y, z positions, which is followed by a 3x2x3 array
        containing the foot axis center in the first dimension and the direction of the
        axis in the second dimension.
>>>>>>> a229bab4

    Examples
    --------
    >>> import numpy as np
    >>> from .pycgmStatic import rotaxis_nonfootflat
<<<<<<< HEAD
    >>> frame = { 'RHEE': [374.01, 181.58, 49.51],
    ...            'LHEE': [105.30, 180.21, 47.16],
    ...            'RTOE': [442.82, 381.62, 42.66],
    ...            'LTOE': [39.44, 382.45, 41.79]}
    >>> ankle_JC = [np.array([393.76, 247.68, 87.74]),
    ...            np.array([98.75, 219.47, 80.63]),
    ...            [[np.array([394.48, 248.37, 87.72]),
    ...            np.array([393.07, 248.39, 87.62]),
    ...            np.array([393.69, 247.78, 88.73])],
    ...            [np.array([98.47, 220.43, 80.53]),
    ...            np.array([97.79, 219.21, 80.76]),
    ...            np.array([98.85, 219.60, 81.62])]]]
    >>> [np.around(arr, 2) for arr in rotaxis_nonfootflat(frame,ankle_JC)] #doctest: +NORMALIZE_WHITESPACE
    [array([442.82, 381.62,  42.66]),
    array([ 39.44, 382.45,  41.79]),
    array([[[442.72, 381.69,  43.65],
            [441.88, 381.94,  42.54],
            [442.49, 380.67,  42.69]],
           [[ 39.56, 382.51,  42.78],
            [ 38.5 , 382.15,  41.92],
            [ 39.75, 381.5 ,  41.82]]])]
=======
    >>> frame = { 'RHEE': [374.01257324, 181.57929993, 49.50960922],
    ...            'LHEE': [105.30126953, 180.2130127, 47.15660858],
    ...            'RTOE': [442.81997681, 381.62280273, 42.66047668],
    ...            'LTOE': [39.43652725, 382.44522095, 41.78911591]}
    >>> ankle_JC = [np.array([393.76181608, 247.67829633, 87.73775041]),
    ...            np.array([98.74901939, 219.46930221, 80.6306816]),
    ...            [[np.array([394.4817575, 248.37201348, 87.715368]),
    ...            np.array([393.07114384, 248.39110006, 87.61575574]),
    ...            np.array([393.69314056, 247.78157916, 88.73002876])],
    ...            [np.array([98.47494966, 220.42553803, 80.52821783]),
    ...            np.array([97.79246671, 219.20927275, 80.76255901]),
    ...            np.array([98.84848169, 219.60345781, 81.61663775])]]]
    >>> [np.around(arr,8) for arr in rotaxis_nonfootflat(frame,ankle_JC)] #doctest: +NORMALIZE_WHITESPACE
    [array([442.81997681, 381.62280273,  42.66047668]),
    array([ 39.43652725, 382.44522095,  41.78911591]),
    array([[[442.71651135, 381.69236202,  43.65267444],
            [441.87997036, 381.94200709,  42.54007546],
            [442.49488793, 380.67767307,  42.69283623]],
           [[ 39.55544558, 382.51024763,  42.77988832],
            [ 38.49311916, 382.14149804,  41.92228333],
            [ 39.74610697, 381.4946822 ,  41.81434438]]])]
>>>>>>> a229bab4
    """

    #REQUIRED MARKERS:
    # RTOE
    # LTOE
    # ankle_JC
    TOE_R = frame['RTOE']
    TOE_L = frame['LTOE']
    HEE_R = frame['RHEE']
    HEE_L = frame['LHEE']

    ankle_JC_R = ankle_JC[0]
    ankle_JC_L = ankle_JC[1]
    ankle_flexion_R = ankle_JC[2][0][1]
    ankle_flexion_L = ankle_JC[2][1][1]

    # Toe axis's origin is marker position of TOE
    R = TOE_R
    L = TOE_L

    ankle_JC_R = [ankle_JC_R[0],ankle_JC_R[1],ankle_JC_R[2]]
    ankle_JC_L = [ankle_JC_L[0],ankle_JC_L[1],ankle_JC_L[2]]

    # in case of non foot flat we just use the HEE marker
    R_axis_z = [HEE_R[0]-TOE_R[0],HEE_R[1]-TOE_R[1],HEE_R[2]-TOE_R[2]]
    R_axis_z = R_axis_z/norm3d(R_axis_z)

    y_flex_R = [ankle_flexion_R[0]-ankle_JC_R[0],ankle_flexion_R[1]-ankle_JC_R[1],ankle_flexion_R[2]-ankle_JC_R[2]]
    y_flex_R = y_flex_R/norm3d(y_flex_R)

    R_axis_x = cross(y_flex_R,R_axis_z)
    R_axis_x = R_axis_x/norm3d(R_axis_x)

    R_axis_y = cross(R_axis_z,R_axis_x)
    R_axis_y = R_axis_y/norm3d(R_axis_y)

    R_axis_x = [R_axis_x[0]+R[0],R_axis_x[1]+R[1],R_axis_x[2]+R[2]]
    R_axis_y = [R_axis_y[0]+R[0],R_axis_y[1]+R[1],R_axis_y[2]+R[2]]
    R_axis_z = [R_axis_z[0]+R[0],R_axis_z[1]+R[1],R_axis_z[2]+R[2]]

    R_foot_axis = [R_axis_x,R_axis_y,R_axis_z]

    # Left

    ankle_JC_R = [ankle_JC_R[0],ankle_JC_R[1],ankle_JC_R[2]]
    ankle_JC_L = [ankle_JC_L[0],ankle_JC_L[1],ankle_JC_L[2]]

    L_axis_z = [HEE_L[0]-TOE_L[0],HEE_L[1]-TOE_L[1],HEE_L[2]-TOE_L[2]]
    L_axis_z = L_axis_z/norm3d(L_axis_z)

    y_flex_L = [ankle_flexion_L[0]-ankle_JC_L[0],ankle_flexion_L[1]-ankle_JC_L[1],ankle_flexion_L[2]-ankle_JC_L[2]]
    y_flex_L = y_flex_L/norm3d(y_flex_L)

    L_axis_x = cross(y_flex_L,L_axis_z)
    L_axis_x = L_axis_x/norm3d(L_axis_x)

    L_axis_y = cross(L_axis_z,L_axis_x)
    L_axis_y = L_axis_y/norm3d(L_axis_y)

    L_axis_x = [L_axis_x[0]+L[0],L_axis_x[1]+L[1],L_axis_x[2]+L[2]]
    L_axis_y = [L_axis_y[0]+L[0],L_axis_y[1]+L[1],L_axis_y[2]+L[2]]
    L_axis_z = [L_axis_z[0]+L[0],L_axis_z[1]+L[1],L_axis_z[2]+L[2]]

    L_foot_axis = [L_axis_x,L_axis_y,L_axis_z]

    foot_axis = [R_foot_axis,L_foot_axis]

    return [R,L,foot_axis]

def getankleangle(axisP,axisD):
    """Static angle calculation function.

<<<<<<< HEAD
    This function takes in two axes and returns three angles.
    It uses an inverse Euler rotation matrix in YXZ order.
    The output shows the angle in degrees.

    Since we use arc sin we must check if the angle is in area between -pi/2 and pi/2
    but because the static offset angle under pi/2, it doesn't matter.
=======
    This function takes in two axis and returns three angles.
    and It use inverse Euler rotation matrix in YXZ order.
    the output shows the angle in degrees.

    As we use arc sin we have to care about if the angle is in area between -pi/2 to pi/2
    but in case of calculate static offset angle it is in boundry under pi/2, it doesn't matter.
>>>>>>> a229bab4

    Parameters
    ----------
    axisP : list
        Shows the unit vector of axisP, the position of the proximal axis.
    axisD : list
        Shows the unit vector of axisD, the position of the distal axis.

    Returns
    -------
    angle : list
        Returns the gamma, beta, alpha angles in degrees in a 1x3 corresponding list.

    Examples
    --------
    >>> import numpy as np
    >>> from .pycgmStatic import getankleangle
    >>> axisP = [[ 0.59, 0.11, 0.16],
    ...         [-0.13, -0.10, -0.90],
    ...         [0.94, -0.05, 0.75]]
    >>> axisD = [[0.17, 0.69, -0.37],
    ...         [0.14, -0.39, 0.94],
    ...         [-0.16, -0.53, -0.60]]
    >>> np.around(getankleangle(axisP,axisD), 2)
    array([0.48, 1.  , 1.56])
    """
    # make inverse matrix of axisP
    axisPi = np.linalg.inv(axisP)

    # M is multiply of axisD and axisPi
    M = matrixmult(axisD,axisPi)

    # This is the angle calculation in YXZ Euler angle
    getA = M[2][1] / sqrt((M[2][0]*M[2][0])+(M[2][2]*M[2][2]))
    getB = -1*M[2][0] / M[2][2]
    getG = -1*M[0][1] / M[1][1]

    gamma =np.arctan(getG)
    alpha = np.arctan(getA)
    beta = np.arctan(getB)

    angle = [alpha,beta,gamma]
    return angle

def findJointC(a, b, c, delta):
    """Calculate the Joint Center function.

<<<<<<< HEAD
    This function is based on physical markers; a,b,c and the joint center which will be
    calulcated in this function are all in the same plane.
=======
    This function is based on physical markers, a,b,c and joint center which will be calulcated in this function are all in the same plane.
>>>>>>> a229bab4

    Parameters
    ----------
    a,b,c : list
<<<<<<< HEAD
        Three markers x, y, z position of a, b, c.
=======
        Three markers x,y,z position of a, b, c.
>>>>>>> a229bab4
    delta : float
        The length from marker to joint center, retrieved from subject measurement file.

    Returns
    -------
    mr : array
        Returns the Joint C x, y, z positions in a 1x3 list.

    Examples
    --------
    >>> import numpy as np
    >>> from .pycgmStatic import findJointC
    >>> a = [775.41, 788.65, 514.41]
    >>> b = [424.57, 46.17, 305.73]
    >>> c = [618.98, 848.86, 133.52]
    >>> delta = 42.5
    >>> np.around(findJointC(a,b,c,delta), 2)
    array([599.66, 843.26,  96.08])
    """
    # make the two vector using 3 markers, which is on the same plane.
    v1 = (a[0]-c[0],a[1]-c[1],a[2]-c[2])
    v2 = (b[0]-c[0],b[1]-c[1],b[2]-c[2])

    # v3 is cross vector of v1, v2
    # and then it normalized.
    # v3 = cross(v1,v2)
    v3 = [v1[1]*v2[2] - v1[2]*v2[1],v1[2]*v2[0] - v1[0]*v2[2],v1[0]*v2[1] - v1[1]*v2[0]]
    v3_div = norm2d(v3)
    v3 = [v3[0]/v3_div,v3[1]/v3_div,v3[2]/v3_div]

    m = [(b[0]+c[0])/2.0,(b[1]+c[1])/2.0,(b[2]+c[2])/2.0]
    length = np.subtract(b,m)
    length = norm2d(length)

    # iterate_acosdomain =  1 - ( delta/norm2d(v2) - int(delta/norm2d(v2)) )

    # print "iterate_acosdomain:",iterate_acosdomain


    theta = acos(delta/norm2d(v2))

    cs = cos(theta*2)
    sn = sin(theta*2)

    ux = v3[0]
    uy = v3[1]
    uz = v3[2]

    # this rotation matrix is called Rodriques' rotation formula.
    # In order to make a plane, at least 3 number of markers is required which means three physical markers on the segment can make a plane.
    # then the orthogonal vector of the plane will be rotating axis.
    # joint center is determined by rotating the one vector of plane around rotating axis.
    rot = np.matrix([[cs+ux**2.0*(1.0-cs),ux*uy*(1.0-cs)-uz*sn,ux*uz*(1.0-cs)+uy*sn],
                    [uy*ux*(1.0-cs)+uz*sn,cs+uy**2.0*(1.0-cs),uy*uz*(1.0-cs)-ux*sn],
                    [uz*ux*(1.0-cs)-uy*sn,uz*uy*(1.0-cs)+ux*sn,cs+uz**2.0*(1.0-cs)]])
    r = rot*(np.matrix(v2).transpose())
    r = r* length/np.linalg.norm(r)

    r = [r[0,0],r[1,0],r[2,0]]
    mr = np.array([r[0]+m[0],r[1]+m[1],r[2]+m[2]])

    return mr

def norm2d(v):
    """2D Vector normalization function

    This function calculates the normalization of a 3-dimensional vector.

    Parameters
    ----------
    v : list
        A 3-element list.

    Returns
    -------
    float
        The normalization of the vector as a float.

    Examples
    --------
    >>> import numpy as np
    >>> from .pycgmStatic import norm2d
<<<<<<< HEAD
    >>> v = [50.0, 96.37, 264.85]
    >>> np.around(norm2d(v), 2)
    286.24
=======
    >>> v = [50.00882192, 96.36735079, 264.84675407]
    >>> np.around(norm2d(v),8)
    286.23653105
>>>>>>> a229bab4
    """
    try:
        return sqrt((v[0]*v[0]+v[1]*v[1]+v[2]*v[2]))
    except:
        return np.nan

def norm3d(v):
    """3D Vector normalization function

    This function calculates the normalization of a 3-dimensional vector.

    Parameters
    ----------
    v : list
        A 3-element list.

    Returns
    -------
    array
        The normalization of the vector returned as a float in an array.

    Examples
    --------
    >>> import numpy as np
    >>> from .pycgmStatic import norm3d
    >>> v = [124.98, 368.64, 18.43]
    >>> norm3d(v)
<<<<<<< HEAD
    array(389.68591827)
=======
    array(389.68765369)
>>>>>>> a229bab4
    """
    try:
        return np.asarray(sqrt((v[0]*v[0]+v[1]*v[1]+v[2]*v[2])))
    except:
        return np.nan

def normDiv(v):
    """Normalized divison function

    This function calculates the normalization division of a 3-dimensional vector.

    Parameters
    ----------
    v : list
        A 3-element list.

    Returns
    -------
    list
        The divison normalization of the vector returned as a float in a list.

    Examples
    --------
    >>> import numpy as np
    >>> from .pycgmStatic import normDiv
    >>> v = [1.45, 1.94, 2.49]
    >>> np.around(normDiv(v), 2)
    array([0.12, 0.16, 0.21])
    """
    try:
        vec = sqrt((v[0]*v[0]+v[1]*v[1]+v[2]*v[2]))
        v = [v[0]/vec,v[1]/vec,v[2]/vec]
    except:
        vec = np.nan

    return [v[0]/vec,v[1]/vec,v[2]/vec]

def matrixmult (A, B):
    """Matrix multiplication function

    This function returns the product of a matrix multiplication given two matrices.

    Let the dimension of the matrix A be: m by n,
    let the dimension of the matrix B be: p by q,
    multiplication will only possible if n = p,
    thus creating a matrix of m by q size.

    Parameters
    ----------
    A : list
        First matrix, in a 2D array format.
    B : list
        Second matrix, in a 2D array format.

    Returns
    -------
    C : list
        The product of the matrix multiplication.

    Examples
    --------
    >>> from .pycgmStatic import matrixmult
    >>> A = [[11,12,13],[14,15,16]]
    >>> B = [[1,2],[3,4],[5,6]]
    >>> matrixmult(A, B)
    [[112, 148], [139, 184]]
    """
    C = [[0 for row in range(len(A))] for col in range(len(B[0]))]
    for i in range(len(A)):
        for j in range(len(B[0])):
            for k in range(len(B)):
                C[i][j] += A[i][k]*B[k][j]
    return C

def cross(a, b):
    """Cross Product function

    Given vectors a and b, calculate the cross product.

    Parameters
    ----------
    a : list
        First 3D vector.
    b : list
        Second 3D vector.

    Returns
    -------
    c : list
        The cross product of vector a and vector b.

    Examples
    --------
    >>> from .pycgmStatic import cross
    >>> a = [12.83, 61.25, 99.6]
    >>> b = [14.8, 61.72, 95.44]
    >>> np.around(cross(a, b), 2)
    array([-301.61,  249.58, -114.63])
    """
    c = [a[1]*b[2] - a[2]*b[1],
        a[2]*b[0] - a[0]*b[2],
        a[0]*b[1] - a[1]*b[0]]

    return c<|MERGE_RESOLUTION|>--- conflicted
+++ resolved
@@ -309,11 +309,6 @@
 
 def IADcalculation(frame):
     """Inter ASIS Distance (IAD) Calculation function
-<<<<<<< HEAD
-=======
-
-    Calculates the Inter ASIS Distance from a given frame.
->>>>>>> a229bab4
 
     Calculates the Inter ASIS Distance from a given frame.
     Markers used: RASI, LASI
@@ -321,11 +316,7 @@
     Parameters
     ----------
     frame : dict
-<<<<<<< HEAD
         Dictionary of marker lists.
-=======
-        Dictionaries of marker lists.
->>>>>>> a229bab4
 
     Returns
     -------
@@ -356,11 +347,7 @@
     Parameters
     ----------
     frame : dict
-<<<<<<< HEAD
         Dictionary of marker lists.
-=======
-        Dictionaries of marker lists.
->>>>>>> a229bab4
     head : array
         An array containing the head axis and head origin.
 
@@ -374,21 +361,12 @@
     >>> import numpy as np
     >>> from .pycgmStatic import staticCalculationHead
     >>> frame = None
-<<<<<<< HEAD
     >>> head = [[[100.33, 83.39, 1484.08],
     ...        [98.97, 83.58, 1483.77],
     ...        [99.35, 82.64, 1484.76]],
     ...        [99.58, 82.79, 1483.8]]
     >>> np.around(staticCalculationHead(frame,head), 2)
     0.28
-=======
-    >>> head = [[[100.33272997128863, 83.39303060995121, 1484.078302933558],
-    ...        [98.9655145897623, 83.57884461044797, 1483.7681493301013],
-    ...        [99.34535520789223, 82.64077714742746, 1484.7559501904173]],
-    ...        [99.58366584777832, 82.79330825805664, 1483.7968139648438]]
-    >>> np.around(staticCalculationHead(frame,head),8)
-    0.28546606
->>>>>>> a229bab4
     """
     headAxis = head[0]
     headOrigin = head[1]
@@ -426,7 +404,6 @@
     --------
     >>> import numpy as np
     >>> from .pycgmStatic import headoffCalc
-<<<<<<< HEAD
     >>> axisP = [[0.96, 0.81, 0.82],
     ...         [0.24, 0.72, 0.38],
     ...         [0.98, 0.21, 0.68]]
@@ -435,16 +412,6 @@
     ...         [0.17, 0.67, 0.85]]
     >>> np.around(headoffCalc(axisP,axisD), 2)
     0.95
-=======
-    >>> axisP = [[0.96027586, 0.81188464, 0.8210366],
-    ...         [0.24275408, 0.72003003, 0.37957337],
-    ...         [0.98315477, 0.20884389, 0.68137521]]
-    >>> axisD = [[0.21449582, 0.24790518, 0.94419932],
-    ...         [0.79794437, 0.45267577, 0.91257356],
-    ...         [0.17107064, 0.67114988, 0.85129037]]
-    >>> np.around(headoffCalc(axisP,axisD),8)
-    0.94916636
->>>>>>> a229bab4
     """
     axisPi = np.linalg.inv(axisP)
 
@@ -462,12 +429,6 @@
 
 def staticCalculation(frame,ankle_JC,knee_JC,flat_foot,vsk=None):
     """Calculate the Static angle function
-<<<<<<< HEAD
-=======
-
-    Takes in anatomical uncorrect axis and anatomical correct axis.
-    Correct axis depends on foot flat options.
->>>>>>> a229bab4
 
     Takes in anatomically incorrect axis and anatomically correct axis.
     Corrects the axis depending on flat-footedness.
@@ -476,19 +437,10 @@
 
     It is rotated from incorrect axis in YXZ order.
 
-<<<<<<< HEAD
     Parameters
     ----------
     frame : dict
         Dictionary of marker lists.
-=======
-    It is rotated from uncorrect axis in YXZ order.
-
-    Parameters
-    ----------
-    frame : dict
-        Dictionaries of marker lists.
->>>>>>> a229bab4
     ankle_JC : array
         An array containing the x,y,z axes marker positions of the ankle joint center.
     knee_JC : array
@@ -501,27 +453,18 @@
     Returns
     -------
     angle : list
-<<<<<<< HEAD
         Returns the offset angle represented by a 2x3x3 list.
-=======
-        Returns the offset angle represented by a 2x3x3 array.
->>>>>>> a229bab4
         The array contains the right flexion, abduction, rotation angles (1x3x3)
         followed by the left flexion, abduction, rotation angles (1x3x3).
 
     Modifies
     --------
-<<<<<<< HEAD
     The correct axis changes depending on flat-footedness.
-=======
-    The correct axis changes following to the foot flat option.
->>>>>>> a229bab4
 
     Examples
     --------
     >>> import numpy as np
     >>> from .pycgmStatic import staticCalculation
-<<<<<<< HEAD
     >>> frame = {'RTOE': np.array([427.95, 437.1,  41.77]),
     ...          'LTOE': np.array([175.79, 379.5,  42.61]),
     ...          'RHEE': np.array([406.46, 227.56,  48.76]),
@@ -551,37 +494,6 @@
     >>> np.around(staticCalculation(frame,ankle_JC,knee_JC,flat_foot,vsk), 2)
     array([[-0.08,  0.2 , -0.15],
            [-0.67,  0.19,  0.12]])
-=======
-    >>> frame = {'RTOE': np.array([427.95211792, 437.99603271,  41.77342987]),
-    ...          'LTOE': np.array([175.78988647, 379.49987793,  42.61193085]),
-    ...          'RHEE': np.array([406.46331787, 227.56491089,  48.75952911]),
-    ...          'LHEE': np.array([223.59848022, 173.42980957,  47.92973328])}
-    >>> ankle_JC = [np.array([393.76181608, 247.67829633, 87.73775041]),
-    ...            np.array([98.74901939, 219.46930221, 80.6306816]),
-    ...            [[np.array([394.4817575, 248.37201348, 87.715368]),
-    ...            np.array([393.07114384, 248.39110006, 87.61575574]),
-    ...            np.array([393.69314056, 247.78157916, 88.73002876])],
-    ...            [np.array([98.47494966, 220.42553803, 80.52821783]),
-    ...            np.array([97.79246671, 219.20927275, 80.76255901]),
-    ...            np.array([98.84848169, 219.60345781, 81.61663775])]]]
-    >>> knee_JC = [np.array([364.17774614, 292.17051722, 515.19181496]),
-    ...           np.array([143.55478579, 279.90370346, 524.78408753]),
-    ...           np.array([[[364.64959153, 293.06758353, 515.18513093],
-    ...           [363.29019771, 292.60656648, 515.04309095],
-    ...           [364.04724541, 292.24216264, 516.18067112]],
-    ...           [[143.65611282, 280.88685896, 524.63197541],
-    ...           [142.56434499, 280.01777943, 524.86163553],
-    ...           [143.64837987, 280.04650381, 525.76940383]]])]
-    >>> flat_foot = True
-    >>> vsk = { 'RightSoleDelta': 0.4532,'LeftSoleDelta': 0.4532 }
-    >>> np.around(staticCalculation(frame,ankle_JC,knee_JC,flat_foot,vsk),8)
-    array([[-0.08036968,  0.23192796, -0.66672181],
-           [-0.67466613,  0.21812578, -0.30207993]])
-    >>> flat_foot = False # Using the same variables and switching the flat_foot flag.
-    >>> np.around(staticCalculation(frame,ankle_JC,knee_JC,flat_foot,vsk),8)
-    array([[-0.07971346,  0.19881323, -0.15319313],
-           [-0.67470483,  0.18594096,  0.12287455]])
->>>>>>> a229bab4
     """
 
     # Get the each axis from the function.
@@ -656,7 +568,6 @@
     Parameters
     ----------
     frame : dict
-<<<<<<< HEAD
         Dictionary of marker lists.
 
     Returns
@@ -665,22 +576,11 @@
         Returns a list that contains the pelvis origin in a 1x3 array of xyz values,
         a 4x1x3 array composed of the pelvis x, y, z axes components,
         and the sacrum x, y, z position.
-=======
-        Dictionaries of marker lists.
-
-    Returns
-    -------
-    pelvis : array
-        Returns an array that contains the pelvis origin in a 1x3 array of xyz values,
-        which is then followed by a 4x1x3 array composed of the pelvis x, y, z
-        axis components, and the sacrum x,y,z position.
->>>>>>> a229bab4
 
     Examples
     --------
     >>> import numpy as np
     >>> from .pycgmStatic import pelvisJointCenter
-<<<<<<< HEAD
     >>> frame = {'RASI': np.array([ 395.37,  428.1, 1036.83]),
     ...          'LASI': np.array([ 183.19,  422.79, 1033.07]),
     ...          'RPSI': np.array([ 341.42,  246.72, 1055.99]),
@@ -700,27 +600,6 @@
     [ 288.28046983,  425.41998584, 1034.93228752],
     [ 289.2603533 ,  425.52432442, 1035.94665523]]),
     array([ 294.61,  242.07, 1049.65])]
-=======
-    >>> frame = {'RASI': np.array([ 395.36532593,  428.09790039, 1036.82763672]),
-    ...          'LASI': np.array([ 183.18504333,  422.78927612, 1033.07299805]),
-    ...          'RPSI': np.array([ 341.41815186,  246.72117615, 1055.99145508]),
-    ...          'LPSI': np.array([ 255.79994202,  241.42199707, 1057.30065918]) }
-    >>> pelvisJointCenter(frame) #doctest: +NORMALIZE_WHITESPACE
-    [array([ 289.27518463,  425.44358826, 1034.95031739]),
-    array([[ 289.25243803,  426.43632163, 1034.8321521 ],
-    [ 288.27565385,  425.41858059, 1034.93263018],
-    [ 289.25467091,  425.56129577, 1035.94315379]]),
-    array([ 298.60904694,  244.07158661, 1056.64605713])]
-    >>> frame = {'RASI': np.array([ 395.36532593,  428.09790039, 1036.82763672]),
-    ...          'LASI': np.array([ 183.18504333,  422.78927612, 1033.07299805]),
-    ...          'SACR': np.array([ 294.60904694,  242.07158661, 1049.64605713]) }
-    >>> pelvisJointCenter(frame) #doctest: +NORMALIZE_WHITESPACE
-    [array([ 289.27518463,  425.44358826, 1034.95031739]),
-    array([[ 289.25166321,  426.44012508, 1034.87056085],
-    [ 288.27565385,  425.41858059, 1034.93263018],
-    [ 289.25556415,  425.52289134, 1035.94697483]]),
-    array([ 294.60904694,  242.07158661, 1049.64605713])]
->>>>>>> a229bab4
     """
 
 
@@ -919,7 +798,6 @@
         Array of R_hip_jc and L_hip_jc each x,y,z position.
     pelvis_axis : array
         An array of pelvis origin and axis. The axis is also composed of 3 arrays,
-<<<<<<< HEAD
         each contain the x axis, y axis and z axis.
 
     Returns
@@ -928,16 +806,6 @@
         Returns a list that contains the hip axis center in a 1x3 list of xyz values,
         which is then followed by a 3x2x3 list composed of the hip axis center x, y, and z
         axis components. The xyz axis components are 2x3 lists consisting of the axis center
-=======
-        each things are x axis, y axis, z axis.
-
-    Returns
-    -------
-    hipaxis_center, axis : array
-        Returns an array that contains the hip axis center in a 1x3 array of xyz values,
-        which is then followed by a 3x2x3 array composed of the hip axis center x, y, and z
-        axis components. The xyz axis components are 2x3 arrays consisting of the axis center
->>>>>>> a229bab4
         in the first dimension and the direction of the axis in the second dimension.
 
     Examples
@@ -952,17 +820,10 @@
     ...                    [251.60, 391.85, 1033.89]]),
     ...                np.array([231.58, 210.25, 1052.25])]
     >>> [np.around(arr,8) for arr in hipAxisCenter(l_hip_jc,r_hip_jc,pelvis_axis)] #doctest: +NORMALIZE_WHITESPACE
-<<<<<<< HEAD
     [array([245.475, 331.115, 936.76 ]),
     array([[245.605, 332.105, 936.66 ],
            [244.485, 331.245, 936.74 ],
            [245.465, 331.225, 937.76 ]])]
-=======
-    [array([245.47574168, 331.11787136, 936.75939537]),
-    array([[245.60807104, 332.10350082, 936.65440245],
-           [244.48455034, 331.24888223, 936.74000802],
-           [245.47038816, 331.22450495, 937.75367934]])]
->>>>>>> a229bab4
     """
 
     # Get shared hip axis, it is inbetween the two hip joint centers
@@ -998,11 +859,7 @@
     Parameters
     ----------
     frame : dict
-<<<<<<< HEAD
         dictionary of marker lists.
-=======
-        dictionaries of marker lists.
->>>>>>> a229bab4
     hip_JC : array
         An array of hip_JC containing the x,y,z axes marker positions of the hip joint center.
     delta : float
@@ -1012,13 +869,8 @@
 
     Returns
     -------
-<<<<<<< HEAD
     R, L, axis : list
         Returns a list that contains the knee axes' center in two 1x3 arrays of xyz values,
-=======
-    R, L, axis : array
-        Returns an array that contains the knee axis center in a 1x3 array of xyz values,
->>>>>>> a229bab4
         which is then followed by a 2x3x3 array composed of the knee axis center x, y, and z
         axis components. The xyz axis components are 2x3 arrays consisting of the axis center
         in the first dimension and the direction of the axis in the second dimension.
@@ -1040,7 +892,6 @@
     ...         [309.38, 322.80, 937.99]]
     >>> delta = 0
     >>> kneeJointCenter(frame,hip_JC,delta,vsk) #doctest: +NORMALIZE_WHITESPACE
-<<<<<<< HEAD
     [array([364.24453179, 292.34485083, 515.31187596]),
     array([143.5508802 , 279.89940842, 524.78597514]),
     array([[[364.6891335 , 293.24055318, 515.30504835],
@@ -1049,16 +900,6 @@
     [[143.65225775, 280.88255723, 524.63385341],
     [142.56044523, 280.01353601, 524.86352178],
     [143.64448137, 280.04221362, 525.77129007]]])]
-=======
-    [array([413.21007973, 266.22558784, 464.66088466]),
-    array([143.55478579, 279.90370346, 524.78408753]),
-    array([[[414.20806312, 266.22558785, 464.59740907],
-    [413.14660414, 266.22558786, 463.66290127],
-    [413.21007973, 267.22558784, 464.66088468]],
-    [[143.65611281, 280.88685896, 524.63197541],
-    [142.56434499, 280.01777942, 524.86163553],
-    [143.64837987, 280.0465038 , 525.76940383]]])]
->>>>>>> a229bab4
     """
 
 
@@ -1162,15 +1003,9 @@
 def ankleJointCenter(frame,knee_JC,delta,vsk=None):
     """Calculate the ankle joint center and axis function.
 
-<<<<<<< HEAD
     Takes in a dictionary of xyz positions and marker names, an index
     and the knee axis.
     Calculates the ankle joint axis and returns the ankle origin and axis.
-=======
-    Takes in a dictionary of xyz positions and marker names, as well as an index.
-    and takes the knee axis.
-    Calculates the ankle joint axis and returns the ankle origin and axis
->>>>>>> a229bab4
 
     Markers used: tib_R, tib_L, ank_R, ank_L, knee_JC
     Subject Measurement values used: RightKneeWidth, LeftKneeWidth
@@ -1180,11 +1015,7 @@
     Parameters
     ----------
     frame : dict
-<<<<<<< HEAD
         Dictionary of marker lists.
-=======
-        dictionaries of marker lists.
->>>>>>> a229bab4
     knee_JC : array
         An array of knee_JC each x,y,z position.
     delta : float
@@ -1194,19 +1025,11 @@
 
     Returns
     -------
-<<<<<<< HEAD
     R, L, axis : list
         Returns a list that contains the ankle axis origin in 1x3 arrays of xyz values
         and a 3x2x3 list composed of the ankle origin, x, y, and z axis components. The
         xyz axis components are 2x3 lists consisting of the origin in the first
         dimension and the direction of the axis in the second dimension.
-=======
-    R, L, axis : array
-        Returns an array that contains the ankle axis origin in a 1x3 array of xyz values,
-        which is then followed by a 3x2x3 array composed of the ankle origin, x, y, and z
-        axis components. The xyz axis components are 2x3 arrays consisting of the origin
-        in the first dimension and the direction of the axis in the second dimension.
->>>>>>> a229bab4
 
     Examples
     --------
@@ -1228,7 +1051,6 @@
     ...            [143.65, 280.05, 525.77]]])]
     >>> delta = 0
     >>> ankleJointCenter(frame,knee_JC,delta,vsk) #doctest: +NORMALIZE_WHITESPACE
-<<<<<<< HEAD
     [array([393.76163633, 247.67765724,  87.73637664]),
     array([ 98.7457711 , 219.46936917,  80.63151702]),
     [[array([394.48153357, 248.37137677,  87.71398948]),
@@ -1237,16 +1059,6 @@
     [array([ 98.47174698, 220.42561803,  80.52905291]),
     array([ 97.78920512, 219.20938419,  80.76338567]),
     array([ 98.84523121, 219.60351804,  81.61747431])]]]
-=======
-    [array([393.76181609, 247.67829633,  87.73775041]),
-    array([ 98.74901939, 219.46930221,  80.63068161]),
-    [[array([394.48171575, 248.37201349,  87.715368  ]),
-    array([393.07114385, 248.39110006,  87.61575574]),
-    array([393.69314056, 247.78157916,  88.73002876])],
-    [array([ 98.47494966, 220.42553804,  80.52821783]),
-    array([ 97.79246671, 219.20927276,  80.76255902]),
-    array([ 98.84848169, 219.60345781,  81.61663776])]]]
->>>>>>> a229bab4
     """
 
     #Get Global Values
@@ -1382,7 +1194,6 @@
 def footJointCenter(frame,static_info,ankle_JC,knee_JC,delta):
     """Calculate the foot joint center and axis function.
 
-<<<<<<< HEAD
     Takes in a dictionary of xyz positions and marker names, the ankle axis and
     knee axis.
     Calculates the foot joint axis by rotating the incorrect foot joint axes
@@ -1392,15 +1203,6 @@
     In the case of the foot joint center, we've already made 2 kinds of axes
     for the static offset angle and then, we call this static offset angle as an
     input of this function for thedynamic trial.
-=======
-    Takes in a dictionary of xyz positions and marker names.
-    and takes the ankle axis and knee axis.
-    Calculate the foot joint axis by rotating incorrect foot joint axes about offset angle.
-    Returns the foot axis origin and axis.
-
-    In case of foot joint center, we've already make 2 kinds of axis for static offset angle.
-    and then, Call this static offset angle as an input of this function for dynamic trial.
->>>>>>> a229bab4
 
     Special Cases:
 
@@ -1415,11 +1217,7 @@
     Parameters
     ----------
     frame : dict
-<<<<<<< HEAD
         Dictionary of marker lists.
-=======
-        Dictionaries of marker lists.
->>>>>>> a229bab4
     static_info : array
         An array containing offset angles.
     ankle_JC : array
@@ -1431,33 +1229,19 @@
 
     Returns
     -------
-<<<<<<< HEAD
     R, L, foot_axis : list
         Returns a list that contain the toe axis' (right and left) origin in 1x3 arrays
         of xyz values and a 2x3x3 list composed of the foot axis center x, y, and z
         axis components. The xyz axis components are 2x3 lists consisting of the axis center
-=======
-    R, L, foot_axis : array
-        Returns an array that contains the foot axis center in a 1x3 array of xyz values,
-        which is then followed by a 2x3x3 array composed of the foot axis center x, y, and z
-        axis components. The xyz axis components are 2x3 arrays consisting of the axis center
->>>>>>> a229bab4
         in the first dimension and the direction of the axis in the second dimension.
         This function also saves the static offset angle in a global variable.
 
     Modifies
     --------
-<<<<<<< HEAD
     Axis changes the following in the static info.
 
     You can set the static_info with the button and this will calculate the offset angles.
     The first setting, the foot axis shows the uncorrected foot anatomical reference axis(Z_axis point to the AJC from TOE).
-=======
-    Axis changes following to the static info.
-
-    you can set the static_info by the button. and this will calculate the offset angles
-    the first setting, the foot axis show foot uncorrected anatomical reference axis(Z_axis point to the AJC from TOE)
->>>>>>> a229bab4
 
     If you press the static_info button so if static_info is not None,
     then the static offset angles are applied to the reference axis.
@@ -1491,7 +1275,6 @@
     ...            np.array([98.85, 219.60, 81.62])]]]
     >>> delta = 0
     >>> [np.around(arr,8) for arr in footJointCenter(frame,static_info,ankle_JC,knee_JC,delta)] #doctest: +NORMALIZE_WHITESPACE
-<<<<<<< HEAD
     [array([442.82, 381.62,  42.66]),
     array([ 39.44, 382.45,  41.79]),
     array([[[442.88903073, 381.7602408 ,  43.64770809],
@@ -1500,16 +1283,6 @@
            [[ 39.5089522 , 382.68437363,  42.7596982 ],
             [ 38.49610572, 382.15064786,  41.92947002],
             [ 39.76296932, 381.52509065,  41.99058294]]])]
-=======
-    [array([442.81997681, 381.62280273,  42.66047668]),
-    array([ 39.43652725, 382.44522095,  41.78911591]),
-    array([[[442.8881541 , 381.76460597,  43.64802096],
-            [441.89515447, 382.00308979,  42.66971773],
-            [442.44573691, 380.70886969,  42.81754643]],
-           [[ 39.50785213, 382.67891581,  42.75880631],
-            [ 38.49231839, 382.14765966,  41.93027863],
-            [ 39.75805858, 381.51956227,  41.98854914]]])]
->>>>>>> a229bab4
     """
     import math
 
@@ -1699,7 +1472,6 @@
     Parameters
     ----------
     frame : dict
-<<<<<<< HEAD
         Dictionary of marker lists.
 
     Returns
@@ -1707,22 +1479,12 @@
     head_axis, origin : list
         Returns a list containing a 1x3x3 list containing the x, y, z axis
         components of the head joint center and a 1x3 list containing the
-=======
-        Dictionaries of marker lists.
-
-    Returns
-    -------
-    head_axis, origin : array
-        Returns an array containing a 1x3x3 array containing the x, y, z axis
-        components of the head joint center, and a 1x3 array containing the
->>>>>>> a229bab4
         head origin x, y, z position.
 
     Examples
     --------
     >>> import numpy as np
     >>> from .pycgmStatic import headJC
-<<<<<<< HEAD
     >>> frame = {'RFHD': np.array([325.83, 402.55, 1722.5]),
     ...          'LFHD': np.array([184.55, 409.69, 1721.34]),
     ...          'RBHD': np.array([304.4, 242.91, 1694.97]),
@@ -1731,17 +1493,6 @@
     [array([[ 255.22,  407.11, 1722.08],
             [ 254.19,  406.15, 1721.92],
             [ 255.18,  405.96, 1722.91]]), array([ 255.19,  406.12, 1721.92])]
-=======
-    >>> frame = {'RFHD': np.array([325.82983398, 402.55450439, 1722.49816895]),
-    ...          'LFHD': np.array([184.55158997, 409.68713379, 1721.34289551]),
-    ...          'RBHD': np.array([304.39898682, 242.91339111, 1694.97497559]),
-    ...          'LBHD': np.array([197.8621521, 251.28889465, 1696.90197754])}
-    >>> [np.around(arr,8) for arr in headJC(frame)] #doctest: +NORMALIZE_WHITESPACE
-    [array([[ 255.21590218,  407.10741939, 1722.0817318 ],
-           [ 254.19105385,  406.14680918, 1721.91767712],
-           [ 255.18370553,  405.95974655, 1722.90744993]]),
-    array([  255.19071198,  406.12081909, 1721.92053223])]
->>>>>>> a229bab4
     """
 
     #Get the marker positions used for joint calculation
@@ -1790,12 +1541,6 @@
 
     #Return the three axis and origin
     return [head_axis,origin]
-<<<<<<< HEAD
-=======
-
-def uncorrect_footaxis(frame,ankle_JC):
-    """Calculate the anatomical uncorrect foot joint center and axis function.
->>>>>>> a229bab4
 
 def uncorrect_footaxis(frame,ankle_JC):
     """Calculate the anatomically incorrect foot joint center and axis function.
@@ -1815,15 +1560,9 @@
 
     Returns
     -------
-<<<<<<< HEAD
     R, L, foot_axis : list
         Returns a list representing the incorrect foot joint center, the list contains two 1x3 arrays
         representing the foot axis origin x, y, z positions and a 3x2x3 list
-=======
-    R, L, foot_axis : array
-        Returns an array representing the incorrect foot joint center, the array contains a 1x3 array
-        representing the foot axis origin x, y, z positions, which is followed by a 3x2x3 array
->>>>>>> a229bab4
         containing the foot axis center in the first dimension and the direction of the
         axis in the second dimension. This will be used for calculating static offset angle
         in static calibration.
@@ -1832,7 +1571,6 @@
     --------
     >>> import numpy as np
     >>> from .pycgmStatic import uncorrect_footaxis
-<<<<<<< HEAD
     >>> frame = { 'RTOE': [442.82, 381.62, 42.66],
     ...           'LTOE': [39.44, 382.45, 41.79]}
     >>> ankle_JC = [np.array([393.76, 247.68, 87.74]),
@@ -1852,27 +1590,6 @@
            [[ 39.5 , 382.7 ,  42.76],
             [ 38.5 , 382.14,  41.93],
             [ 39.77, 381.53,  42.01]]])]
-=======
-    >>> frame = { 'RTOE': [442.81997681, 381.62280273, 42.66047668],
-    ...           'LTOE': [39.43652725, 382.44522095, 41.78911591]}
-    >>> ankle_JC = [np.array([393.76181608, 247.67829633, 87.73775041]),
-    ...            np.array([98.74901939, 219.46930221, 80.6306816]),
-    ...            [[np.array([394.4817575, 248.37201348, 87.715368]),
-    ...            np.array([393.07114384, 248.39110006, 87.61575574]),
-    ...            np.array([393.69314056, 247.78157916, 88.73002876])],
-    ...            [np.array([98.47494966, 220.42553803, 80.52821783]),
-    ...            np.array([97.79246671, 219.20927275, 80.76255901]),
-    ...            np.array([98.84848169, 219.60345781, 81.61663775])]]]
-    >>> [np.around(arr,8) for arr in uncorrect_footaxis(frame,ankle_JC)] #doctest: +NORMALIZE_WHITESPACE
-    [array([442.81997681, 381.62280273,  42.66047668]),
-    array([ 39.43652725, 382.44522095,  41.78911591]),
-    array([[[442.93807347, 381.90040642,  43.61388602],
-            [441.882686  , 381.97104076,  42.67518049],
-            [442.49204525, 380.72744444,  42.96179781]],
-           [[ 39.50071636, 382.6986218 ,  42.7543453 ],
-            [ 38.49604413, 382.13712948,  41.93254235],
-            [ 39.77025057, 381.52823259,  42.00765902]]])]
->>>>>>> a229bab4
     """
 
     #REQUIRED MARKERS:
@@ -1950,12 +1667,6 @@
     foot_axis = [R_foot_axis,L_foot_axis]
 
     return [R,L,foot_axis]
-<<<<<<< HEAD
-=======
-
-def rotaxis_footflat(frame,ankle_JC,vsk=None):
-    """Calculate the anatomical correct foot joint center and axis function which is for foot flat
->>>>>>> a229bab4
 
 def rotaxis_footflat(frame,ankle_JC,vsk=None):
     """Calculate the anatomically correct foot joint center and axis function for a flat foot.
@@ -1977,19 +1688,11 @@
 
     Returns
     -------
-<<<<<<< HEAD
     R, L, foot_axis: list
         Returns a list representing the correct foot joint center for a flat foot,
         the list contains 2 1x3 arrays representing the foot axis origin x, y, z
         positions and a 3x2x3 list containing the foot axis center in the first
         dimension and the direction of the axis in the second dimension.
-=======
-    R, L, foot_axis: array
-        Returns an array representing the correct foot joint center for flat feet, the array contains a 1x3 array
-        representing the foot axis origin x, y, z positions, which is followed by a 3x2x3 array
-        containing the foot axis center in the first dimension and the direction of the
-        axis in the second dimension.
->>>>>>> a229bab4
 
     Modifies
     --------
@@ -1999,7 +1702,6 @@
     --------
     >>> import numpy as np
     >>> from .pycgmStatic import rotaxis_footflat
-<<<<<<< HEAD
     >>> frame = { 'RHEE': [374.01, 181.58, 49.51],
     ...            'LHEE': [105.30, 180.21, 47.16],
     ...            'RTOE': [442.82, 381.62, 42.66],
@@ -2022,30 +1724,6 @@
            [[ 39.15, 382.36,  42.74],
             [ 38.53, 382.16,  41.48],
             [ 39.75, 381.5 ,  41.79]]])]
-=======
-    >>> frame = { 'RHEE': [374.01257324, 181.57929993, 49.50960922],
-    ...            'LHEE': [105.30126953, 180.2130127, 47.15660858],
-    ...            'RTOE': [442.81997681, 381.62280273, 42.66047668],
-    ...            'LTOE': [39.43652725, 382.44522095, 41.78911591]}
-    >>> ankle_JC = [np.array([393.76181608, 247.67829633, 87.73775041]),
-    ...            np.array([98.74901939, 219.46930221, 80.6306816]),
-    ...            [[np.array([394.4817575, 248.37201348, 87.715368]),
-    ...            np.array([393.07114384, 248.39110006, 87.61575574]),
-    ...           np.array([393.69314056, 247.78157916, 88.73002876])],
-    ...            [np.array([98.47494966, 220.42553803, 80.52821783]),
-    ...            np.array([97.79246671, 219.20927275, 80.76255901]),
-    ...            np.array([98.84848169, 219.60345781, 81.61663775])]]]
-    >>> vsk = { 'RightSoleDelta': 0.45, 'LeftSoleDelta': 0.45}
-    >>> [np.around(arr,8) for arr in rotaxis_footflat(frame,ankle_JC,vsk)] #doctest: +NORMALIZE_WHITESPACE
-    [array([442.81997681, 381.62280273,  42.66047668]),
-    array([ 39.43652725, 382.44522095,  41.78911591]),
-    array([[[442.30666241, 381.79936348,  43.50031871],
-            [442.02580128, 381.89596909,  42.1176458 ],
-            [442.49471759, 380.67717784,  42.66047668]],
-           [[ 39.14565179, 382.3504861 ,  42.74117514],
-            [ 38.53126992, 382.15038888,  41.48320216],
-            [ 39.74620554, 381.49437955,  41.78911591]]])]
->>>>>>> a229bab4
     """
     #Get Global Values
 
@@ -2148,12 +1826,6 @@
     foot_axis = [R_foot_axis,L_foot_axis]
 
     return [R,L,foot_axis]
-<<<<<<< HEAD
-=======
-
-def rotaxis_nonfootflat(frame,ankle_JC):
-    """Calculate the anatomical correct foot joint center and axis function which is for non foot flat
->>>>>>> a229bab4
 
 def rotaxis_nonfootflat(frame,ankle_JC):
     """Calculate the anatomically correct foot joint center and axis function for a non-flat foot.
@@ -2173,25 +1845,16 @@
 
     Returns
     -------
-<<<<<<< HEAD
     R, L, foot_axis: list
         Returns a list representing the correct foot joint center for a non-flat foot,
         the list contains two 1x3 arrays representing the foot axis origin x, y, z
         positions and a 3x2x3 list containing the foot axis center in the first
         dimension and the direction of the axis in the second dimension.
-=======
-    array
-        Returns an array representing the correct foot joint center for non-flat feet, the array contains a 1x3 array
-        representing the foot axis origin x, y, z positions, which is followed by a 3x2x3 array
-        containing the foot axis center in the first dimension and the direction of the
-        axis in the second dimension.
->>>>>>> a229bab4
 
     Examples
     --------
     >>> import numpy as np
     >>> from .pycgmStatic import rotaxis_nonfootflat
-<<<<<<< HEAD
     >>> frame = { 'RHEE': [374.01, 181.58, 49.51],
     ...            'LHEE': [105.30, 180.21, 47.16],
     ...            'RTOE': [442.82, 381.62, 42.66],
@@ -2213,29 +1876,6 @@
            [[ 39.56, 382.51,  42.78],
             [ 38.5 , 382.15,  41.92],
             [ 39.75, 381.5 ,  41.82]]])]
-=======
-    >>> frame = { 'RHEE': [374.01257324, 181.57929993, 49.50960922],
-    ...            'LHEE': [105.30126953, 180.2130127, 47.15660858],
-    ...            'RTOE': [442.81997681, 381.62280273, 42.66047668],
-    ...            'LTOE': [39.43652725, 382.44522095, 41.78911591]}
-    >>> ankle_JC = [np.array([393.76181608, 247.67829633, 87.73775041]),
-    ...            np.array([98.74901939, 219.46930221, 80.6306816]),
-    ...            [[np.array([394.4817575, 248.37201348, 87.715368]),
-    ...            np.array([393.07114384, 248.39110006, 87.61575574]),
-    ...            np.array([393.69314056, 247.78157916, 88.73002876])],
-    ...            [np.array([98.47494966, 220.42553803, 80.52821783]),
-    ...            np.array([97.79246671, 219.20927275, 80.76255901]),
-    ...            np.array([98.84848169, 219.60345781, 81.61663775])]]]
-    >>> [np.around(arr,8) for arr in rotaxis_nonfootflat(frame,ankle_JC)] #doctest: +NORMALIZE_WHITESPACE
-    [array([442.81997681, 381.62280273,  42.66047668]),
-    array([ 39.43652725, 382.44522095,  41.78911591]),
-    array([[[442.71651135, 381.69236202,  43.65267444],
-            [441.87997036, 381.94200709,  42.54007546],
-            [442.49488793, 380.67767307,  42.69283623]],
-           [[ 39.55544558, 382.51024763,  42.77988832],
-            [ 38.49311916, 382.14149804,  41.92228333],
-            [ 39.74610697, 381.4946822 ,  41.81434438]]])]
->>>>>>> a229bab4
     """
 
     #REQUIRED MARKERS:
@@ -2308,21 +1948,12 @@
 def getankleangle(axisP,axisD):
     """Static angle calculation function.
 
-<<<<<<< HEAD
     This function takes in two axes and returns three angles.
     It uses an inverse Euler rotation matrix in YXZ order.
     The output shows the angle in degrees.
 
     Since we use arc sin we must check if the angle is in area between -pi/2 and pi/2
     but because the static offset angle under pi/2, it doesn't matter.
-=======
-    This function takes in two axis and returns three angles.
-    and It use inverse Euler rotation matrix in YXZ order.
-    the output shows the angle in degrees.
-
-    As we use arc sin we have to care about if the angle is in area between -pi/2 to pi/2
-    but in case of calculate static offset angle it is in boundry under pi/2, it doesn't matter.
->>>>>>> a229bab4
 
     Parameters
     ----------
@@ -2370,21 +2001,13 @@
 def findJointC(a, b, c, delta):
     """Calculate the Joint Center function.
 
-<<<<<<< HEAD
     This function is based on physical markers; a,b,c and the joint center which will be
     calulcated in this function are all in the same plane.
-=======
-    This function is based on physical markers, a,b,c and joint center which will be calulcated in this function are all in the same plane.
->>>>>>> a229bab4
 
     Parameters
     ----------
     a,b,c : list
-<<<<<<< HEAD
         Three markers x, y, z position of a, b, c.
-=======
-        Three markers x,y,z position of a, b, c.
->>>>>>> a229bab4
     delta : float
         The length from marker to joint center, retrieved from subject measurement file.
 
@@ -2467,15 +2090,9 @@
     --------
     >>> import numpy as np
     >>> from .pycgmStatic import norm2d
-<<<<<<< HEAD
     >>> v = [50.0, 96.37, 264.85]
     >>> np.around(norm2d(v), 2)
     286.24
-=======
-    >>> v = [50.00882192, 96.36735079, 264.84675407]
-    >>> np.around(norm2d(v),8)
-    286.23653105
->>>>>>> a229bab4
     """
     try:
         return sqrt((v[0]*v[0]+v[1]*v[1]+v[2]*v[2]))
@@ -2503,11 +2120,7 @@
     >>> from .pycgmStatic import norm3d
     >>> v = [124.98, 368.64, 18.43]
     >>> norm3d(v)
-<<<<<<< HEAD
     array(389.68591827)
-=======
-    array(389.68765369)
->>>>>>> a229bab4
     """
     try:
         return np.asarray(sqrt((v[0]*v[0]+v[1]*v[1]+v[2]*v[2])))
@@ -2611,4 +2224,5 @@
         a[2]*b[0] - a[0]*b[2],
         a[0]*b[1] - a[1]*b[0]]
 
-    return c+    return c
+  