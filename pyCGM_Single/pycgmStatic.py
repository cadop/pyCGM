# -*- coding: utf-8 -*-
"""
This file provides helper functions for static calculations.

Created on Tue Jul 28 16:55:25 2015

@author: cadop
"""
import numpy as np
from math import sin, cos, acos, sqrt, radians

def rotmat(x=0, y=0, z=0):
    r"""Rotation Matrix.

    This function creates and returns a rotation matrix.

    Parameters
    ----------
    x, y, z : float, optional
        Angle, which will be converted to radians, in
        each respective axis to describe the rotations.
        The default is 0 for each unspecified angle.

    Returns
    -------
    r_xyz : array
        The product of the matrix multiplication.

    Notes
    -----
    :math:`r_x = [ [1,0,0], [0, \cos(x), -sin(x)], [0, sin(x), cos(x)] ]`
    :math:`r_y = [ [cos(y), 0, sin(y)], [0, 1, 0], [-sin(y), 0, cos(y)] ]`
    :math:`r_z = [ [cos(z), -sin(z), 0], [sin(z), cos(z), 0], [0, 0, 1] ]`
    :math:`r_{xy} = r_x * r_y`
    :math:`r_{xyz} = r_{xy} * r_z`

    Examples
    --------
    >>> import numpy as np
    >>> from .pyCGM import rotmat
    >>> x = 0.5
    >>> y = 0.3
    >>> z = 0.8
    >>> np.around(rotmat(x, y, z), 2) #doctest: +NORMALIZE_WHITESPACE
    array([[ 1.  , -0.01,  0.01],
           [ 0.01,  1.  , -0.01],
           [-0.01,  0.01,  1.  ]])
    >>> x = 0.5
    >>> np.around(rotmat(x), 2) #doctest: +NORMALIZE_WHITESPACE
    array([[1., 0.  ,  0.  ],
           [0., 1.  , -0.01],
           [0., 0.01,  1.  ]])
    >>> x = 1
    >>> y = 1
    >>> np.around(rotmat(x,y), 2) #doctest: +NORMALIZE_WHITESPACE
    array([[ 1.  ,  0.  ,  0.02],
           [ 0.  ,  1.  , -0.02],
           [-0.02,  0.02,  1.  ]])
    """

    x, y, z = radians(x), radians(y), radians(z)
    r_x = [[1, 0, 0], 
           [0, cos(x), sin(x) * -1], 
           [0, sin(x), cos(x)]]

    r_y = [[cos(y), 0, sin(y)],
           [0, 1, 0],
           [sin(y)*-1, 0, cos(y)]]

    r_z = [[cos(z), sin(z)*-1, 0],
           [sin(z), cos(z), 0],
           [0, 0, 1]]

    r_xy = np.matmul(r_x, r_y)
    r_xyz = np.matmul(r_xy, r_z)

    return r_xyz


def get_dist(p0, p1):
    """Get Distance

    This function calculates the distance between two 3-D positions.

    Parameters
    ----------
    p0 : array
        Position of first (x, y, z) coordinate.
    p1 : array
        Position of second (x, y, z) coordinate.

    Returns
    -------
    distance : float
        The distance between positions p0 and p1.

    Examples
    --------
    >>> import numpy as np
    >>> from .pycgmStatic import get_dist
    >>> p0 = [0,1,2]
    >>> p1 = [1,2,3]
    >>> np.around(get_dist(p0,p1), 2)
    1.73
    >>> p0 = np.array([991.45, 741.95, 321.36])
    >>> p1 = np.array([117.09, 142.24, 481.95])
    >>> np.around(get_dist(p0,p1), 2)
    1072.36
    """
    p0 = np.asarray(p0)
    p1 = np.asarray(p1)

    distance = np.linalg.norm(p0 - p1)
    return distance

def getStatic(motionData,vsk,flat_foot=False,GCS=None):
    """ Get Static Offset function

    Calculate the static offset angle values and return the values in radians

    Parameters
    ----------
    motionData : dict
        Dictionary of marker lists.
    vsk : dict, optional
        Dictionary of various attributes of the skeleton.
    flat_foot : boolean, optional
        A boolean indicating if the feet are flat or not.
        The default value is False.
    GCS : array, optional
        An array containing the Global Coordinate System.
        If not provided, the default will be set to: [[1, 0, 0], [0, 1, 0], [0, 0, 1]].

    Returns
    -------
    calSM : dict
        Dictionary containing various marker lists of offsets.

    Examples
    --------
    >>> from .pycgmIO import loadC3D, loadVSK
    >>> from .pycgmStatic import getStatic
    >>> import os
    >>> from .pyCGM_Helpers import getfilenames
    >>> fileNames=getfilenames(2)
    >>> c3dFile = fileNames[1]
    >>> vskFile = fileNames[2]
    >>> result = loadC3D(c3dFile)
    >>> data = result[0]
    >>> vskData = loadVSK(vskFile, False)
    >>> result = getStatic(data,vskData,flat_foot=False)
    >>> result['Bodymass']
    75.0
    >>> result['RightKneeWidth']
    105.0
    >>> result['LeftTibialTorsion']
    0.0
    """
    static_offset = []
    head_offset = []
    IAD = []
    calSM = {}
    LeftLegLength = vsk['LeftLegLength']
    RightLegLength = vsk['RightLegLength']
    calSM['MeanLegLength'] = (LeftLegLength+RightLegLength)/2.0
    calSM['Bodymass'] = vsk['Bodymass']

    #Define the global coordinate system
    if GCS == None: calSM['GCS'] = [[1,0,0],[0,1,0],[0,0,1]]

    if vsk['LeftAsisTrocanterDistance'] != 0 and vsk['RightAsisTrocanterDistance'] != 0:
        calSM['L_AsisToTrocanterMeasure'] = vsk['LeftAsisTrocanterDistance']
        calSM['R_AsisToTrocanterMeasure'] = vsk['RightAsisTrocanterDistance']
    else:
        calSM['R_AsisToTrocanterMeasure'] = ( 0.1288 * RightLegLength ) - 48.56
        calSM['L_AsisToTrocanterMeasure'] = ( 0.1288 * LeftLegLength ) - 48.56

    if vsk['InterAsisDistance'] != 0:
        calSM['InterAsisDistance'] = vsk['InterAsisDistance']
    else:
        for frame in motionData:
            iadCalc = calc_IAD(frame["RASI"] if "RASI" in frame else None,
                               frame["LASI"] if "LASI" in frame else None) 
            IAD.append(iadCalc)
        InterAsisDistance = np.average(IAD)
        calSM['InterAsisDistance'] = InterAsisDistance

    try:
        calSM['RightKneeWidth'] = vsk['RightKneeWidth']
        calSM['LeftKneeWidth'] = vsk['LeftKneeWidth']

    except:
        #no knee width
        calSM['RightKneeWidth'] = 0
        calSM['LeftKneeWidth'] = 0

    if calSM['RightKneeWidth'] == 0:
        if 'RMKN' in list(motionData[0].keys()):
            #medial knee markers are available
            Rwidth = []
            Lwidth = []
            #average each frame
            for frame in motionData:
                RMKN = frame['RMKN']
                LMKN = frame['LMKN']

                RKNE = frame['RKNE']
                LKNE = frame['LKNE']

                Rdst = get_dist(RKNE,RMKN)
                Ldst = get_dist(LKNE,LMKN)
                Rwidth.append(Rdst)
                Lwidth.append(Ldst)

            calSM['RightKneeWidth'] = sum(Rwidth)/len(Rwidth)
            calSM['LeftKneeWidth'] = sum(Lwidth)/len(Lwidth)
    try:
        calSM['RightAnkleWidth'] = vsk['RightAnkleWidth']
        calSM['LeftAnkleWidth'] = vsk['LeftAnkleWidth']

    except:
        #no knee width
        calSM['RightAnkleWidth'] = 0
        calSM['LeftAnkleWidth'] = 0

    if calSM['RightAnkleWidth'] == 0:
        if 'RMKN' in list(motionData[0].keys()):
            #medial knee markers are available
            Rwidth = []
            Lwidth = []
            #average each frame
            for frame in motionData:
                RMMA = frame['RMMA']
                LMMA = frame['LMMA']

                RANK = frame['RANK']
                LANK = frame['LANK']

                Rdst = get_dist(RMMA,RANK)
                Ldst = get_dist(LMMA,LANK)
                Rwidth.append(Rdst)
                Lwidth.append(Ldst)

            calSM['RightAnkleWidth'] = sum(Rwidth)/len(Rwidth)
            calSM['LeftAnkleWidth'] = sum(Lwidth)/len(Lwidth)

    #calSM['RightKneeWidth'] = vsk['RightKneeWidth']
    #calSM['LeftKneeWidth'] = vsk['LeftKneeWidth']

    #calSM['RightAnkleWidth'] = vsk['RightAnkleWidth']
    #calSM['LeftAnkleWidth'] = vsk['LeftAnkleWidth']

    calSM['RightTibialTorsion'] = vsk['RightTibialTorsion']
    calSM['LeftTibialTorsion'] =vsk['LeftTibialTorsion']

    calSM['RightShoulderOffset'] = vsk['RightShoulderOffset']
    calSM['LeftShoulderOffset'] = vsk['LeftShoulderOffset']

    calSM['RightElbowWidth'] = vsk['RightElbowWidth']
    calSM['LeftElbowWidth'] = vsk['LeftElbowWidth']
    calSM['RightWristWidth'] = vsk['RightWristWidth']
    calSM['LeftWristWidth'] = vsk['LeftWristWidth']

    calSM['RightHandThickness'] = vsk['RightHandThickness']
    calSM['LeftHandThickness'] = vsk['LeftHandThickness']

    for frame in motionData:
        pelvis_axis = calc_axis_pelvis(frame['RASI'] if 'RASI' in frame else None,
                                       frame['LASI'] if 'LASI' in frame else None,
                                       frame['RPSI'] if 'RPSI' in frame else None,
                                       frame['LPSI'] if 'LPSI' in frame else None,
                                       frame['SACR'] if 'SACR' in frame else None)

        hip_jc = calc_joint_center_hip(pelvis_axis, calSM)

        knee_axis = calc_axis_knee(frame['RTHI'] if 'RTHI' in frame else None,
                                   frame['LTHI'] if 'LTHI' in frame else None,
                                   frame['RKNE'] if 'RKNE' in frame else None,
                                   frame['LKNE'] if 'LKNE' in frame else None,
                                   hip_jc[0],
                                   hip_jc[1],
                                   vsk['RightKneeWidth'],
                                   vsk['LeftKneeWidth'])
<<<<<<< HEAD

        ankle_axis = calc_axis_ankle(frame['RTIB'] if 'RTIB' in frame else None,
                                     frame['LTIB'] if 'LTIB' in frame else None,
                                     frame['RANK'] if 'RANK' in frame else None,
                                     frame['LANK'] if 'LANK' in frame else None,
                                     knee_axis[0][:3, 3],
                                     knee_axis[1][:3, 3],
                                     vsk['RightAnkleWidth'],
                                     vsk['LeftAnkleWidth'],
                                     vsk['RightTibialTorsion'],
                                     vsk['LeftTibialTorsion'])

        angle = calc_foot_offset(frame["RTOE"] if "RTOE" in frame else None,
                                 frame["LTOE"] if "LTOE" in frame else None,
                                 frame["RHEE"] if "LHEE" in frame else None,
                                 frame["LHEE"] if "LHEE" in frame else None,
                                 ankle_axis,
                                 flat_foot,
                                 vsk['RightSoleDelta'] if "RightSoleDelta" in frame else 0,
                                 vsk['LeftSoleDelta'] if "LeftSoleDelta" in frame else 0)

=======
        ankle_JC = ankleJointCenter(frame,knee_JC,0,vsk=calSM)
        angle = calc_foot_offset(frame,ankle_JC,knee_JC,flat_foot,calSM)
>>>>>>> 3d4be101
        head = calc_axis_head(frame['LFHD'] if 'LFHD' in frame else None,
                              frame['RFHD'] if 'RFHD' in frame else None,
                              frame['LBHD'] if 'LBHD' in frame else None,
                              frame['RBHD'] if 'RBHD' in frame else None)

        headangle = calc_static_head(head)

        static_offset.append(angle)
        head_offset.append(headangle)


    static=np.average(static_offset,axis=0)
    staticHead=np.average(head_offset)

    calSM['RightStaticRotOff'] = static[0][0]*-1
    calSM['RightStaticPlantFlex'] = static[0][1]
    calSM['LeftStaticRotOff'] = static[1][0]
    calSM['LeftStaticPlantFlex'] = static[1][1]
    calSM['HeadOffset'] = staticHead

    return calSM

def average(lst):
    """Average Calculation function

    Calculates the average of the values in a given lst or array.

    Parameters
    ----------
    lst : list
        List or array of values.

    Returns
    -------
    avg : float
        The mean of the list.

    Examples
    --------
    >>> import numpy as np
    >>> from .pycgmStatic import average
    >>> lst = [1,2,3,4,5]
    >>> average(lst)
    3.0
    >>> lst = np.array([93.82, 248.96, 782.62])
    >>> np.around(average(lst), 2)
    375.13
    """
    avg = sum(lst) / len(lst)
    return avg

def calc_IAD(rasi, lasi):
    """Inter ASIS Distance (IAD) Calculation

    Calculates the Inter ASIS Distance.
    Markers used: RASI, LASI

    Parameters
    ----------
    rasi: array
        1x3 RASI marker
    lasi: array
        1x3 LASI marker

    Returns
    -------
    IAD : float
        The Inter ASIS Distance

    Examples
    --------
    >>> import numpy as np
    >>> from .pycgmStatic import calc_IAD
    >>> lasi = np.array([ 183.19,  422.79, 1033.07])
    >>> rasi = np.array([ 395.37,  428.1, 1036.83])
    >>> np.around(calc_IAD(rasi, lasi), 2)
    212.28
    """
    rasi = np.asarray(rasi)
    lasi = np.asarray(lasi)

    iad = np.linalg.norm(rasi - lasi)

    return iad

def calc_static_head(head_axis):
    """Static Head Calculation

    This function converts the head axis to a numpy array,
    and then calculates the offset of the head using the calc_head_offset function.

    Parameters
    ----------
    head_axis : array
        4x4 affine matrix containing the head (x, y, z) axes and origin

    Returns
    -------
    offset : float
        The head offset angle for static calibration.

    Examples
    --------
    >>> import numpy as np
    >>> from .pycgmStatic import calc_static_head
    >>> head_axis = np.array([[ 0.75,    0.6 ,    0.28,   99.58],
    ...                       [-0.61,    0.79,   -0.03,   82.79],
    ...                       [-0.23,   -0.15,    0.96, 1483.8 ],
    ...                       [ 0.  ,    0.  ,    0.  ,    0.  ]])
    >>> np.around(calc_static_head(head_axis), 2)
    0.28
    """

    head_axis = np.asarray(head_axis)

    global_axis = [[ 0, 1, 0, 0],
                   [-1, 0, 0, 0],
                   [ 0, 0, 1, 0],
                   [ 0, 0, 0, 0]]

    offset = calc_head_offset(global_axis, head_axis)

    return offset

def calc_head_offset(axisP, axisD):
    """Head Offset Calculation

    Calculate head offset angle for static calibration.
    This function is only called in static trial.
    Output will be used later in the dynamic trial.

    Parameters
    ----------
    axisP : array
        4x4 affine matrix representing the position of the proximal axis.
    axisD : array
        4x4 affine matrix representing the position of the distal axis.

    Returns
    -------
    angle : float
        The beta angle of the head offset.

    Examples
    --------
    >>> import numpy as np
    >>> from .pycgmStatic import calc_head_offset
    >>> axisP = np.array([[0.96, 0.81, 0.82, 0],
    ...                   [0.24, 0.72, 0.38, 0],
    ...                   [0.98, 0.21, 0.68, 0],
    ...                   [0,    0,    0,    1]])
    >>> axisD = np.array([[0.21, 0.25, 0.94, 0],
    ...                   [0.8,  0.45, 0.91, 0],
    ...                   [0.17, 0.67, 0.85, 0],
    ...                   [0,    0,    0,    1]])
    >>> np.around(calc_head_offset(axisP,axisD), 2)
    0.95
    """
    axisP = np.asarray(axisP)[:3, :3]
    axisD = np.asarray(axisD)[:3, :3]

    
    axisPi = np.linalg.inv(axisP)

    # rotation matrix is in order XYZ
    M = matrixmult(axisD, axisPi)

    # get y angle from rotation matrix using inverse trigonometry.
    getB= M[0][2] / M[2][2]

    beta = np.arctan(getB)

    angle = beta

    return angle

def calc_foot_offset(rtoe, ltoe, rhee, lhee, ankle_axis, flat_foot, right_sole_delta=0, left_sole_delta=0):
    """Calculate the Static foot offset angles.

    Takes in anatomically uncorrected axis or anatomically correct axis.
    Corrects the axis depending on flat-footedness.

    Calculates the offset angle between those two axes.

    It is rotated from uncorrected axis in YXZ order.

    Markers used: RTOE, LTOE, RHEE, LHEE

    Subject Measurement values used: RightSoleDelta, LeftSoleDelta

    Parameters
    ----------
    rtoe : array
        1x3 RTOE marker
    ltoe : array
        1x3 LTOE marker
    rhee : array
        1x3 RHEE marker
    lhee : array
        1x3 LHEE marker
    ankle_axis : array
        array of two 4x4 affine matrices representing the right and left ankle axes and origins
    flat_foot : boolean
        A boolean indicating if the feet are flat or not
    r_sole_delta : float, optional
        The right sole delta from the subject measurement file
    l_sole_delta : float, optional
        The left sole delta from the subject measurement file

    Returns
    -------
    angle : array
        The foot offset angle represented by a 2x3 array.
        The array contains the right flexion, abduction, rotation angles (1x3)
        followed by the left flexion, abduction, rotation angles (1x3).

    Notes
    -----
    The correct axis changes depending on the flat foot option.

    Examples
    --------
    >>> import numpy as np
    >>> from .pycgmStatic import calc_foot_offset
    >>> rtoe = np.array([427.95, 437.1,  41.77])
    >>> ltoe = np.array([175.79, 379.5,  42.61])
    >>> rhee = np.array([406.46, 227.56,  48.76])
    >>> lhee = np.array([223.6, 173.43,  47.93])
    >>> ankle_axis = np.array([[[ 0.72,  0.69, -0.02, 393.76],
    ...                         [-0.69,  0.71, -0.12, 247.68],
    ...                         [-0.07,  0.1 ,  0.99,  87.74],
    ...                         [ 0.  ,  0.  ,  0.  ,   1.  ]],
    ...                        [[-0.28,  0.96, -0.1 ,  98.75],
    ...                         [-0.96, -0.26,  0.13, 219.47],
    ...                         [ 0.1 ,  0.13,  0.99,  80.63],
    ...                         [ 0.  ,  0.  ,  0.  ,   1.  ]]])
    >>> flat_foot = True
    >>> right_sole_delta = 0.45
    >>> left_sole_delta = 0.45
    >>> np.around(calc_foot_offset(rtoe, ltoe, rhee, lhee, ankle_axis, flat_foot, right_sole_delta, left_sole_delta), 2)
    array([[-0.08,  0.23, -0.66],
           [-0.67,  0.22, -0.3 ]])
    >>> flat_foot = False # Using the same variables and switching the flat_foot flag.
    >>> np.around(calc_foot_offset(rtoe, ltoe, rhee, lhee, ankle_axis, flat_foot, right_sole_delta, left_sole_delta), 2)
    array([[-0.08,  0.2 , -0.15],
           [-0.67,  0.19,  0.12]])
    """
    rtoe, ltoe, rhee, lhee, ankle_axis = map(np.asarray, [rtoe, ltoe, rhee, lhee, ankle_axis])

    r_ankle_axis = ankle_axis[0]
    l_ankle_axis = ankle_axis[1]

    uncorrect_foot = calc_axis_uncorrect_foot(rtoe, ltoe, r_ankle_axis, l_ankle_axis)

    uncorrect_foot_right = uncorrect_foot[0]
    uncorrect_foot_left = uncorrect_foot[1]

    # Check if it is flat foot or not.
    if flat_foot == False:
        nonflat_foot = calc_axis_nonflatfoot(rtoe, ltoe, rhee, lhee, ankle_axis)
        nonflat_foot_right = nonflat_foot[0]
        nonflat_foot_left = nonflat_foot[1]

        right_angle = calc_static_angle_ankle(uncorrect_foot_right, nonflat_foot_right)
        left_angle = calc_static_angle_ankle(uncorrect_foot_left, nonflat_foot_left)

    elif flat_foot == True:
        flat_foot = calc_axis_flatfoot(rtoe, ltoe, rhee, lhee, ankle_axis,
                                      right_sole_delta,
                                      left_sole_delta)
        flat_foot_right = flat_foot[0]
        flat_foot_left = flat_foot[1]

        right_angle = calc_static_angle_ankle(uncorrect_foot_right, flat_foot_right)
        left_angle = calc_static_angle_ankle(uncorrect_foot_left, flat_foot_left)

    angle = np.asarray([right_angle, left_angle])

    return angle

def calc_axis_pelvis(rasi, lasi, rpsi, lpsi, sacr=None):
    r"""Make the Pelvis Axis.

    Takes in RASI, LASI, RPSI, LPSI, and optional SACR markers.

    Calculates the pelvis axis.

    Markers used: RASI, LASI, RPSI, LPSI
    
    Other landmarks used: sacrum

    Pelvis X_axis: Computed with a Gram-Schmidt orthogonalization procedure
    [1]_ and then normalized.

    Pelvis Y_axis: LASI-RASI x,y,z positions, then normalized.

    Pelvis Z_axis: Cross product of x_axis and y_axis.

    :math:`$o = m_{rasi} + m_{lasi} / 2$`

    :math:`$y = \frac{m_{lasi} - m_{rasi}}{||m_{lasi} - m_{rasi}||}$`

    :math:`x = \frac{(m_{origin} - m_{sacr}) - ((m_{origin} - m_{sacr}) \dot y) * y}{||(m_{origin} - m_{sacr}) - ((m_{origin} - m_{sacr}) \cdot y) \times y||}`

    :math:`z = x \times y`

    Parameters
    ----------
    rasi: array
        1x3 RASI marker
    lasi: array
        1x3 LASI marker
    rpsi: array
        1x3 RPSI marker
    lpsi: array
        1x3 LPSI marker
    sacr: array, optional
        1x3 SACR marker. If not present, RPSI and LPSI are used instead.

    Returns
    -------
    pelvis : array
        4x4 affine matrix with pelvis x, y, z axes and pelvis origin.

    .. math::
        \begin{bmatrix}
            \hat{x}_x & \hat{x}_y & \hat{x}_z & o_x \\
            \hat{y}_x & \hat{y}_y & \hat{y}_z & o_y \\
            \hat{z}_x & \hat{z}_y & \hat{z}_z & o_z \\
            0 & 0 & 0 & 1 \\
        \end{bmatrix}

    References
    ----------
    .. [1] M. P. Kadaba, H. K. Ramakrishnan, and M. E. Wootten, “Measurement of
            lower extremity kinematics during level walking,” J. Orthop. Res.,
            vol. 8, no. 3, pp. 383–392, May 1990, doi: 10.1002/jor.1100080310.

    Examples
    --------
    >>> import numpy as np
    >>> np.set_printoptions(suppress=True)
    >>> from .pycgmStatic import calc_axis_pelvis
    >>> rasi = np.array([ 395.36,  428.09, 1036.82])
    >>> lasi = np.array([ 183.18,  422.78, 1033.07])
    >>> rpsi = np.array([ 341.41,  246.72, 1055.99])
    >>> lpsi = np.array([ 255.79,  241.42, 1057.30])
    >>> [arr.round(2) for arr in calc_axis_pelvis(rasi, lasi, rpsi, lpsi, None)] # doctest: +NORMALIZE_WHITESPACE
    [array([ -0.02,   0.99,  -0.12, 289.27]), 
    array([ -1.  ,  -0.03,  -0.02, 425.43]), 
    array([  -0.02,    0.12,    0.99, 1034.94]), 
    array([0., 0., 0., 1.])]
    """
    # Get the Pelvis Joint Centre

    if sacr is None:
        sacr = (rpsi + lpsi) / 2.0

    # REQUIRED LANDMARKS:
    # sacrum

    # Origin is Midpoint between RASI and LASI
    o = (rasi+lasi)/2.0

    b1 = o - sacr
    b2 = lasi - rasi

    # y is normalized b2
    y = b2 / np.linalg.norm(b2)

    b3 = b1 - (np.dot(b1, y) * y)
    x = b3/np.linalg.norm(b3)

    # Z-axis is cross product of x and y vectors.
    z = np.cross(x, y)

    pelvis = np.zeros((4, 4))
    pelvis[3, 3] = 1.0
    pelvis[0, :3] = x
    pelvis[1, :3] = y
    pelvis[2, :3] = z
    pelvis[:3, 3] = o

    return pelvis

def calc_joint_center_hip(pelvis, subject):
    u"""Calculate the right and left hip joint center.

    Takes in a 4x4 affine matrix of pelvis axis and subject measurements
    dictionary. Calculates and returns the right and left hip joint centers.

    Subject Measurement values used: MeanLegLength, R_AsisToTrocanterMeasure,
    InterAsisDistance, L_AsisToTrocanterMeasure

    Hip Joint Center: Computed using Hip Joint Center Calculation [1]_.

    Parameters
    ----------
    pelvis : array
        A 4x4 affine matrix with pelvis x, y, z axes and pelvis origin.
    subject : dict
        A dictionary containing subject measurements.

    Returns
    -------
    hip_jc : array
        A 2x3 array that contains two 1x3 arrays
        containing the x, y, z components of the right and left hip joint
        centers.

    References
    ----------
    .. [1] Davis, R. B., III, Õunpuu, S., Tyburski, D. and Gage, J. R. (1991).
            A gait analysis data collection and reduction technique.
            Human Movement Science 10 575–87.

    Examples
    --------
    >>> import numpy as np
    >>> np.set_printoptions(suppress=True)
    >>> from .pycgmStatic import calc_joint_center_hip
    >>> vsk = {'MeanLegLength': 940.0, 'R_AsisToTrocanterMeasure': 72.51,
    ...        'L_AsisToTrocanterMeasure': 72.51, 'InterAsisDistance': 215.90}
    >>> pelvis_axis = np.array([
    ...     [ 0.14, 0.98, -0.11,  251.60],
    ...     [-0.99, 0.13, -0.02,  391.74],
    ...     [ 0,    0.1,   0.99, 1032.89],
    ...     [ 0,    0,     0,       1   ]])
    >>> np.around(calc_joint_center_hip(pelvis_axis,vsk), 2) #doctest: +NORMALIZE_WHITESPACE
    array([[307.36, 323.83, 938.72],
           [181.71, 340.33, 936.18]])
    """

    # Requires
    # pelvis axis

    pelvis = np.asarray(pelvis)
    pel_origin = pelvis[:3, 3]

    # Model's eigen value
    #
    # LegLength
    # MeanLegLength
    # mm (marker radius)
    # interAsisMeasure

    # Set the variables needed to calculate the joint angle
    # Half of marker size
    mm = 7.0

    mean_leg_length = subject['MeanLegLength']
    right_asis_to_trochanter = subject['R_AsisToTrocanterMeasure']
    left_asis_to_trochanter = subject['L_AsisToTrocanterMeasure']
    interAsisMeasure = subject['InterAsisDistance']
    C = (mean_leg_length * 0.115) - 15.3
    theta = 0.500000178813934
    beta = 0.314000427722931
    aa = interAsisMeasure/2.0
    S = -1

    # Hip Joint Center Calculation (ref. Davis_1991)

    # Left: Calculate the distance to translate along the pelvis axis
    L_Xh = (-left_asis_to_trochanter - mm) * \
        cos(beta) + C * cos(theta) * sin(beta)
    L_Yh = S*(C*sin(theta) - aa)
    L_Zh = (-left_asis_to_trochanter - mm) * \
        sin(beta) - C * cos(theta) * cos(beta)

    # Right:  Calculate the distance to translate along the pelvis axis
    R_Xh = (-right_asis_to_trochanter - mm) * \
        cos(beta) + C * cos(theta) * sin(beta)
    R_Yh = (C*sin(theta) - aa)
    R_Zh = (-right_asis_to_trochanter - mm) * \
        sin(beta) - C * cos(theta) * cos(beta)

    # get the unit pelvis axis
    pelvis_xaxis = pelvis[0, :3]
    pelvis_yaxis = pelvis[1, :3]
    pelvis_zaxis = pelvis[2, :3]
    pelvis_axis = pelvis[:3, :3]

    # multiply the distance to the unit pelvis axis
    left_hip_jc_x = pelvis_xaxis * L_Xh
    left_hip_jc_y = pelvis_yaxis * L_Yh
    left_hip_jc_z = pelvis_zaxis * L_Zh
    # left_hip_jc = left_hip_jc_x + left_hip_jc_y + left_hip_jc_z

    left_hip_jc = np.asarray([
        left_hip_jc_x[0]+left_hip_jc_y[0]+left_hip_jc_z[0],
        left_hip_jc_x[1]+left_hip_jc_y[1]+left_hip_jc_z[1],
        left_hip_jc_x[2]+left_hip_jc_y[2]+left_hip_jc_z[2]
    ])

    left_hip_jc = pelvis_axis.T @ np.array([L_Xh, L_Yh, L_Zh])

    R_hipJCx = pelvis_xaxis * R_Xh
    R_hipJCy = pelvis_yaxis * R_Yh
    R_hipJCz = pelvis_zaxis * R_Zh
    right_hip_jc = R_hipJCx + R_hipJCy + R_hipJCz

    right_hip_jc = pelvis_axis.T @ np.array([R_Xh, R_Yh, R_Zh])

    left_hip_jc = left_hip_jc+pel_origin
    right_hip_jc = right_hip_jc+pel_origin

    hip_jc = np.array([right_hip_jc, left_hip_jc])

    return hip_jc




def calc_axis_knee(rthi, lthi, rkne, lkne, r_hip_jc, l_hip_jc, rkne_width, lkne_width):
    """Calculate the knee joint center and axis.
    Takes in markers that correspond to (x, y, z) positions of the current
    frame, the hip joint center, and knee widths.
    Markers used: RTHI, LTHI, RKNE, LKNE, r_hip_jc, l_hip_jc
    Subject Measurement values used: RightKneeWidth, LeftKneeWidth
    Knee joint center: Computed using Knee Axis Calculation [1]_.
    Parameters
    ----------
    rthi : array
        1x3 RTHI marker
    lthi : array
        1x3 LTHI marker
    rkne : array
        1x3 RKNE marker
    lkne : array
        1x3 LKNE marker
    r_hip_jc : array
        4x4 affine matrix containing the right hip joint center.
    l_hip_jc : array
        4x4 affine matrix containing the left hip joint center.
    rkne_width : float
        The width of the right knee
    lkne_width : float
        The width of the left knee
    Returns
    -------
    [r_axis, l_axis] : array
        An array of two 4x4 affine matrices representing the right and left
        knee axes and joint centers.
    References
    ----------
    .. [1] Baker, R. (2013). Measuring walking : a handbook of clinical gait
            analysis. Mac Keith Press.
    Notes
    -----
    Delta is changed suitably to knee.
    Examples
    --------
    >>> import numpy as np
    >>> np.set_printoptions(suppress=True)
    >>> rthi = np.array([426.50, 262.65, 673.66])
    >>> lthi = np.array([51.93, 320.01, 723.03])
    >>> rkne = np.array([416.98, 266.22, 524.04])
    >>> lkne = np.array([84.62, 286.69, 529.39])
    >>> l_hip_jc = [182.57, 339.43, 935.52]
    >>> r_hip_jc = [309.38, 322.80, 937.98]
    >>> rkne_width = 105.0
    >>> lkne_width = 105.0
    >>> [arr.round(2) for arr in calc_axis_knee(rthi, lthi, rkne, lkne, l_hip_jc, r_hip_jc, rkne_width, lkne_width)] #doctest: +NORMALIZE_WHITESPACE
    [array([[  0.3 ,   0.95,   0.  , 365.09],
        [ -0.87,   0.28,  -0.4 , 282.84],
        [ -0.38,   0.12,   0.92, 500.13],
        [  0.  ,   0.  ,   0.  ,   1.  ]]),
     array([[  0.11,   0.98,  -0.15, 139.57],
        [ -0.92,   0.16,   0.35, 277.13],
        [  0.37,   0.1 ,   0.93, 508.67],
        [  0.  ,   0.  ,   0.  ,   1.  ]])]
    """
    # Get Global Values
    mm = 7.0
    R_delta = (rkne_width/2.0) + mm
    L_delta = (lkne_width/2.0) + mm

    # Determine the position of kneeJointCenter using calc_joint_center function
    R = calc_joint_center(rthi, r_hip_jc, rkne, R_delta)
    L = calc_joint_center(lthi, l_hip_jc, lkne, L_delta)

    # Z axis is Thigh bone calculated by the hipJC and  kneeJC
    # the axis is then normalized
    axis_z = r_hip_jc-R

    # X axis is perpendicular to the points plane which is determined by KJC, HJC, KNE markers.
    # and calculated by each point's vector cross vector.
    # the axis is then normalized.
    # axis_x = cross(axis_z,thi_kne_R)
    axis_x = np.cross(axis_z, rkne-r_hip_jc)

    # Y axis is determined by cross product of axis_z and axis_x.
    # the axis is then normalized.
    axis_y = np.cross(axis_z, axis_x)

    Raxis = np.asarray([axis_x, axis_y, axis_z])

    # Z axis is Thigh bone calculated by the hipJC and  kneeJC
    # the axis is then normalized
    axis_z = l_hip_jc-L

    # X axis is perpendicular to the points plane which is determined by KJC, HJC, KNE markers.
    # and calculated by each point's vector cross vector.
    # the axis is then normalized.
    # axis_x = cross(thi_kne_L,axis_z)
    # using hipjc instead of thigh marker
    axis_x = np.cross(lkne-l_hip_jc, axis_z)

    # Y axis is determined by cross product of axis_z and axis_x.
    # the axis is then normalized.
    axis_y = np.cross(axis_z, axis_x)

    Laxis = np.asarray([axis_x, axis_y, axis_z])

    # Clear the name of axis and then nomalize it.
    R_knee_x_axis = Raxis[0]
    R_knee_x_axis = R_knee_x_axis/np.linalg.norm(R_knee_x_axis)
    R_knee_y_axis = Raxis[1]
    R_knee_y_axis = R_knee_y_axis/np.linalg.norm(R_knee_y_axis)
    R_knee_z_axis = Raxis[2]
    R_knee_z_axis = R_knee_z_axis/np.linalg.norm(R_knee_z_axis)
    L_knee_x_axis = Laxis[0]
    L_knee_x_axis = L_knee_x_axis/np.linalg.norm(L_knee_x_axis)
    L_knee_y_axis = Laxis[1]
    L_knee_y_axis = L_knee_y_axis/np.linalg.norm(L_knee_y_axis)
    L_knee_z_axis = Laxis[2]
    L_knee_z_axis = L_knee_z_axis/np.linalg.norm(L_knee_z_axis)

    r_axis = np.zeros((4, 4))
    r_axis[3, 3] = 1.0
    r_axis[0, :3] = R_knee_x_axis
    r_axis[1, :3] = R_knee_y_axis
    r_axis[2, :3] = R_knee_z_axis
    r_axis[:3, 3] = R

    l_axis = np.zeros((4, 4))
    l_axis[3, 3] = 1.0
    l_axis[0, :3] = L_knee_x_axis
    l_axis[1, :3] = L_knee_y_axis
    l_axis[2, :3] = L_knee_z_axis
    l_axis[:3, 3] = L

    return np.asarray([r_axis, l_axis])


def calc_axis_ankle(rtib, ltib, rank, lank, r_knee_JC, l_knee_JC, rank_width, lank_width, rtib_torsion, ltib_torsion):
    """Calculate the ankle joint center and axis.

    Takes in markers that correspond to (x, y, z) positions of the current
    frame, the knee joint centers, ankle widths, and tibial torsions.

    Markers used: RTIB, LTIB, RANK, LANK, r_knee_JC, l_knee_JC

    Subject Measurement values used:
        RightKneeWidth

        LeftKneeWidth

        RightTibialTorsion

        LeftTibialTorsion

    Ankle Axis: Computed using Ankle Axis Calculation [1]_.

    Parameters
    ----------
    rtib : array
        1x3 RTIB marker
    ltib : array
        1x3 LTIB marker
    rank : array
        1x3 RANK marker
    lank : array
        1x3 LANK marker
    r_knee_JC : array
        The (x,y,z) position of the right knee joint center.
    l_knee_JC : array
        The (x,y,z) position of the left knee joint center.
    rank_width : float
        The width of the right ankle
    lank_width : float
        The width of the left ankle
    rtib_torsion : float
        Right tibial torsion angle
    ltib_torsion : float
        Left tibial torsion angle

    Returns
    -------
    [r_axis, l_axis] : array
        An array of two 4x4 affine matrices representing the right and left
        ankle axes and joint centers.

    References
    ----------
    .. [1] Baker, R. (2013). Measuring walking : a handbook of clinical gait
            analysis. Mac Keith Press.

    Examples
    --------
    >>> import numpy as np
    >>> np.set_printoptions(suppress=True)
    >>> rank_width = 70.0
    >>> lank_width = 70.0
    >>> rtib_torsion = 0.0
    >>> ltib_torsion = 0.0
    >>> rtib = np.array([433.97, 211.93, 273.30])
    >>> ltib = np.array([50.04, 235.90, 364.32])
    >>> rank = np.array([422.77, 217.74, 92.86])
    >>> lank = np.array([58.57, 208.54, 86.16])
    >>> knee_JC = np.array([[365.09, 282.84, 500.13],
    ...                     [139.57, 277.13, 508.67]])
    >>> [np.around(arr, 2) for arr in calc_axis_ankle(rtib, ltib, rank, lank, knee_JC[0], knee_JC[1], rank_width, lank_width, rtib_torsion, ltib_torsion)] #doctest: +NORMALIZE_WHITESPACE
                [array([[  0.69,   0.73,  -0.02, 392.33],
                        [ -0.72,   0.68,  -0.11, 246.32],
                        [ -0.07,   0.09,   0.99,  88.31],
                        [  0.  ,   0.  ,   0.  ,   1.  ]]),
                 array([[ -0.28,   0.96,  -0.1 ,  98.76],
                        [ -0.96,  -0.26,   0.13, 219.53],
                        [  0.09,   0.13,   0.99,  80.85],
                        [  0.  ,   0.  ,   0.  ,   1.  ]])]
    """
# Get Global Values
    mm = 7.0
    R_delta = (rank_width/2.0)+mm
    L_delta = (lank_width/2.0)+mm

# REQUIRED MARKERS:
# RTIB
# LTIB
# RANK
# LANK
# r_knee_JC
# l_knee_JC

# This is Torsioned Tibia and this describe the ankle angles
# Tibial frontal plane being defined by ANK,TIB and KJC

# Determine the position of ankleJointCenter using calc_joint_center function
    R = calc_joint_center(rtib, r_knee_JC, rank, R_delta)
    L = calc_joint_center(ltib, l_knee_JC, lank, L_delta)

# Ankle Axis Calculation(ref. Clinical Gait Analysis hand book, Baker2013)
# Right axis calculation

# Z axis is shank bone calculated by the ankleJC and  kneeJC
    axis_z = r_knee_JC-R

# X axis is perpendicular to the points plane which is determined by ANK,TIB and KJC markers.
# and calculated by each point's vector cross vector.
# tib_ank_R vector is making a tibia plane to be assumed as rigid segment.
    tib_ank_R = rtib-rank
    axis_x = np.cross(axis_z, tib_ank_R)

# Y axis is determined by cross product of axis_z and axis_x.
    axis_y = np.cross(axis_z, axis_x)

    Raxis = [axis_x, axis_y, axis_z]

# Left axis calculation

# Z axis is shank bone calculated by the ankleJC and  kneeJC
    axis_z = l_knee_JC-L

# X axis is perpendicular to the points plane which is determined by ANK,TIB and KJC markers.
# and calculated by each point's vector cross vector.
# tib_ank_L vector is making a tibia plane to be assumed as rigid segment.
    tib_ank_L = ltib-lank
    axis_x = np.cross(tib_ank_L, axis_z)

# Y axis is determined by cross product of axis_z and axis_x.
    axis_y = np.cross(axis_z, axis_x)

    Laxis = [axis_x, axis_y, axis_z]

# Clear the name of axis and then normalize it.
    R_ankle_x_axis = Raxis[0]
    R_ankle_x_axis_div = np.linalg.norm(R_ankle_x_axis)
    R_ankle_x_axis = [R_ankle_x_axis[0]/R_ankle_x_axis_div, R_ankle_x_axis[1] /
                      R_ankle_x_axis_div, R_ankle_x_axis[2]/R_ankle_x_axis_div]

    R_ankle_y_axis = Raxis[1]
    R_ankle_y_axis_div = np.linalg.norm(R_ankle_y_axis)
    R_ankle_y_axis = [R_ankle_y_axis[0]/R_ankle_y_axis_div, R_ankle_y_axis[1] /
                      R_ankle_y_axis_div, R_ankle_y_axis[2]/R_ankle_y_axis_div]

    R_ankle_z_axis = Raxis[2]
    R_ankle_z_axis_div = np.linalg.norm(R_ankle_z_axis)
    R_ankle_z_axis = [R_ankle_z_axis[0]/R_ankle_z_axis_div, R_ankle_z_axis[1] /
                      R_ankle_z_axis_div, R_ankle_z_axis[2]/R_ankle_z_axis_div]

    L_ankle_x_axis = Laxis[0]
    L_ankle_x_axis_div = np.linalg.norm(L_ankle_x_axis)
    L_ankle_x_axis = [L_ankle_x_axis[0]/L_ankle_x_axis_div, L_ankle_x_axis[1] /
                      L_ankle_x_axis_div, L_ankle_x_axis[2]/L_ankle_x_axis_div]

    L_ankle_y_axis = Laxis[1]
    L_ankle_y_axis_div = np.linalg.norm(L_ankle_y_axis)
    L_ankle_y_axis = [L_ankle_y_axis[0]/L_ankle_y_axis_div, L_ankle_y_axis[1] /
                      L_ankle_y_axis_div, L_ankle_y_axis[2]/L_ankle_y_axis_div]

    L_ankle_z_axis = Laxis[2]
    L_ankle_z_axis_div = np.linalg.norm(L_ankle_z_axis)
    L_ankle_z_axis = [L_ankle_z_axis[0]/L_ankle_z_axis_div, L_ankle_z_axis[1] /
                      L_ankle_z_axis_div, L_ankle_z_axis[2]/L_ankle_z_axis_div]

# Put both axis in array
    Raxis = [R_ankle_x_axis, R_ankle_y_axis, R_ankle_z_axis]
    Laxis = [L_ankle_x_axis, L_ankle_y_axis, L_ankle_z_axis]

# Rotate the axes about the tibia torsion.
    rtib_torsion = np.radians(rtib_torsion)
    ltib_torsion = np.radians(ltib_torsion)

    Raxis = [[cos(rtib_torsion)*Raxis[0][0]-sin(rtib_torsion)*Raxis[1][0],
              cos(rtib_torsion)*Raxis[0][1] -
              sin(rtib_torsion)*Raxis[1][1],
              cos(rtib_torsion)*Raxis[0][2]-sin(rtib_torsion)*Raxis[1][2]],
             [sin(rtib_torsion)*Raxis[0][0]+cos(rtib_torsion)*Raxis[1][0],
             sin(rtib_torsion)*Raxis[0][1] +
              cos(rtib_torsion)*Raxis[1][1],
             sin(rtib_torsion)*Raxis[0][2]+cos(rtib_torsion)*Raxis[1][2]],
             [Raxis[2][0], Raxis[2][1], Raxis[2][2]]]

    Laxis = [[cos(ltib_torsion)*Laxis[0][0]-sin(ltib_torsion)*Laxis[1][0],
              cos(ltib_torsion)*Laxis[0][1] -
              sin(ltib_torsion)*Laxis[1][1],
              cos(ltib_torsion)*Laxis[0][2]-sin(ltib_torsion)*Laxis[1][2]],
             [sin(ltib_torsion)*Laxis[0][0]+cos(ltib_torsion)*Laxis[1][0],
             sin(ltib_torsion)*Laxis[0][1] +
              cos(ltib_torsion)*Laxis[1][1],
             sin(ltib_torsion)*Laxis[0][2]+cos(ltib_torsion)*Laxis[1][2]],
             [Laxis[2][0], Laxis[2][1], Laxis[2][2]]]

    r_axis = np.zeros((4, 4))
    r_axis[3, 3] = 1.0
    r_axis[0, :3] = Raxis[0]
    r_axis[1, :3] = Raxis[1]
    r_axis[2, :3] = Raxis[2]
    r_axis[:3, 3] = R

    l_axis = np.zeros((4, 4))
    l_axis[3, 3] = 1.0
    l_axis[0, :3] = Laxis[0]
    l_axis[1, :3] = Laxis[1]
    l_axis[2, :3] = Laxis[2]
    l_axis[:3, 3] = L

# Both of axis in array.
    axis = np.array([r_axis, l_axis])

    return axis


def calc_axis_head(lfhd, rfhd, lbhd, rbhd):
    """Calculate the head joint center and axis.

    Takes in markers that correspond to (x, y, z) positions of the current
    frame, and the head offset. 

    Calculates the head joint center and axis.

    Markers used: LFHD, RFHD, LBHD, RBHD

    Parameters
    ----------
    lfhd : array
        1x3 LFHD marker
    rfhd : array
        1x3 RFHD marker
    lbhd : array
        1x3 LBHD marker
    rbhd : array
        1x3 RBHD marker

    Returns
    -------
    head_axis : array
        4x4 affine matrix with head (x, y, z) axes and origin.


    Examples
    --------
    >>> import numpy as np
    >>> np.set_printoptions(suppress=True)
    >>> from .pycgmStatic import calc_axis_head
    >>> rfhd = np.array([325.82, 402.55, 1722.49])
    >>> lfhd = np.array([184.55, 409.68, 1721.34])
    >>> rbhd = np.array([304.39, 242.91, 1694.97])
    >>> lbhd = np.array([197.86, 251.28, 1696.90])
    >>> [np.around(arr, 2) for arr in calc_axis_head(lfhd, rfhd, lbhd, rbhd)] #doctest: +NORMALIZE_WHITESPACE
    [array([  0.03,   0.99,  0.16,  255.18]),
     array([ -1.  ,   0.03, -0.  ,  406.12]),
     array([ -0.01,  -0.16,  0.99, 1721.92]),
       array([0.,     0.,    0.,      1.])]
    """

    lfhd, rfhd, lbhd, rbhd = map(np.array, [lfhd, rfhd, lbhd, rbhd])

    # get the midpoints of the head to define the sides
    front = (lfhd + rfhd) / 2.0
    back  = (lbhd + rbhd) / 2.0
    left  = (lfhd + lbhd) / 2.0
    right = (rfhd + rbhd) / 2.0

    # Get the vectors from the sides with primary x axis facing front
    # First get the x direction
    x_axis = np.subtract(front, back)
    x_axis_norm = np.nan_to_num(np.linalg.norm(x_axis))
    if x_axis_norm:
        x_axis = np.divide(x_axis, x_axis_norm)

    # get the direction of the y axis
    y_axis = np.subtract(left, right)
    y_axis_norm = np.nan_to_num(np.linalg.norm(y_axis))
    if y_axis_norm:
        y_axis = np.divide(y_axis, y_axis_norm)

    # get z axis by cross-product of x axis and y axis.
    z_axis = np.cross(x_axis, y_axis)
    z_axis_norm = np.nan_to_num(np.linalg.norm(z_axis))
    if z_axis_norm:
        z_axis = np.divide(z_axis, z_axis_norm)

    # make sure all x,y,z axis is orthogonal each other by cross-product
    y_axis = np.cross(z_axis, x_axis)
    y_axis_norm = np.nan_to_num(np.linalg.norm(y_axis))
    if y_axis_norm:
        y_axis = np.divide(y_axis, y_axis_norm)

    x_axis = np.cross(y_axis, z_axis)
    x_axis_norm = np.nan_to_num(np.linalg.norm(x_axis))
    if x_axis_norm:
        x_axis = np.divide(x_axis, x_axis_norm)

    # Create the return matrix
    head_axis = np.zeros((4, 4))
    head_axis[3, 3] = 1.0
    head_axis[0, :3] = x_axis
    head_axis[1, :3] = y_axis
    head_axis[2, :3] = z_axis
    head_axis[:3, 3] = front

    return head_axis

def calc_axis_uncorrect_foot(rtoe, ltoe, r_ankle_axis, l_ankle_axis):
    """Calculate the foot joint center and axis.

    Takes in markers that correspond to (x, y, z) positions of the current
    frame, the right and left ankle axes, right and left static rotation
    offset angles, and the right and left static plantar flexion angles.

    Calculates the foot joint axis by rotating incorrect foot joint axes about
    offset angle.

    Markers used: RTOE, LTOE

    Other landmarks used: ankle axis

    Subject Measurement values used: 
        RightStaticRotOff

        RightStaticPlantFlex

        LeftStaticRotOff

        LeftStaticPlantFlex

    Parameters
    ----------
    rtoe : array
        1x3 RTOE marker
    ltoe : array
        1x3 LTOE marker
    r_ankle_axis : array
        4x4 affine matrix with right ankle x, y, z axes and origin.
    l_ankle_axis : array
        4x4 affine matrix with left ankle x, y, z axes and origin.
    r_static_rot_off : float
        Right static offset angle.
    l_static_rot_off : float
        Left static offset angle.
    r_static_plant_flex : float
        Right static plantar flexion angle.
    l_static_plant_flex : float
        Left static plantar flexion angle.

    Returns
    -------
    [r_axis, l_axis] : array
        A list of two 4x4 affine matrices representing the right and left
        foot axes and origins.

    Examples
    --------
    >>> import numpy as np
    >>> np.set_printoptions(suppress=True)
    >>> from .pycgmStatic import calc_axis_uncorrect_foot
    >>> rtoe = np.array([442.81, 381.62, 42.66])
    >>> ltoe = np.array([39.43, 382.44, 41.78])
    >>> r_ankle_axis = np.array([[  0.69,   0.73,  -0.02, 392.33],
    ...                          [ -0.72,   0.68,  -0.11, 246.32],
    ...                          [ -0.07,   0.09,   0.99,  88.31],
    ...                          [  0.  ,   0.  ,   0.  ,   1.  ]])
    >>> l_ankle_axis = np.array([[ -0.28,   0.96,  -0.1 ,  98.76],
    ...                         [  -0.96,  -0.26,   0.13, 219.53],
    ...                         [   0.09,   0.13,   0.99,  80.85],
    ...                         [   0.  ,   0.  ,   0.  ,   1.  ]])
    >>> [np.around(arr, 2) for arr in calc_axis_uncorrect_foot(rtoe, ltoe, r_ankle_axis, l_ankle_axis)] #doctest: +NORMALIZE_WHITESPACE
    [array([[ 0.12,   0.28,   0.95, 442.81],
           [ -0.94,   0.35,   0.01, 381.62],
           [ -0.33,  -0.89,   0.3 ,  42.66],
           [  0.  ,   0.  ,   0.  ,   1.  ]]), 
    array([[  0.06,   0.25,   0.97,  39.43],
           [ -0.94,  -0.31,   0.14, 382.44],
           [  0.33,  -0.92,   0.22,  41.78],
           [  0.  ,   0.  ,   0.  ,   1.  ]])]
    """

    # REQUIRE JOINT CENTER & AXIS
    # KNEE JOINT CENTER
    # ANKLE JOINT CENTER
    # ANKLE FLEXION AXIS
    r_ankle_axis = np.asarray(r_ankle_axis)
    l_ankle_axis = np.asarray(l_ankle_axis)

    ankle_JC_R = r_ankle_axis[:3, 3]
    ankle_JC_L = l_ankle_axis[:3, 3]
    ankle_flexion_R = r_ankle_axis[1, :3] + ankle_JC_R
    ankle_flexion_L = l_ankle_axis[1, :3] + ankle_JC_L

    # Toe axis's origin is marker position of TOE
    R = rtoe
    L = ltoe

    # HERE IS THE INCORRECT AXIS

    # the first setting, the foot axis show foot uncorrected anatomical axis and static_info is None
    ankle_JC_R = [ankle_JC_R[0], ankle_JC_R[1], ankle_JC_R[2]]
    ankle_JC_L = [ankle_JC_L[0], ankle_JC_L[1], ankle_JC_L[2]]

    # Right

    # z axis is from TOE marker to AJC. and normalized it.
    R_axis_z = [ankle_JC_R[0]-rtoe[0],
                ankle_JC_R[1]-rtoe[1], ankle_JC_R[2]-rtoe[2]]
    R_axis_z_div = np.linalg.norm(R_axis_z)
    R_axis_z = [R_axis_z[0]/R_axis_z_div, R_axis_z[1] /
                R_axis_z_div, R_axis_z[2]/R_axis_z_div]

    # bring the flexion axis of ankle axes from AnkleJointCenter function. and normalized it.
    y_flex_R = ankle_flexion_R - ankle_JC_R
    y_flex_R_div = np.linalg.norm(y_flex_R)
    y_flex_R = y_flex_R/y_flex_R_div

    # x axis is calculated as a cross product of z axis and ankle flexion axis.
    R_axis_x = np.cross(y_flex_R, R_axis_z)
    R_axis_x_div = np.linalg.norm(R_axis_x)
    R_axis_x = [R_axis_x[0]/R_axis_x_div, R_axis_x[1] /
                R_axis_x_div, R_axis_x[2]/R_axis_x_div]

    # y axis is then perpendicularly calculated from z axis and x axis. and normalized.
    R_axis_y = np.cross(R_axis_z, R_axis_x)
    R_axis_y_div = np.linalg.norm(R_axis_y)
    R_axis_y = [R_axis_y[0]/R_axis_y_div, R_axis_y[1] /
                R_axis_y_div, R_axis_y[2]/R_axis_y_div]

    R_foot_axis = [R_axis_x, R_axis_y, R_axis_z]

    # Left

    # z axis is from TOE marker to AJC. and normalized it.
    L_axis_z = [ankle_JC_L[0]-ltoe[0],
                ankle_JC_L[1]-ltoe[1], ankle_JC_L[2]-ltoe[2]]
    L_axis_z_div = np.linalg.norm(L_axis_z)
    L_axis_z = [L_axis_z[0]/L_axis_z_div, L_axis_z[1] /
                L_axis_z_div, L_axis_z[2]/L_axis_z_div]

    # bring the flexion axis of ankle axes from AnkleJointCenter function. and normalized it.
    y_flex_L = [ankle_flexion_L[0]-ankle_JC_L[0], ankle_flexion_L[1] -
                ankle_JC_L[1], ankle_flexion_L[2]-ankle_JC_L[2]]
    y_flex_L_div = np.linalg.norm(y_flex_L)
    y_flex_L = [y_flex_L[0]/y_flex_L_div, y_flex_L[1] /
                y_flex_L_div, y_flex_L[2]/y_flex_L_div]

    # x axis is calculated as a cross product of z axis and ankle flexion axis.
    L_axis_x = np.cross(y_flex_L, L_axis_z)
    L_axis_x_div = np.linalg.norm(L_axis_x)
    L_axis_x = [L_axis_x[0]/L_axis_x_div, L_axis_x[1] /
                L_axis_x_div, L_axis_x[2]/L_axis_x_div]

    # y axis is then perpendicularly calculated from z axis and x axis. and normalized.
    L_axis_y = np.cross(L_axis_z, L_axis_x)
    L_axis_y_div = np.linalg.norm(L_axis_y)
    L_axis_y = [L_axis_y[0]/L_axis_y_div, L_axis_y[1] /
                L_axis_y_div, L_axis_y[2]/L_axis_y_div]

    L_foot_axis = [L_axis_x, L_axis_y, L_axis_z]


    r_axis = np.identity(4)
    r_axis[0, :3] = R_foot_axis[0]
    r_axis[1, :3] = R_foot_axis[1]
    r_axis[2, :3] = R_foot_axis[2]
    r_axis[:3, 3] = R

    l_axis = np.identity(4)
    l_axis[0, :3] = L_foot_axis[0]
    l_axis[1, :3] = L_foot_axis[1]
    l_axis[2, :3] = L_foot_axis[2]
    l_axis[:3, 3] = L

    foot_axis = [r_axis, l_axis]

    return foot_axis

    R_sole_delta = vsk['RightSoleDelta']
    L_sole_delta = vsk['LeftSoleDelta']

def calc_axis_flatfoot(rtoe, ltoe, rhee, lhee, ankle_axis, r_sole_delta=0, l_sole_delta=0):
    """Calculate the anatomically correct foot joint center and axis for a flat foot.

    Takes in the RTOE, LTOE, RHEE and LHEE marker positions
    as well as the ankle axes. Calculates the anatomically
    correct foot axis for flat feet.

    Markers used: RTOE, LTOE, RHEE, LHEE

    Subject Measurement values used:
        RightSoleDelta

        LeftSoleDelta

    Parameters
    ----------
    rtoe : array
        1x3 RTOE marker
    ltoe : array
        1x3 LTOE marker
    rhee : array
        1x3 RHEE marker
    lhee : array
        1x3 LHEE marker
    ankle_axis : array
        array of two 4x4 affine matrices representing the right and left ankle axes and origins
    r_sole_delta : float, optional
        The right sole delta from the subject measurement file
    l_sole_delta : float, optional
        The left sole delta from the subject measurement file

    Returns
    -------
    axis : array
        An array of two 4x4 affine matrices representing the right and left flat foot
        axes and origins

    Notes
    -----
    If the subject wears a shoe, sole_delta is applied. then axes are changed following sole_delta.

    Examples
    --------
    >>> import numpy as np
    >>> np.set_printoptions(suppress=True)
    >>> from .pycgmStatic import calc_axis_flatfoot
    >>> rhee = [374.01, 181.58, 49.51]
    >>> lhee = [105.30, 180.21, 47.16]
    >>> rtoe = [442.82, 381.62, 42.66]
    >>> ltoe = [39.44, 382.45, 41.79]
    >>> ankle_axis = np.array([[[ 0.72,   0.69,  -0.02, 393.76],
    ...                        [ -0.69,   0.71,  -0.12, 247.68],
    ...                        [ -0.07,   0.1 ,   0.99,  87.74],
    ...                        [  0.  ,   0.  ,   0.  ,   1.  ]],
    ...                       [[ -0.27,   0.96,  -0.1 ,  98.75],
    ...                        [ -0.96,  -0.26,   0.13, 219.47],
    ...                        [  0.1 ,   0.13,   0.99,  80.63],
    ...                        [  0.  ,   0.  ,   0.  ,   1.  ]]])
    >>> r_sole_delta = 0.45
    >>> l_sole_delta = 0.45
    >>> [np.around(arr, 2) for arr in calc_axis_flatfoot(rtoe, ltoe, rhee, lhee, ankle_axis, r_sole_delta, l_sole_delta)] #doctest: +NORMALIZE_WHITESPACE
    [array([[ -0.51,   0.18,   0.84, 442.82],
            [ -0.79,   0.27,  -0.54, 381.62],
            [ -0.33,  -0.95,   0.  ,  42.66],
            [  0.  ,   0.  ,   0.  ,   1.  ]]), 
     array([[ -0.29,  -0.09,   0.95,  39.44],
            [ -0.91,  -0.29,  -0.31, 382.45],
            [  0.31,  -0.95,   0.  ,  41.79],
            [  0.  ,   0.  ,   0.  ,   1.  ]])]
    """
    #REQUIRED MARKERS:
    # RTOE
    # LTOE
    # RHEE
    # LHEE
    # ankle_axis

    rtoe, ltoe, rhee, lhee = map(np.asarray, [rtoe, ltoe, rhee, lhee])

    ankle_jc_right = ankle_axis[0][:3, 3]
    ankle_jc_left = ankle_axis[1][:3, 3]
    ankle_flexion_right = ankle_axis[0][1, :3] + ankle_jc_right
    ankle_flexion_left = ankle_axis[1][1, :3] + ankle_jc_left

    # Toe axis's origin is marker position of TOE
    right_origin = rtoe
    left_origin = ltoe

    ankle_jc_right = [ankle_jc_right[0], ankle_jc_right[1], ankle_jc_right[2] + r_sole_delta]
    ankle_jc_left = [ankle_jc_left[0], ankle_jc_left[1], ankle_jc_left[2] + l_sole_delta]
    #ankle_jc_right[2] += r_sole_delta
    #ankle_jc_left[2] += l_sole_delta

    # Calculate the z axis
    right_axis_z = ankle_jc_right - rtoe
    right_axis_z = np.divide(right_axis_z, np.linalg.norm(right_axis_z))

    # For foot flat, Z axis pointing same height of TOE marker from TOE to AJC
    heel_to_toe = rhee - rtoe
    heel_to_toe[2] = 0
    heel_to_toe = np.divide(heel_to_toe, np.linalg.norm(heel_to_toe))
    A = np.cross(heel_to_toe,right_axis_z)
    A = A/np.linalg.norm(A)
    B = np.cross(A,heel_to_toe)
    B = B/np.linalg.norm(B)
    C = np.cross(B,A)
    right_axis_z = C/np.linalg.norm(C)

    # Bring flexion axis from ankle axis
    right_y_flex = ankle_flexion_right - ankle_jc_right
    right_y_flex = np.divide(right_y_flex, np.linalg.norm(right_y_flex))

    # Calculate each x,y,z axis of foot using np.cross-product and make sure x,y,z axis is orthogonal each other.
    right_axis_x = np.cross(right_y_flex,right_axis_z)
    right_axis_x = np.divide(right_axis_x, np.linalg.norm(right_axis_x))

    right_axis_y = np.cross(right_axis_z,right_axis_x)
    right_axis_y = np.divide(right_axis_y, np.linalg.norm(right_axis_y))

    right_axis_z = np.cross(right_axis_x,right_axis_y)
    right_axis_z = np.divide(right_axis_z, np.linalg.norm(right_axis_z))

    right_foot_axis = [right_axis_x,right_axis_y,right_axis_z]

    # Left

    # Calculate the z axis of foot flat.
    left_axis_z = ankle_jc_left - ltoe
    left_axis_z = np.divide(left_axis_z, np.linalg.norm(left_axis_z))

    # For foot flat, Z axis pointing same height of TOE marker from TOE to AJC
    heel_to_toe = lhee - ltoe
    heel_to_toe[2] = 0
    heel_to_toe = np.divide(heel_to_toe, np.linalg.norm(heel_to_toe))
    A = np.cross(heel_to_toe,left_axis_z)
    A = A/np.linalg.norm(A)
    B = np.cross(A,heel_to_toe)
    B = B/np.linalg.norm(B)
    C = np.cross(B,A)
    left_axis_z = C/np.linalg.norm(C)

    # Bring flexion axis from ankle axis
    left_y_flex = ankle_flexion_left - ankle_jc_left
    left_y_flex = np.divide(left_y_flex, np.linalg.norm(left_y_flex))

    # Calculate each x,y,z axis of foot using np.cross-product and make sure (x, y, z) axes are orthogonal to each other
    left_axis_x = np.cross(left_y_flex,left_axis_z)
    left_axis_x = np.divide(left_axis_x, np.linalg.norm(left_axis_x))

    left_axis_y = np.cross(left_axis_z,left_axis_x)
    left_axis_y = np.divide(left_axis_y, np.linalg.norm(left_axis_y))

    left_axis_z = np.cross(left_axis_x,left_axis_y)
    left_axis_z = np.divide(left_axis_z, np.linalg.norm(left_axis_z))

    left_foot_axis = [left_axis_x,left_axis_y,left_axis_z]

    right_axis = np.identity(4)
    right_axis[:3, :3] = right_foot_axis
    right_axis[:3, 3] = right_origin

    left_axis = np.identity(4)
    left_axis[:3, :3] = left_foot_axis
    left_axis[:3, 3] = left_origin

    axis = [right_axis, left_axis]

    return axis

def calc_axis_nonflatfoot(rtoe, ltoe, rhee, lhee, ankle_axis):
    """Calculate the anatomically correct foot joint center and axis for a non-flat foot.

    Takes in the RTOE, LTOE, RHEE and LHEE marker positions
    as well as the ankle axes. Calculates the anatomically
    correct foot axis for non-flat feet.

    Markers used: RTOE, LTOE, RHEE, LHEE

    Parameters
    ----------
    rtoe : array
        1x3 RTOE marker
    ltoe : array
        1x3 LTOE marker
    rhee : array
        1x3 RHEE marker
    lhee : array
        1x3 LHEE marker
    ankle_axis : array
        array of two 4x4 affine matrices representing the right and left ankle axes and origins

    Returns
    -------
    axis : array
        An array of two 4x4 affine matrices representing the right and left non-flat foot
        axes and origins


    Examples
    --------
    >>> import numpy as np
    >>> np.set_printoptions(suppress=True)
    >>> from .pycgmStatic import calc_axis_nonflatfoot
    >>> rhee = [374.01, 181.58, 49.51]
    >>> lhee = [105.30, 180.21, 47.16]
    >>> rtoe = [442.82, 381.62, 42.66]
    >>> ltoe = [39.44, 382.45, 41.79]
    >>> ankle_axis = np.array([[[ 0.72,   0.69,  -0.02, 393.76],
    ...                        [ -0.69,   0.71,  -0.12, 247.68],
    ...                        [ -0.07,   0.1 ,   0.99,  87.74],
    ...                        [  0.  ,   0.  ,   0.  ,   1.  ]],
    ...                       [[ -0.27,   0.96,  -0.1 ,  98.75],
    ...                        [ -0.96,  -0.26,   0.13, 219.47],
    ...                        [  0.1 ,   0.13,   0.99,  80.63],
    ...                        [  0.  ,   0.  ,   0.  ,   1.  ]]])
    >>> [np.around(arr, 2) for arr in calc_axis_nonflatfoot(rtoe, ltoe, rhee, lhee, ankle_axis)] #doctest: +NORMALIZE_WHITESPACE
    [array([[ -0.1 ,   0.07,   0.99, 442.82],
            [ -0.94,   0.32,  -0.12, 381.62],
            [ -0.33,  -0.95,   0.03,  42.66],
            [  0.  ,   0.  ,   0.  ,   1.  ]]), 
     array([[  0.12,   0.06,   0.99,  39.44],
            [ -0.94,  -0.3 ,   0.13, 382.45],
            [  0.31,  -0.95,   0.03,  41.79],
            [  0.  ,   0.  ,   0.  ,   1.  ]])]
    """

    #REQUIRED MARKERS:
    # RTOE
    # LTOE
    # RHEE
    # LHEE
    # ankle_axis

    rtoe, ltoe, rhee, lhee, ankle_axis = map(np.asarray, [rtoe, ltoe, rhee, lhee, ankle_axis])

    ankle_jc_right = ankle_axis[0][:3, 3]
    ankle_jc_left = ankle_axis[1][:3, 3]
    ankle_flexion_right = ankle_axis[0][1, :3] + ankle_jc_right
    ankle_flexion_left = ankle_axis[1][1, :3] + ankle_jc_left

    # Toe axis's origin is marker position of TOE
    right_origin = rtoe
    left_origin = ltoe

    # in case of non foot flat we just use the HEE marker
    right_axis_z = rhee - rtoe
    right_axis_z = right_axis_z/norm3d(right_axis_z)

    y_flex_R = ankle_flexion_right - ankle_jc_right
    y_flex_R = y_flex_R/norm3d(y_flex_R)

    right_axis_x = cross(y_flex_R,right_axis_z)
    right_axis_x = right_axis_x/norm3d(right_axis_x)

    right_axis_y = cross(right_axis_z,right_axis_x)
    right_axis_y = right_axis_y/norm3d(right_axis_y)

    right_foot_axis = [right_axis_x,right_axis_y,right_axis_z]

    # Left
    left_axis_z = lhee - ltoe
    left_axis_z = left_axis_z/norm3d(left_axis_z)

    y_flex_L = ankle_flexion_left - ankle_jc_left
    y_flex_L = y_flex_L/norm3d(y_flex_L)

    left_axis_x = cross(y_flex_L,left_axis_z)
    left_axis_x = left_axis_x/norm3d(left_axis_x)

    left_axis_y = cross(left_axis_z,left_axis_x)
    left_axis_y = left_axis_y/norm3d(left_axis_y)

    left_foot_axis = [left_axis_x,left_axis_y,left_axis_z]

    right_axis = np.identity(4)
    right_axis[:3, :3] = right_foot_axis
    right_axis[:3, 3] = right_origin

    left_axis = np.identity(4)
    left_axis[:3, :3] = left_foot_axis
    left_axis[:3, 3] = left_origin

    axis = [right_axis, left_axis]

    return axis

def calc_static_angle_ankle(axis_p, axis_d):
    """Static angle calculation function.

    Takes in two axes and returns the rotation, flexion,
    and abduction angles in degrees.
    Uses the inverse Euler rotation matrix in YXZ order.

    Since we use arcsin we must check if the angle is in area between -pi/2 and pi/2
    but because the static offset angle is less than pi/2, it doesn't matter.

    Parameters
    ----------
    axis_p : array
        4x4 affine matrix representing the position of the proximal axis.
    axis_d : array
        4x4 affine matrix representing the position of the distal axis.

    Returns
    -------
    angle : array
        1x3 array representing the rotation, flexion, and abduction angles in degrees

    Examples
    --------
    >>> import numpy as np
    >>> from .pycgmStatic import calc_static_angle_ankle
    >>> axis_p = np.array([[ 0.59,  0.11,  0.16, 0],
    ...                    [-0.13, -0.10, -0.90, 0],
    ...                    [ 0.94, -0.05,  0.75, 0],
    ...                    [ 0,     0,     0,    0]])
    >>> axis_d = np.array([[ 0.17,  0.69, -0.37, 0],
    ...                    [ 0.14, -0.39,  0.94, 0],
    ...                    [-0.16, -0.53, -0.60, 0],
    ...                    [ 0,     0,     0,    0]])
    >>> np.around(calc_static_angle_ankle(axis_p, axis_d), 2)
    array([0.48, 1.  , 1.56])
    """
    # make inverse matrix of axis_p
    axis_p = np.asarray(axis_p)
    axis_d = np.asarray(axis_d)

    axis_p = axis_p[:3, :3]
    axis_d = axis_d[:3, :3]

    axis_p_inv = np.linalg.inv(axis_p)

    # M is multiply of axis_d and axis_p_inv
    M = matrixmult(axis_d, axis_p_inv)

    # This is the angle calculation in YXZ Euler angle
    a = M[2][1] / sqrt((M[2][0] * M[2][0]) + (M[2][2] * M[2][2]))
    b = -1 * M[2][0] / M[2][2]
    g = -1 * M[0][1] / M[1][1]

    gamma =np.arctan(g)
    alpha = np.arctan(a)
    beta = np.arctan(b)

    angle = [alpha, beta, gamma]
    return angle

def calc_joint_center(p_a, p_b, p_c, delta):
    r"""Calculate the Joint Center.

    This function is based on the physical markers p_a, p_b, p_c
    and the resulting joint center are all on the same plane.

    Parameters
    ----------
    p_a : array
        (x, y, z) position of marker a
    p_b : array 
        (x, y, z) position of marker b
    p_c : array
        (x, y, z) position of marker c
    delta : float
        The length from marker to joint center, retrieved from subject measurement file

    Returns
    -------
    joint_center : array
        (x, y, z) position of the joint center

    Notes
    -----
    :math:`vec_{1} = p\_a-p\_c, \ vec_{2} = (p\_b-p\_c), \ vec_{3} = vec_{1} \times vec_{2}`

    :math:`mid = \frac{(p\_b+p\_c)}{2.0}`

    :math:`length = (p\_b - mid)`

    :math:`\theta = \arccos(\frac{delta}{vec_{2}})`

    :math:`\alpha = \cos(\theta*2), \ \beta = \sin(\theta*2)`

    :math:`u_x, u_y, u_z = vec_{3}`

    .. math::

        rot =
        \begin{bmatrix}
            \alpha+u_x^2*(1-\alpha) & u_x*u_y*(1.0-\alpha)-u_z*\beta & u_x*u_z*(1.0-\alpha)+u_y*\beta \\
            u_y*u_x*(1.0-\alpha+u_z*\beta & \alpha+u_y^2.0*(1.0-\alpha) & u_y*u_z*(1.0-\alpha)-u_x*\beta \\
            u_z*u_x*(1.0-\alpha)-u_y*\beta & u_z*u_y*(1.0-\alpha)+u_x*\beta & \alpha+u_z**2.0*(1.0-\alpha) \\
        \end{bmatrix}

    :math:`r\_vec = rot * vec_2`

    :math:`r\_vec = r\_vec * \frac{length}{norm(r\_vec)}`

    :math:`joint\_center = r\_vec + mid`

    Examples
    --------
    >>> import numpy as np
    >>> from .pycgmStatic import calc_joint_center
    >>> p_a = np.array([468.14, 325.09, 673.12])
    >>> p_b = np.array([355.90, 365.38, 940.69])
    >>> p_c = np.array([452.35, 329.06, 524.77])
    >>> delta = 59.5
    >>> calc_joint_center(p_a, p_b, p_c, delta).round(2)
    array([396.25, 347.92, 518.63])
    """

    # make the two vector using 3 markers, which is on the same plane.

    p_a, p_b, p_c = map(np.asarray, [p_a, p_b, p_c])

    vec_1 = p_a - p_c
    vec_2 = p_b - p_c

    # vec_3 is cross vector of vec_1, vec_2, and then it normalized.
    vec_3 = np.cross(vec_1, vec_2)
    vec_3_div = np.linalg.norm(vec_3)
    vec_3 = vec_3 / vec_3_div

    mid = (p_b + p_c) / 2.0
    length = np.subtract(p_b, mid)
    length = np.linalg.norm(length)

    theta = acos(delta/np.linalg.norm(vec_2))

    alpha = cos(theta*2)
    beta = sin(theta*2)

    u_x, u_y, u_z = vec_3

    # This rotation matrix is called Rodriques' rotation formula.
    # In order to make a plane, at least 3 number of markers is required which
    # means three physical markers on the segment can make a plane.
    # then the orthogonal vector of the plane will be rotating axis.
    # joint center is determined by rotating the one vector of plane around rotating axis.

    rot = np.matrix([ 
        [alpha+u_x**2.0*(1.0-alpha),   u_x*u_y*(1.0-alpha) - u_z*beta, u_x*u_z*(1.0-alpha)+u_y*beta],
        [u_y*u_x*(1.0-alpha)+u_z*beta, alpha+u_y**2.0 * (1.0-alpha),   u_y*u_z*(1.0-alpha)-u_x*beta],
        [u_z*u_x*(1.0-alpha)-u_y*beta, u_z*u_y*(1.0-alpha) + u_x*beta, alpha+u_z**2.0*(1.0-alpha)]
    ])

    r_vec = rot * (np.matrix(vec_2).transpose())
    r_vec = r_vec * length/np.linalg.norm(r_vec)

    r_vec = np.asarray(r_vec)[:3, 0]
    joint_center = r_vec + mid

    return joint_center


def norm2d(v):
    """2D Vector normalization function

    This function calculates the normalization of a 3-dimensional vector.

    Parameters
    ----------
    v : list
        A 3-element list.

    Returns
    -------
    float
        The normalization of the vector as a float.

    Examples
    --------
    >>> import numpy as np
    >>> from .pycgmStatic import norm2d
    >>> v = [50.0, 96.37, 264.85]
    >>> np.around(norm2d(v), 2)
    286.24
    """
    try:
        return sqrt((v[0]*v[0]+v[1]*v[1]+v[2]*v[2]))
    except:
        return np.nan

def norm3d(v):
    """3D Vector normalization function

    This function calculates the normalization of a 3-dimensional vector.

    Parameters
    ----------
    v : list
        A 3-element list.

    Returns
    -------
    array
        The normalization of the vector returned as a float in an array.

    Examples
    --------
    >>> import numpy as np
    >>> from .pycgmStatic import norm3d
    >>> v = [124.98, 368.64, 18.43]
    >>> np.array(norm3d(v).round(2))
    array(389.69)
    """
    try:
        return np.asarray(sqrt((v[0]*v[0]+v[1]*v[1]+v[2]*v[2])))
    except:
        return np.nan

def normDiv(v):
    """Normalized divison function

    This function calculates the normalization division of a 3-dimensional vector.

    Parameters
    ----------
    v : list
        A 3-element list.

    Returns
    -------
    list
        The divison normalization of the vector returned as a float in a list.

    Examples
    --------
    >>> import numpy as np
    >>> from .pycgmStatic import normDiv
    >>> v = [1.45, 1.94, 2.49]
    >>> np.around(normDiv(v), 2)
    array([0.12, 0.16, 0.21])
    """
    try:
        vec = sqrt((v[0]*v[0]+v[1]*v[1]+v[2]*v[2]))
        v = [v[0]/vec,v[1]/vec,v[2]/vec]
    except:
        vec = np.nan

    return [v[0]/vec,v[1]/vec,v[2]/vec]

def matrixmult (A, B):
    """Matrix multiplication function

    This function returns the product of a matrix multiplication given two matrices.

    Let the dimension of the matrix A be: m by n,
    let the dimension of the matrix B be: p by q,
    multiplication will only possible if n = p,
    thus creating a matrix of m by q size.

    Parameters
    ----------
    A : list
        First matrix, in a 2D array format.
    B : list
        Second matrix, in a 2D array format.

    Returns
    -------
    C : list
        The product of the matrix multiplication.

    Examples
    --------
    >>> from .pycgmStatic import matrixmult
    >>> A = [[11,12,13],[14,15,16]]
    >>> B = [[1,2],[3,4],[5,6]]
    >>> matrixmult(A, B)
    [[112, 148], [139, 184]]
    """
    C = [[0 for row in range(len(A))] for col in range(len(B[0]))]
    for i in range(len(A)):
        for j in range(len(B[0])):
            for k in range(len(B)):
                C[i][j] += A[i][k]*B[k][j]
    return C

def cross(a, b):
    """Cross Product function

    Given vectors a and b, calculate the cross product.

    Parameters
    ----------
    a : list
        First 3D vector.
    b : list
        Second 3D vector.

    Returns
    -------
    c : list
        The cross product of vector a and vector b.

    Examples
    --------
    >>> from .pycgmStatic import cross
    >>> a = [12.83, 61.25, 99.6]
    >>> b = [14.8, 61.72, 95.44]
    >>> np.around(cross(a, b), 2)
    array([-301.61,  249.58, -114.63])
    """
    c = [a[1]*b[2] - a[2]*b[1],
        a[2]*b[0] - a[0]*b[2],
        a[0]*b[1] - a[1]*b[0]]

    return c<|MERGE_RESOLUTION|>--- conflicted
+++ resolved
@@ -281,7 +281,6 @@
                                    hip_jc[1],
                                    vsk['RightKneeWidth'],
                                    vsk['LeftKneeWidth'])
-<<<<<<< HEAD
 
         ankle_axis = calc_axis_ankle(frame['RTIB'] if 'RTIB' in frame else None,
                                      frame['LTIB'] if 'LTIB' in frame else None,
@@ -303,10 +302,6 @@
                                  vsk['RightSoleDelta'] if "RightSoleDelta" in frame else 0,
                                  vsk['LeftSoleDelta'] if "LeftSoleDelta" in frame else 0)
 
-=======
-        ankle_JC = ankleJointCenter(frame,knee_JC,0,vsk=calSM)
-        angle = calc_foot_offset(frame,ankle_JC,knee_JC,flat_foot,calSM)
->>>>>>> 3d4be101
         head = calc_axis_head(frame['LFHD'] if 'LFHD' in frame else None,
                               frame['RFHD'] if 'RFHD' in frame else None,
                               frame['LBHD'] if 'LBHD' in frame else None,
