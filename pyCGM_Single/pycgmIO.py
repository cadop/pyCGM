#pyCGM

# Copyright (c) 2015 Mathew Schwartz <umcadop@gmail.com>
# Core Developers: Seungeun Yeon, Mathew Schwartz
# Contributors Filipe Alves Caixeta, Robert Van-wesep
#
# Permission is hereby granted, free of charge, to any person obtaining a copy
# of this software and associated documentation files (the "Software"), to deal
# in the Software without restriction, including without limitation the rights
# to use, copy, modify, merge, publish, distribute, sublicense, and/or sell
# copies of the Software, and to permit persons to whom the Software is
# furnished to do so, subject to the following conditions:

# The above copyright notice and this permission notice shall be included in
# all copies or substantial portions of the Software.

# THE SOFTWARE IS PROVIDED "AS IS", WITHOUT WARRANTY OF ANY KIND, EXPRESS OR
# IMPLIED, INCLUDING BUT NOT LIMITED TO THE WARRANTIES OF MERCHANTABILITY,
# FITNESS FOR A PARTICULAR PURPOSE AND NONINFRINGEMENT. IN NO EVENT SHALL THE
# AUTHORS OR COPYRIGHT HOLDERS BE LIABLE FOR ANY CLAIM, DAMAGES OR OTHER
# LIABILITY, WHETHER IN AN ACTION OF CONTRACT, TORT OR OTHERWISE, ARISING FROM,
# OUT OF OR IN CONNECTION WITH THE SOFTWARE OR THE USE OR OTHER DEALINGS IN
# THE SOFTWARE.
# Input and output of pycgm functions

import sys
from .pyCGM import *
if sys.version_info[0]==2:
    import c3d
    pyver = 2
    print("Using python 2 c3d loader")

else:
    from . import c3dpy3 as c3d
    pyver = 3
    print("Using python 3 c3d loader - c3dpy3")

try:
    from ezc3d import c3d as ezc
    useEZC3D = True
    print("EZC3D Found, using instead of Python c3d")
except:
    useEZC3D = False

from math import *
import numpy as np
import xml.etree.ElementTree as ET
import os
import errno

#Used to split the arrays with angles and axis
#Start Joint Angles
SJA=0
#End Joint Angles
EJA=SJA+19*3
#Start Axis
SA=EJA
#End Axis
EA=SA+72*3

def createMotionDataDict(labels, data):
	"""Creates an array of motion capture data given labels and data.

	Parameters
	----------
	labels : array
	    List of marker position names.
	data : array
<<<<<<< HEAD
	    List of x, y, and z coordinate values corresponding to the marker names
            in `labels`. Indices of `data` correspond to frames in the trial.
=======
	    List of xyz coordinates corresponding to the marker names in `labels`.
	    Indices of `data` correspond to frames in the trial.
>>>>>>> fa489b6a

	Returns
	-------
	motiondata : array
	    List of dict. Indices of `motiondata` correspond to frames
	    in the trial. Keys in the dictionary are marker names and
<<<<<<< HEAD
	    values are x, y, and z coordinates of the corresponding marker.
=======
	    values are xyz coordinates of the corresponding marker.
>>>>>>> fa489b6a

	Examples
	--------
	This example uses a loop and ``numpy.array_equal`` to test the equality
	of individual dictionary elements since python does not guarantee
	the order of dictionary elements.

	Example for three markers and two frames of trial.

	>>> from numpy import array, array_equal
	>>> labels = ['LFHD', 'RFHD', 'LBHD']
<<<<<<< HEAD
	>>> data = [[array([184, 409, 1721]),
	...          array([325, 402, 1722]),
	...          array([197, 251, 1696])],
	...         [array([185, 408, 1722]),
	...          array([326, 403, 1723]),
	...          array([198, 252, 1697])]]
	>>> result = createMotionDataDict(labels, data)
	>>> expected = [{'LFHD': array([184, 409, 1721]),
	...              'RFHD': array([325, 402, 1722]),
	...              'LBHD': array([197, 251, 1696])},
	...             {'LFHD': array([185, 408, 1722]),
	...              'RFHD': array([326, 403, 1723]),
	...              'LBHD': array([198, 252, 1697])}]

	>>> flag = True # False if any values are not equal
=======
	>>> data = [[array([184.55160796, 409.68716101, 1721.34289625]),
	...          array([325.82985131, 402.55452959, 1722.49816649]),
	...          array([197.8621642 , 251.28892152, 1696.90197756])],
	...         [array([185.55160796, 408.68716101, 1722.34289625]),
	...          array([326.82985131, 403.55452959, 1723.49816649]),
	...          array([198.8621642 , 252.28892152, 1697.90197756])]]
	>>> result = createMotionDataDict(labels, data)
	>>> expected = [{'RFHD': array([325.82985131, 402.55452959, 1722.49816649]),
	...              'LBHD': array([197.8621642 , 251.28892152, 1696.90197756]),
	...              'LFHD': array([184.55160796, 409.68716101, 1721.34289625])},
	...             {'RFHD': array([326.82985131, 403.55452959, 1723.49816649]),
	...              'LBHD': array([198.8621642 , 252.28892152, 1697.90197756]),
	...              'LFHD': array([185.55160796, 408.68716101, 1722.34289625])}]

	>>> flag = True #False if any values are not equal
>>>>>>> fa489b6a
	>>> for i in range(len(result)):
	...     for key in result[i]:
	...         if (not array_equal(result[i][key], expected[i][key])):
	...             flag = False
	>>> flag
	True
	"""
	motiondata = []
	for frame in data:
		mydict={}
		for label,xyz in zip(labels,frame):
			l=str(label.rstrip())
			mydict[l] = xyz
		motiondata.append(mydict)
	return motiondata

def splitMotionDataDict(motiondata):
    """Splits an array of motion capture data into separate labels and data.

    Parameters
    ----------
    motiondata : array
        List of dict. Indices of `motiondata` correspond to frames
<<<<<<< HEAD
        in the trial. Keys in the dictionary are marker names and values
        are x, y, and z coordinates of the corresponding marker.
=======
        in the trial. Keys in the dictionary are marker names and
        values are xyz coordinates of the corresponding marker.
>>>>>>> fa489b6a

    Returns
    -------
    labels, data : tuple
        `labels` is a list of marker position names from the dictionary
<<<<<<< HEAD
        keys in `motiondata`. `data` is a list of x, y, and z coordinate
        values corresponding to the marker names in `labels`. Indices of
        `data` correspond to frames in the trial.
=======
        keys in `motiondata`. `data` is a list of xyz coordinate
        positions corresponding to the marker names in `labels`.
        Indices of `data` correspond to frames in the trial.
>>>>>>> fa489b6a

    Examples
    --------
    Example for three markers and two frames of trial.

    >>> from numpy import array
<<<<<<< HEAD
    >>> motiondata = [{'RFHD': array([325.83, 402.55, 1722.51]),
    ...                'LFHD': array([184.55, 409.69, 1721.34]),
    ...                'LBHD': array([197.86, 251.29, 1696.91])},
    ...               {'RFHD': array([326.83, 403.55, 1723.51]),
    ...                'LFHD': array([185.55, 408.69, 1722.34]),
    ...                'LBHD': array([198.86, 252.29, 1697.91])}]
=======
    >>> motiondata = [{'RFHD': array([325.82985131, 402.55452959, 1722.49816649]),
    ...                'LFHD': array([184.55160796, 409.68716101, 1721.34289625]),
    ...                'LBHD': array([197.8621642 , 251.28892152, 1696.90197756])},
    ...               {'RFHD': array([326.82985131, 403.55452959, 1723.49816649]),
    ...                'LFHD': array([185.55160796, 408.68716101, 1722.34289625]),
    ...                'LBHD': array([198.8621642 , 252.28892152, 1697.90197756])}]
>>>>>>> fa489b6a
    >>> labels, data = splitMotionDataDict(motiondata)
    >>> labels
    ['RFHD', 'LFHD', 'LBHD']
    >>> data #doctest: +NORMALIZE_WHITESPACE
    array([[[ 325.83, 402.55, 1722.51],
            [ 184.55, 409.69, 1721.34],
            [ 197.86, 251.29, 1696.91]],
           [[ 326.83, 403.55, 1723.51],
            [ 185.55, 408.69, 1722.34],
            [ 198.86, 252.29, 1697.91]]])
    """
    if pyver == 2:
        labels=motiondata[0].keys()
        data=np.zeros((len(motiondata),len(labels),3))
        counter=0
        for md in motiondata:
            data[counter]=np.asarray(md.values())
            counter+=1
        return labels,data
    if pyver == 3:
        labels=list(motiondata[0].keys())
        data=np.zeros((len(motiondata),len(labels),3))
        counter=0
        for md in motiondata:
            data[counter]=np.asarray(list(md.values()))
            counter+=1
        return labels,data

def createVskDataDict(labels, data):
	"""Creates a dictionary of vsk file values from labels and data.

	Parameters
	----------
	labels : array
	    List of label names for vsk file values.
	data : array
	    List of subject measurement values corresponding to the label
            names in `labels`.

	Returns
	-------
	vsk : dict
	    Dictionary of vsk file values. Dictionary keys correspond to
	    names in `labels` and dictionary values correspond to values in
	    `data`.

	Examples
	--------
	This example tests for dictionary equality through python instead of
	doctest since python does not guarantee the order in which dictionary
	elements are printed.

	>>> labels = ['MeanLegLength', 'LeftKneeWidth', 'RightAnkleWidth']
	>>> data = [940.0, 105.0, 70.0]
	>>> res = createVskDataDict(labels, data)
	>>> res == {'MeanLegLength':940.0, 'LeftKneeWidth':105.0, 'RightAnkleWidth':70.0}
	True
	"""
	vsk={}
	for key,data in zip(labels,data):
		vsk[key]=data
	return vsk

def splitVskDataDict(vsk):
    """Splits a dictionary of vsk file values into labels and data arrays

    Parameters
    ----------
    vsk : dict
<<<<<<< HEAD
        Dictionary of subject measurement values. Dictionary keys
        correspond to names in `labels` and dictionary values
        correspond to values in `data`.
=======
        dictionary of vsk file values. Dictionary keys correspond to
        names in `labels` and dictionary values correspond to values in
        `data`.
>>>>>>> fa489b6a

    Returns
    -------
    labels, data : tuple
        `labels` is a list of label names for vsk file values. `data`
        is a numpy array holding the corresponding values.

    Examples
    --------
    >>> from numpy import array, array_equal # Used to compare numpy arrays
    >>> import sys
    >>> vsk = {'MeanLegLength':940.0, 'LeftKneeWidth':105.0, 'RightAnkleWidth':70.0}
    >>> labels, data = splitVskDataDict(vsk)
    >>> flag = True # False if any values do not match
    >>> for i in range(len(labels)):
    ...     if (vsk[labels[i]] != data[i]):
    ...         flag = False
    >>> flag
    True
    """
    if pyver == 2: return vsk.keys(),np.asarray(vsk.values())
    if pyver == 3: return list(vsk.keys()),np.asarray(list(vsk.values()))

def markerKeys():
    """A list of marker names.

    Returns
    -------
    marker_keys : array
        List of marker names.

    Examples
    --------
    >>> markerKeys() #doctest: +NORMALIZE_WHITESPACE
    ['RASI', 'LASI', 'RPSI', 'LPSI', 'RTHI', 'LTHI', 'RKNE', 'LKNE', 'RTIB',
     'LTIB', 'RANK', 'LANK', 'RTOE', 'LTOE', 'LFHD', 'RFHD', 'LBHD', 'RBHD',
     'RHEE', 'LHEE', 'CLAV', 'C7', 'STRN', 'T10', 'RSHO', 'LSHO', 'RELB', 'LELB',
     'RWRA', 'RWRB', 'LWRA', 'LWRB', 'RFIN', 'LFIN']
    """
    marker_keys = ['RASI','LASI','RPSI','LPSI','RTHI','LTHI','RKNE','LKNE','RTIB',
               'LTIB','RANK','LANK','RTOE','LTOE','LFHD','RFHD','LBHD','RBHD',
               'RHEE','LHEE','CLAV','C7','STRN','T10','RSHO','LSHO','RELB','LELB',
               'RWRA','RWRB','LWRA','LWRB','RFIN','LFIN']
    return marker_keys

def loadEZC3D(filename):
    """Use c3dez to load a c3d file.

    Parameters
    ----------
    filename : str
        Path to the c3d file to be loaded.

    Returns
    -------
    [data, None, None] : array
        `data` is the array representation of the loaded c3d file.
    """
    #Relative import mod for python 2 and 3
    try: from . import c3dez
    except: import c3dez

    dataclass = c3dez.C3DData(None, filename)
    data = dataAsArray(dataclass.Data['Markers'])
    return [data,None,None]

def loadC3D(filename):
    """Open and load a C3D file of motion capture data

    Keys in the returned data dictionaries are marker names, and
    the corresponding values are a numpy array with the associated
    value. ``data[marker] = array([x, y, z])``

    Parameters
    ----------
    filename : str
        File name of the C3D file to be loaded

    Returns
    -------
    [data, dataunlabeled, markers] : array
        `data` is a list of dict. Each dict represents one frame in
        the trial. `dataunlabeled` contains a list of dictionaries
        of the same form as in `data`, but for unlabeled points.
        `markers` is a list of marker names.

    Examples
    --------
    The files 59993_Frame_Static.c3d and RoboStatic.c3d in
    SampleData are used to test the output.

    >>> from .pyCGM_Helpers import getfilenames
    >>> from numpy import around, array
    >>> filename_59993 = getfilenames(x=1)[1]
    >>> result_59993 = loadC3D(filename_59993)
    >>> data = result_59993[0]
    >>> dataunlabeled = result_59993[1]
    >>> markers = result_59993[2]
    >>> roboFilename = getfilenames(x=3)[1]
    >>> result_roboFilename = loadC3D(roboFilename)
    >>> roboDataUnlabeled = result_roboFilename[1]

    Testing for some values from 59993_Frame_Static.c3d.

    >>> around(data[0]['RHNO'], 8) #doctest: +NORMALIZE_WHITESPACE
    array([ 555.46948242, -559.36499023, 1252.84216309])
    >>> around(data[0]['C7'], 8) #doctest: +NORMALIZE_WHITESPACE
    array([ -29.57296562, -9.34280109, 1300.86730957])
    >>> dataunlabeled[4] #doctest: +NORMALIZE_WHITESPACE
<<<<<<< HEAD
    {'*113': array([-172.66630554, 167.2040863 , 1273.71594238]),
=======
    {'*113': array([-172.66630554,  167.2040863 , 1273.71594238]),
>>>>>>> fa489b6a
     '*114': array([ 169.18231201, -227.13475037, 1264.34912109])}
    >>> markers
    ['LFHD', 'RFHD', 'LBHD', ...]

    Frame 0 in RoboStatic.c3d has no unlabeled data.

    >>> roboDataUnlabeled[0]
    {}
    """
    if useEZC3D == True:
        print("Using EZC3D")
        return loadEZC3D(filename)

    reader = c3d.Reader(open(filename, 'rb'))

    labels = reader.get('POINT:LABELS').string_array
    mydict = {}
    mydictunlabeled ={}
    data = []
    dataunlabeled = []
    prog_val = 1
    counter = 0
    data_length = reader.last_frame() - reader.first_frame()
    markers=[str(label.rstrip()) for label in labels]

    for frame_no, points, analog in reader.read_frames(True,True):
        for label, point in zip(markers, points):
            #Create a dictionary with format LFHDX: 123
            if label[0]=='*':
                if point[0]!=np.nan:
                    mydictunlabeled[label]=point
            else:
                mydict[label] = point

        data.append(mydict)
        dataunlabeled.append(mydictunlabeled)
        mydict = {}
        mydictunlabeled ={}
    return [data,dataunlabeled,markers]

def loadCSV(filename):
    """Open and load a CSV file of motion capture data.

    Keys in the returned data dictionaries are marker names, and
    the corresponding values are a numpy array with the associated
    value. ``data[marker] = array([x, y, z])``

    Parameters
    ----------
    filename : str
        File name of the CSV file to be loaded.

    Returns
    -------
    [motionData, unlabeledMotionData, labels] : array
        `motionData` is a list of dict. Each dict represents one frame in
        the trial. `unlabeledMotionData` contains a list of dictionaries
        of the same form as in `motionData`, but for unlabeled points.
        `labels` is a list of marker names.

    Examples
    --------
    Sample_Static.csv in SampleData is used to test the output.

    >>> filename = 'SampleData/ROM/Sample_Static.csv'
    >>> result = loadCSV(filename)
    >>> motionData = result[0]
    >>> unlabeledMotionData = result[1]
    >>> labels = result[2]

    Testing for some values from data.

    >>> motionData[0]['RHNO'] #doctest: +NORMALIZE_WHITESPACE
    array([ 811.9591064, 677.3413696, 1055.390991 ])
    >>> motionData[0]['C7'] #doctest: +NORMALIZE_WHITESPACE
    array([ 250.765976, 165.616333, 1528.094116])
    >>> unlabeledMotionData[0] #doctest: +NORMALIZE_WHITESPACE
    {'*111': array([ 692.8970947, 423.9462585, 1240.289063 ]),
     '*112': array([-225.5265198, 405.5791321, 1214.458618 ]),
     '*113': array([ -82.65164185, 232.3781891 , 1361.853638 ]),
     '*114': array([ 568.5736694, 260.4929504, 1361.799805 ])}
    >>> labels
    ['LFHD', 'RFHD', 'LBHD', ...]
    """
    if filename == '':
        self.returnedData.emit(None)
    import numpy as np
    from numpy.compat import asbytes #probably not needed

    fh = open(filename,'r')

    fh=iter(fh)
    delimiter=','

    def rowToDict(row, labels):
        """Convert a row and labels to a dictionary.

        This function is only in scope from within `loadCSV`.

        Parameters
        ----------
        row : array
            List of x, y, and z coordinate values.
        labels : array
            List of marker names.

        Returns
        -------
        dic, unlabeleddic : tuple
            `dic` is a dictionary where keys are marker names and values
            are the corresponding marker value. `unlabeleddic` holds
            all unlabeled marker values in the same format as `dic`.

        Examples
        --------
        This example uses a loop and numpy.array_equal to test the equality
        of individual dictionary elements since python does not guarantee
        the order of dictionary elements.

        >>> from numpy import array, array_equal
<<<<<<< HEAD
        >>> row = ['-1003', '81', '1522',
        ...        '-1022', '-47', '1519',
        ...        '-833', '40', '1550']
        >>> labels = ['LFHD', 'RFHD', 'LBHD']
        >>> dict, unlabeleddict = rowToDict(row, labels)
        >>> expectedDict = {'LFHD': array([-1003, 81, 1522]),
        ...                 'RFHD': array([-1022, -47, 1519]),
        ...                 'LBHD': array([-833, 40, 1550])}
        >>> unlabeleddict # No unlabeled values are expected for this example
=======
        >>> row = ['-1003.583618', '81.007614', '1522.236938',
        ...        '-1022.270447', '-47.190071', '1519.680420',
        ...        '-833.953979', '40.892181', '1550.325562']
        >>> labels = ['LFHD', 'RFHD', 'LBHD']
        >>> dict, unlabeleddict = rowToDict(row, labels)
        >>> expectedDict = {'LFHD': array([-1003.583618, 81.007614, 1522.236938]),
        ...                 'RFHD': array([-1022.270447, -47.190071, 1519.68042]),
        ...                 'LBHD': array([-833.953979, 40.892181, 1550.325562])}
        >>> unlabeleddict #No unlabeled values are expected for this example
>>>>>>> fa489b6a
        {}
        >>> flag = True # False if any values are not equal
        >>> for marker in dict:
        ...     if (not array_equal(dict[marker], expectedDict[marker])):
        ...         flag = False
        >>> flag
        True
        """
        dic={}
        unlabeleddic={}
        if pyver == 2: row=zip(row[0::3],row[1::3],row[2::3])
        if pyver == 3: row=list(zip(row[0::3],row[1::3],row[2::3]))
        empty=np.asarray([np.nan,np.nan,np.nan],dtype=np.float64)
        for coordinates,label in zip(row,labels):
            #unlabeled data goes to a different dictionary
            if label[0]=="*":
                try:
                    unlabeleddic[label]=np.float64(coordinates)
                except:
                    pass
            else:
                try:
                    dic[label]=np.float64(coordinates)
                except:
                    #Missing data from labeled marker is NaN
                    dic[label]=empty.copy()
        return dic,unlabeleddic

    def split_line(line):
        """Split a line in a csv file into an array

        This function is only in scope from within `loadCSV`.

        Parameters
        ----------
        line : str
            String form of the line to be split

        Returns
        -------
        array
            Array form of `line`, split on the predefined delimiter ','.

        Examples
        --------
        >>> line = '-772, -312, 589'
        >>> split_line(line)
        ['-772', ' -312', ' 589']
        """
        if pyver == 2: line = asbytes(line).strip(asbytes('\r\n'))
        elif pyver == 3: line = line.strip('\r\n')
        if line:
            return line.split(delimiter)
        else:
            return []

    def parseTrajectories(fh, framesNumber):
        r"""Converts rows of motion capture data into a dictionary

        This function is only in scope from within `loadCSV`.

        Parameters
        ----------
        fh : list iterator object
            Iterator for rows of motion capture data. The first 3 rows
            in `fh` contain the frequency, labels, and field headers
            respectively. All elements of the rows in `fh` are strings.
            See Examples.
        framesNumber : int
            Number of rows iterated over in `fh`.

        Returns
        -------
        labels, rows, rowsUnlabeled, freq : tuple
            `labels` is a list of marker names.
            `rows` is a list of dict of motion capture data.
            Indices of `rows` correspond to frames in the trial. 
            `rowsUnlabeled` is of the same type as `rows`, but for
            unlabeled data.
            `freq` is the frequency in Hz.

        Examples
        --------
        This example uses a loop and numpy.array_equal to test the equality
        of individual dictionary elements since python does not guarantee
        the order of dictionary elements.

        Example for 2 markers, LFHD and RFHD, and one frame of trial.
        >>> from numpy import array, array_equal

        # Rows will hold frequency, headers, fields, and one row of data
        >>> rows = [None, None, None, None]
<<<<<<< HEAD
        >>> rows[0] = '240,Hz\n'
=======
        >>> rows[0] = '240.000000,Hz\n'
>>>>>>> fa489b6a
        >>> rows[1] = ',LFHD,,,RFHD\n'
        >>> rows[2] = 'Field #,X,Y,Z,X,Y,Z\n'
        >>> rows[3] = '1, -1003, 81, 1522, -1022, -47, 1519\n'
        >>> fh = iter(rows)
        >>> framesNumber = 1 # Indicates one row of data
        >>> labels, rows, rowsUnlabeled, freq = parseTrajectories(fh, framesNumber)
        >>> labels
        ['LFHD', 'RFHD']
<<<<<<< HEAD
        >>> expectedRows = [{'LFHD': array([-1003, 81, 1522]),
        ...                  'RFHD': array([-1022, -47, 1519])}]
=======
        >>> expectedRows = [{'LFHD': array([-1003.583618,  81.007614, 1522.236938]),
        ...                  'RFHD': array([-1022.270447, -47.190071, 1519.68042 ])}]
>>>>>>> fa489b6a

        >>> flag = True # False if any values are not equal
        >>> for i in range(len(expectedRows)):
        ...     for key in rows[i]:
        ...         if (not array_equal(rows[i][key], expectedRows[i][key])):
        ...             flag = False
        >>> flag
        True
        >>> rowsUnlabeled
        [{}]
        >>> freq
        240.0
        """
        delimiter=','
        if pyver == 2:
            freq=np.float64(split_line(fh.next())[0])
            labels=split_line(fh.next())[1::3]
            fields=split_line(fh.next())
        elif pyver == 3:
            freq=np.float64(split_line(next(fh))[0])
            labels=split_line(next(fh))[1::3]
            fields=split_line(next(fh))
        delimiter = asbytes(delimiter)
        rows=[]
        rowsUnlabeled=[]
        if pyver == 2: first_line=fh.next()
        elif pyver == 3: first_line=next(fh)
        first_elements=split_line(first_line)[1:]
        colunsNum=len(first_elements)
        first_elements,first_elements_unlabeled=rowToDict(first_elements,labels)
        rows.append(first_elements)
        rowsUnlabeled.append(first_elements_unlabeled)

        for row in fh:
            row=split_line(row)[1:]
            if len(row)!=colunsNum:
                break
            elements,unlabeled_elements=rowToDict(row,labels)
            rows.append(elements)
            rowsUnlabeled.append(unlabeled_elements)
        return labels,rows,rowsUnlabeled,freq

    ###############################################
    ### Find the trajectories
    framesNumber=0
    for i in fh:
        if i.startswith("TRAJECTORIES"):
            #First elements with freq,labels,fields
            if pyver == 2: rows=[fh.next(),fh.next(),fh.next()]
            if pyver == 3: rows=[next(fh),next(fh),next(fh)]
            for j in fh:
                if j.startswith("\r\n"):
                    break
                framesNumber=framesNumber+1
                rows.append(j)
            break
    rows=iter(rows)
    labels,motionData,unlabeledMotionData,freq=parseTrajectories(rows,framesNumber)

    return [motionData,unlabeledMotionData,labels]

def loadData(filename, rawData=True):
        """Loads motion capture data from a csv or c3d file.

        Either a csv or c3d file of motion capture data can be used.
        `loadCSV` or `loadC3D` will be called accordingly.

        Parameters
        ----------
        filename : str
            Path of the csv or c3d file to be loaded.

        Returns
        -------
        data : array
            `data` is a list of dict. Each dict represents one frame in
            the trial.

        Examples
        --------
        RoboResults.csv and RoboResults.c3d in SampleData are used to
        test the output.

        >>> csvFile = 'SampleData/Sample_2/RoboResults.csv'
        >>> c3dFile = 'SampleData/Sample_2/RoboStatic.c3d'
        >>> csvData = loadData(csvFile)
        SampleData/Sample_2/RoboResults.csv
        >>> c3dData = loadData(c3dFile)
        SampleData/Sample_2/RoboStatic.c3d

        Testing for some values from the loaded csv file.

        >>> csvData[0]['RHNO'] #doctest: +NORMALIZE_WHITESPACE
        array([-772.184937, -312.352295, 589.815308])
        >>> csvData[0]['C7'] #doctest: +NORMALIZE_WHITESPACE
        array([-1010.098999, 3.508968, 1336.794434])

        Testing for some values from the loaded c3d file.

        >>> c3dData[0]['RHNO'] #doctest: +NORMALIZE_WHITESPACE
        array([-259.45016479, -844.99560547, 1464.26330566])
        >>> c3dData[0]['C7'] #doctest: +NORMALIZE_WHITESPACE
        array([-2.20681717e+02, -1.07236075e+00, 1.45551550e+03])
        """
        print(filename)
        if str(filename).endswith('.c3d'):

                data = loadC3D(filename)[0]
                #add any missing keys
                keys = markerKeys()
                for frame in data:
                    for key in keys:
                        frame.setdefault(key,[np.nan,np.nan,np.nan])
                return data

        elif str(filename).endswith('.csv'):
                return loadCSV(filename)[0]

def dataAsArray(data):
<<<<<<< HEAD
    """Converts a dictionary of markers and their corresponding
    x, y, and z coordinate values to an array of dictionaries.
=======
    """Converts a dictionary of markers with xyz data to an array
    of dictionaries.
>>>>>>> fa489b6a

    Assumes all markers have the same length of data.

    Parameters
    ----------
    data : dict
<<<<<<< HEAD
        Dictionary of motion capture data. Each key is a marker name
        and each value is a list of x, y, and z coordinate arrays.
        Indices of each value correspond to frames in the trial.
=======
        Dictionary of marker data. Keys are marker names. Values are
        arrays of 3 elements, each of which is an array of x, y, and z
        coordinate values respectively. ``data[marker] = array([x, y, z])``
>>>>>>> fa489b6a

    Returns
    -------
    dataArray : array
        List of dictionaries. Indices of `dataArray` correspond to frames
        in the trial. Keys are marker names, and values are markers'
        x, y, and z coordinates in that frame.

    Examples
    --------
    This example uses a loop and ``numpy.array_equal`` to test the equality
    of individual dictionary elements since python does not guarantee
    the order of dictionary elements.

    Example for motion capture data for 3 markers, each with data for
    one frame of trial.

    >>> from numpy import array, array_equal
<<<<<<< HEAD
    >>> data = {'RFHD': [array([325]), array([402]), array([1722])],
    ...         'LFHD': [array([184]), array([409]), array([1721])],
    ...         'LBHD': [array([197]), array([251]), array([1696])]}
    >>> result = dataAsArray(data)
    >>> expected = [{'RFHD': array([325, 402, 1722]),
    ...              'LFHD': array([184, 409, 1721]),
    ...              'LBHD': array([197, 251, 1696])}]
    >>> flag = True # False if any values are not equal
=======
    >>> data = {'RFHD': [array([325.82985131]), array([402.55452959]), array([1722.49816649])],
    ...         'LFHD': [array([184.55160796]), array([409.68716101]), array([1721.34289625])],
    ...         'LBHD': [array([197.8621642]) , array([251.28892152]), array([1696.90197756])]}
    >>> result = dataAsArray(data)
    >>> expected = [{'RFHD': array([325.82985131, 402.55452959, 1722.49816649]),
    ...              'LFHD': array([184.55160796, 409.68716101, 1721.34289625]),
    ...              'LBHD': array([197.8621642, 251.28892152, 1696.90197756])}]
    >>> flag = True #False if any values are not equal
>>>>>>> fa489b6a
    >>> for i in range(len(result)):
    ...     for key in result[i]:
    ...         if (not array_equal(result[i][key], expected[i][key])):
    ...             flag = False
    >>> flag
    True
    """
    names = list(data.keys())
    dataArray = []

    #make the marker arrays a better format
    for marker in data:
        # Turn multi array into single
        xyz = [ np.array(x) for x in zip( data[marker][0],data[marker][1],data[marker][2] ) ]
        data[marker] = xyz

    #use the first marker to get the length of frames
    datalen = len( data[names[0]] )

    for i in range(datalen):

        frameDict = {}

        for marker in data:
            frameDict[marker] = data[marker][i]

        dataArray.append(frameDict)

    return dataArray

<<<<<<< HEAD
def dataAsDict(data, npArray=False):
    """Converts frame-by-frame motion capture data to a dictionary.
 
=======
def dataAsDict(data,npArray=False):
    """Converts the frame by frame based data to a dictionary of keys
    with all motion data as an array per key.

>>>>>>> fa489b6a
    Parameters
    ----------
    data : array
        List of dict. Indices of `data` correspond to frames
        in the trial. Keys in the dictionary are marker names and
<<<<<<< HEAD
        values are x, y, and z coordinates of the corresponding marker.
=======
        values are xyz coordinates of the corresponding marker.
>>>>>>> fa489b6a
    npArray : bool, optional
        False by default. If set to true, the function will return
        a numpy array for each key instead of a list.

    Returns
    -------
    dataDict : dict
        Dictionary of the motion capture data from `data`. Each key is a
        marker name and each value is a list of x, y, and z coordinate arrays.
        Indices of each value correspond to frames in the trial.

    Examples
    --------
    This example uses a loop and ``numpy.array_equal`` to test the equality
    of individual dictionary elements since python does not guarantee
    the order of dictionary elements.

    >>> from numpy import array, array_equal
<<<<<<< HEAD
    >>> data = [{'RFHD': array([325, 402, 1722]),
    ...          'LFHD': array([184, 409, 1721]),
    ...          'LBHD': array([197, 251, 1696])},
    ...         {'RFHD': array([326, 403, 1723]),
    ...          'LFHD': array([185, 408, 1722]),
    ...          'LBHD': array([198, 252, 1697])}]
    >>> result = dataAsDict(data, True) # Return as numpy array
    >>> expected = {'RFHD': array([[ 325, 402, 1722],
    ...                            [ 326, 403, 1723]]),
    ...             'LFHD': array([[ 184, 409, 1721],
    ...                            [ 185, 408, 1722]]),
    ...             'LBHD': array([[ 197, 251, 1696],
    ...                            [ 198, 252, 1697]])}
    >>> flag = True # False if any values are not equal
=======
    >>> data = [{'RFHD': array([325.82985131, 402.55452959, 1722.49816649]),
    ...          'LFHD': array([184.55160796, 409.68716101, 1721.34289625]),
    ...          'LBHD': array([197.8621642 , 251.28892152, 1696.90197756])},
    ...         {'RFHD': array([326.82985131, 403.55452959, 1723.49816649]),
    ...          'LFHD': array([185.55160796, 408.68716101, 1722.34289625]),
    ...          'LBHD': array([198.8621642 , 252.28892152, 1697.90197756])}]
    >>> result = dataAsDict(data, True) #return as numpy array
    >>> expected = {'RFHD': array([[ 325.82985131,  402.55452959, 1722.49816649],
    ...                            [ 326.82985131,  403.55452959, 1723.49816649]]),
    ...             'LFHD': array([[ 184.55160796,  409.68716101, 1721.34289625],
    ...                            [ 185.55160796,  408.68716101, 1722.34289625]]),
    ...             'LBHD': array([[ 197.8621642 ,  251.28892152, 1696.90197756],
    ...                            [ 198.8621642 ,  252.28892152, 1697.90197756]])}
    >>> flag = True #False if any values are not equal
>>>>>>> fa489b6a
    >>> for marker in result:
    ...     if (not array_equal(result[marker], expected[marker])):
    ...         flag = False
    >>> flag
    True
    """
    dataDict = {}

    for frame in data:
        for key in frame:
            dataDict.setdefault(key,[])
            dataDict[key].append(frame[key])

    if npArray == True:
        for key in dataDict:
            dataDict[key] = np.array(dataDict[key])

    return dataDict

def writeKinetics(CoM_output, kinetics):
    """Uses numpy.save to write kinetics data as an .npy file.

    Parameters
    ----------
    CoM_output : file, str, or Path
        Full path of the file to be saved to or a file object
        or a filename.
    kinetics : array_like
        Array data to be saved.

    Examples
    --------
    >>> import tempfile
    >>> tmpdirName = tempfile.mkdtemp()
    >>> from numpy import load
    >>> import os
    >>> from shutil import rmtree
    >>> CoM_output = os.path.join(tmpdirName, 'CoM')
    >>> kinetics = [[246, 313, 1026],
    ...             [246, 313, 1026],
    ...             [246, 313, 1026]]
    >>> writeKinetics(CoM_output, kinetics)
    >>> load(CoM_output + '.npy') #doctest: +NORMALIZE_WHITESPACE
    array([[ 246, 313, 1026],
           [ 246, 313, 1026],
           [ 246, 313, 1026]])
    >>> rmtree(tmpdirName)
    """
    np.save(CoM_output,kinetics)

<<<<<<< HEAD
def writeResult(data, filename, **kargs):
=======
def writeResult(data,filename,**kargs):
>>>>>>> fa489b6a
        """Writes the result of the calculation into a csv file.

        Lines 0-6 of the output csv are headers. Lines 7 and onwards
        are angle or axis calculations for each frame. For example,
        line 7 of the csv is output for frame 0 of the motion capture.
        The first element of each row of ouput is the frame number.

        Parameters
        ----------
        data : array_like
            Motion capture data as a matrix of frames as rows.
            Each row is a numpy array of length 273.
            Indices 0-56 correspond to the values for angles.
            Indices 57-272 correspond to the values for axes.
            See Examples.
        filename : str
            Full path of the csv to be saved. Do not include '.csv'.
        **kargs : dict
            Dictionary of keyword arguments as follows.

            delimiter : str, optional
                String to be used as the delimiter for the csv file. The
                default delimiter is ','.
            angles : bool or array, optional
                True or false to save angles, or a list of angles to save.
                True by default.
            axis : bool or array, optional
                True or false to save axis, or a list of axis to save.
                True by default.

        Examples
        --------
        >>> from numpy import array, zeros
        >>> import os
        >>> from shutil import rmtree
        >>> import tempfile
        >>> tmpdirName = tempfile.mkdtemp()

        Prepare a frame of data to write to csv. This example writes joint angle values
        for the first joint, the pelvis, and axis values for the pelvis origin, PELO.

        >>> frame = zeros(273)
        >>> angles = array([-0.308494914509454, -6.12129279337001, 7.57143110215171])
        >>> for i in range(len(angles)):
        ...     frame[i] = angles[i]
        >>> axis = array(['-934.314880371094', '-4.44443511962891', '852.837829589844'])
        >>> for i in range(len(axis)):
        ...     frame[i+57] = axis[i]
        >>> data = [frame]
        >>> outfile = os.path.join(tmpdirName, 'output')

        Writing angles only.

        >>> writeResult(data, outfile, angles=True, axis=False)
        >>> with open(outfile + '.csv') as file:
        ...     lines = file.readlines()
        >>> result = lines[7].strip().split(',')
        >>> result #doctest: +NORMALIZE_WHITESPACE
        ['0.000000000000000',
         '-0.308494914509454', '-6.121292793370010', '7.571431102151710',...]

        Writing axis only.

        >>> writeResult(data, outfile, angles=False, axis=True)
        (1, 273)...
        >>> with open(outfile + '.csv') as file:
        ...     lines = file.readlines()
        >>> result = lines[7].strip().split(',')
        >>> result #doctest: +NORMALIZE_WHITESPACE
        ['0.000000000000000',
         '-934.314880371093977', '-4.444435119628910', '852.837829589843977',...]
        >>> rmtree(tmpdirName)
        """
        labelsAngs =['Pelvis','R Hip','L Hip','R Knee','L Knee','R Ankle',
                                'L Ankle','R Foot','L Foot',
                                'Head','Thorax','Neck','Spine','R Shoulder','L Shoulder',
                                'R Elbow','L Elbow','R Wrist','L Wrist']

        labelsAxis =["PELO","PELX","PELY","PELZ","HIPO","HIPX","HIPY","HIPZ","R KNEO","R KNEX","R KNEY","R KNEZ","L KNEO","L KNEX","L KNEY","L KNEZ","R ANKO","R ANKX","R ANKY","R ANKZ","L ANKO","L ANKX","L ANKY","L ANKZ","R FOOO","R FOOX","R FOOY","R FOOZ","L FOOO","L FOOX","L FOOY","L FOOZ","HEAO","HEAX","HEAY","HEAZ","THOO","THOX","THOY","THOZ","R CLAO","R CLAX","R CLAY","R CLAZ","L CLAO","L CLAX","L CLAY","L CLAZ","R HUMO","R HUMX","R HUMY","R HUMZ","L HUMO","L HUMX","L HUMY","L HUMZ","R RADO","R RADX","R RADY","R RADZ","L RADO","L RADX","L RADY","L RADZ","R HANO","R HANX","R HANY","R HANZ","L HANO","L HANX","L HANY","L HANZ"]

        outputAngs=True
        outputAxis=True
        dataFilter=None
        delimiter=","
        filterData=[]
        if 'delimiter' in kargs:
                delimiter=kargs['delimiter']
        if 'angles' in kargs:
                if kargs['angles']==True:
                        outputAngs=True
                elif kargs['angles']==False:
                        outputAngs=False
                        labelsAngs=[]
                elif isinstance(kargs['angles'], (list, tuple)):
                        filterData=[i*3 for i in range(len(labelsAngs)) if labelsAngs[i] not in kargs['angles']]
                        if len(filterData)==0:
                                outputAngs=False
                        labelsAngs=[i for i in labelsAngs if i in kargs['angles']]

        if 'axis' in kargs:
                if kargs['axis']==True:
                        outputAxis=True
                elif kargs['axis']==False:
                        outputAxis=False
                        labelsAxis=[]
                elif isinstance(kargs['axis'], (list, tuple)):
                        filteraxis=[i*3+SA for i in range(len(labelsAxis)) if labelsAxis[i] not in kargs['axis']]
                        filterData=filterData+filteraxis
                        if len(filteraxis)==0:
                                outputAxis=False
                        labelsAxis=[i for i in labelsAxis if i in kargs['axis']]

        if len(filterData)>0:
                filterData=np.repeat(filterData,3)
                filterData[1::3]=filterData[1::3]+1
                filterData[2::3]=filterData[2::3]+2

        if outputAngs==outputAxis==False:
                return
        elif outputAngs==False:
                print(np.shape(data))
                dataFilter=np.transpose(data)
                dataFilter=dataFilter[SA:EA]
                dataFilter=np.transpose(dataFilter)
                print(np.shape(dataFilter))
                print(filterData)
                filterData=[i-SA for i in filterData]
                print(filterData)
        elif outputAxis==False:
                dataFilter=np.transpose(data)
                dataFilter=dataFilter[SJA:EJA]
                dataFilter=np.transpose(dataFilter)

        if len(filterData)>0:
                if type(dataFilter)==type(None):
                        dataFilter=np.delete(data, filterData, 1)
                else:
                        dataFilter=np.delete(dataFilter, filterData, 1)
        if type(dataFilter)==type(None):
                dataFilter=data
        header=","
        headerAngs=["Joint Angle,,,",",,,x = flexion/extension angle",",,,y= abudction/adduction angle",",,,z = external/internal rotation angle",",,,"]
        headerAxis=["Joint Coordinate",",,,###O = Origin",",,,###X = X axis orientation",",,,###Y = Y axis orientation",",,,###Z = Z axis orientation"]
        for angs,axis in zip(headerAngs,headerAxis):
                if outputAngs==True:
                        header=header+angs+",,,"*(len(labelsAngs)-1)
                if outputAxis==True:
                        header=header+axis+",,,"*(len(labelsAxis)-1)
                header=header+"\n"
        labels=","
        if len(labelsAngs)>0:
                labels=labels+",,,".join(labelsAngs)+",,,"
        if len(labelsAxis)>0:
                labels=labels+",,,".join(labelsAxis)
        labels=labels+"\n"
        if pyver == 2:
            xyz="frame num,"+"X,Y,Z,"*(len(dataFilter[0])/3)
        else:
            xyz="frame num,"+"X,Y,Z,"*(len(dataFilter[0])//3)
        header=header+labels+xyz
        #Creates the frame numbers
        frames=np.arange(len(dataFilter),dtype=dataFilter[0].dtype)
        #Put the frame numbers in the first dimension of the data
        dataFilter=np.column_stack((frames,dataFilter))
        start = 1500
        end = 3600
        #dataFilter = dataFilter[start:]
        np.savetxt(filename+'.csv', dataFilter, delimiter=delimiter,header=header,fmt="%.15f")
        #np.savetxt(filename, dataFilter, delimiter=delimiter,fmt="%.15f")
        #np.savez_compressed(filename,dataFilter)

def smKeys():
    """A list of segment labels.

    Returns
    -------
    keys : array
        List of segment labels.

    Examples
    --------
    >>> smKeys() #doctest: +NORMALIZE_WHITESPACE
    ['Bodymass', 'Height', 'HeadOffset', 'InterAsisDistance', 'LeftAnkleWidth',
     'LeftAsisTrocanterDistance', 'LeftClavicleLength', 'LeftElbowWidth',
     'LeftFemurLength', 'LeftFootLength', 'LeftHandLength', 'LeftHandThickness',
     'LeftHumerusLength', 'LeftKneeWidth', 'LeftLegLength', 'LeftRadiusLength',
     'LeftShoulderOffset', 'LeftTibiaLength', 'LeftWristWidth', 'RightAnkleWidth',
     'RightClavicleLength', 'RightElbowWidth', 'RightFemurLength', 'RightFootLength',
     'RightHandLength', 'RightHandThickness', 'RightHumerusLength', 'RightKneeWidth',
     'RightLegLength', 'RightRadiusLength', 'RightShoulderOffset', 'RightTibiaLength',
     'RightWristWidth']
    """
    keys = ['Bodymass', 'Height', 'HeadOffset', 'InterAsisDistance', 'LeftAnkleWidth', 'LeftAsisTrocanterDistance',
            'LeftClavicleLength',
            'LeftElbowWidth', 'LeftFemurLength', 'LeftFootLength', 'LeftHandLength', 'LeftHandThickness',
            'LeftHumerusLength', 'LeftKneeWidth',
            'LeftLegLength', 'LeftRadiusLength', 'LeftShoulderOffset', 'LeftTibiaLength', 'LeftWristWidth',
            'RightAnkleWidth',
            'RightClavicleLength', 'RightElbowWidth', 'RightFemurLength', 'RightFootLength', 'RightHandLength',
            'RightHandThickness', 'RightHumerusLength',
            'RightKneeWidth', 'RightLegLength', 'RightRadiusLength', 'RightShoulderOffset', 'RightTibiaLength',
            'RightWristWidth',
            ]
    return keys

<<<<<<< HEAD
def loadVSK(filename, dict=True):
=======
def loadVSK(filename,dict=True):
>>>>>>> fa489b6a
        """Open and load a vsk file.

        Parameters
        ----------
        filename : str
            Path to the vsk file to be loaded
        dict : bool, optional
            Returns loaded vsk file values as a dictionary if False.
            Otherwise, return as an array.

        Returns
        -------
        [vsk_keys, vsk_data] : array
            `vsk_keys` is a list of labels. `vsk_data` is a list of values
            corresponding to the labels in `vsk_keys`.

        Examples
        --------
        RoboSM.vsk in SampleData is used to test the output.

        >>> from .pyCGM_Helpers import getfilenames
        >>> filename = getfilenames(x=3)[2]
        >>> filename
        'SampleData/Sample_2/RoboSM.vsk'
        >>> result = loadVSK(filename)
        >>> vsk_keys = result[0]
        >>> vsk_data = result[1]
        >>> vsk_keys
        ['Bodymass', 'Height', 'InterAsisDistance',...]
        >>> vsk_data
        [72.0, 1730.0, 281.118011474609,...]

        Return as a dictionary.

        >>> result = loadVSK(filename, False)
        >>> type(result)
        <...'dict'>

        Testing for some dictionary values.

        >>> result['Bodymass']
        72.0
        >>> result['RightStaticPlantFlex']
        0.17637075483799
        """
        #Check if the filename is valid
        #if not, return None
        if filename == '':
                return None

        # Create Dictionary to store values from VSK file
        viconVSK = {}
        vskMarkers = []

        #Create an XML tree from file
        tree = ET.parse(filename)
        #Get the root of the file
        # <KinematicModel>
        root = tree.getroot()

        #Store the values of each parameter in a dictionary
        # the format is (NAME,VALUE)
        vsk_keys=[r.get('NAME') for r in root[0]]
        vsk_data = []
        for R in root[0]:
            val = (R.get('VALUE'))
            if val == None:
                val = 0
            vsk_data.append(float(val))

        #vsk_data=np.asarray([float(R.get('VALUE')) for R in root[0]])
        #print vsk_keys
        if dict==False: return createVskDataDict(vsk_keys,vsk_data) 

        return [vsk_keys,vsk_data]


def splitDataDict(motionData):       
    """Splits an array of motion capture data into separate labels and data.

    Parameters
    ----------
    motionData : array
        List of dict. Indices of `motionData` correspond to frames
<<<<<<< HEAD
        in the trial. Keys in the dictionary are marker names and values
        are x, y, and z coordinates of the corresponding marker.
=======
        in the trial. Keys in the dictionary are marker names and
        values are xyz coordinates of the corresponding marker.
>>>>>>> fa489b6a

    Returns
    -------
    labels, data : tuple
        `labels` is a list of marker position names from the dictionary
<<<<<<< HEAD
        keys in `motiondata`. `data` is a list of x, y, and z coordinate
        values corresponding to the marker names in `labels`.
=======
        keys in `motiondata`. `data` is a list of xyz coordinate
        positions corresponding to the marker names in `labels`.
>>>>>>> fa489b6a
        Indices of `data` correspond to frames in the trial.

    Examples
    --------
    Example for three markers and two frames of trial.

    >>> from numpy import array
<<<<<<< HEAD
    >>> motionData = [{'RFHD': array([325, 402, 1722]),
    ...                'LFHD': array([184, 409, 1721]),
    ...                'LBHD': array([197, 251, 1696])},
    ...               {'RFHD': array([326, 403, 1723]),
    ...                'LFHD': array([185, 408, 1722]),
    ...                'LBHD': array([198, 252, 1697])}]
=======
    >>> motionData = [{'RFHD': array([325.82985131, 402.55452959, 1722.49816649]),
    ...                'LFHD': array([184.55160796, 409.68716101, 1721.34289625]),
    ...                'LBHD': array([197.8621642 , 251.28892152, 1696.90197756])},
    ...               {'RFHD': array([326.82985131, 403.55452959, 1723.49816649]),
    ...                'LFHD': array([185.55160796, 408.68716101, 1722.34289625]),
    ...                'LBHD': array([198.8621642 , 252.28892152, 1697.90197756])}]
>>>>>>> fa489b6a
    >>> values, labels = splitDataDict(motionData)
    >>> labels
    ['RFHD', 'LFHD', 'LBHD']
    >>> values #doctest: +NORMALIZE_WHITESPACE
<<<<<<< HEAD
    [array([[ 325, 402, 1722],
            [ 184, 409, 1721],
            [ 197, 251, 1696]]),
     array([[ 326, 403, 1723],
            [ 185, 408, 1722],
            [ 198, 252, 1697]])]
=======
    [array([[ 325.82985131,  402.55452959, 1722.49816649],
            [ 184.55160796,  409.68716101, 1721.34289625],
            [ 197.8621642 ,  251.28892152, 1696.90197756]]),
     array([[ 326.82985131,  403.55452959, 1723.49816649],
            [ 185.55160796,  408.68716101, 1722.34289625],
            [ 198.8621642 ,  252.28892152, 1697.90197756]])]
>>>>>>> fa489b6a
    """
    if pyver == 2:
        labels = motionData[0].keys()
        values = []
        for i in range(len(motionData)):
            values.append(np.asarray(motionData[i].values()))

        return values,labels

    if pyver == 3:
        labels = list(motionData[0].keys())
        values = []
        for i in range(len(motionData)):
            values.append(np.asarray(list(motionData[i].values())))

        return values,labels

def combineDataDict(values, labels):
    """Converts two lists of values and labels to a dictionary.

    Parameters
    ----------
    values : array
        Array of motion data values. Indices of `values` correspond to
<<<<<<< HEAD
        frames in the trial. Each element is an array of x, y, and z
        coordinate values.
=======
        frames in the trial. Each element is an array of xyz coordinates.
>>>>>>> fa489b6a
    labels : array
        List of marker names.

    Returns
    -------
    data : array
        Array of dictionaries of motion capture data. Keys are marker
<<<<<<< HEAD
        names and values are arrays of x, y, and z coordinate values.
        Array indices correspond to frames of the trial.
=======
        names and values are arrays of xyz values. [x, y, z]. Array
        indices correspond to frames of the trial.
>>>>>>> fa489b6a

    Examples
    --------
    Example for three markers and two frames of trial.

    >>> from numpy import array_equal
    >>> labels = ['RFHD', 'LFHD', 'LBHD']
    >>> values = [[[ 325, 402, 1722],
    ...            [ 184, 409, 1721],
    ...            [ 197, 251, 1696]],
    ...           [[ 326, 403, 1723],
    ...            [ 185, 408, 1722],
    ...            [ 198, 252, 1697]]]
    >>> result = combineDataDict(values, labels)
<<<<<<< HEAD
    >>> expected = [{'RFHD': [325, 402, 1722],
    ...              'LFHD': [184, 409, 1721],
    ...              'LBHD': [197, 251, 1696]},
    ...              {'RFHD': [326, 403, 1723],
    ...              'LFHD': [185, 408, 1722],
    ...              'LBHD': [198, 252, 1697]}]
    >>> flag = True # False if any values are not equal
=======
    >>> expected = [{'RFHD': [325.82985131, 402.55452959, 1722.49816649],
    ...              'LFHD': [184.55160796, 409.68716101, 1721.34289625],
    ...              'LBHD': [197.8621642, 251.28892152, 1696.90197756]},
    ...              {'RFHD': [326.82985131, 403.55452959, 1723.49816649],
    ...              'LFHD': [185.55160796, 408.68716101, 1722.34289625],
    ...              'LBHD': [198.8621642, 252.28892152, 1697.90197756]}]
    >>> flag = True #False if any values are not equal
>>>>>>> fa489b6a
    >>> for i in range(len(result)):
    ...     for key in result[i]:
    ...         if (not array_equal(result[i][key], expected[i][key])):
    ...             flag = False
    >>> flag
    True
    """
    data = []
    tmp_dict = {}
    for i in range (len(values)):
        for j in range (len(values[i])):
            tmp_dict[labels[j]]=values[i][j]
        data.append(tmp_dict)
        tmp_dict = {}

    return data


def make_sure_path_exists(path):
    """Creates a file path.

    Parameters
    ----------
    path : str
        String of the full file path of the directory to be created.

    Raises
    ------
    Exception
        Raised if the path was unable to be created for any reason
        other than the directory already existing.

    Examples
    --------
    >>> import os
    >>> from shutil import rmtree
    >>> import tempfile
    >>> tmpdirName = tempfile.mkdtemp()
    >>> newDirectory = os.path.join(tmpdirName, 'newDirectory')
    >>> make_sure_path_exists(newDirectory)
    >>> os.path.isdir(newDirectory)
    True
    >>> rmtree(tmpdirName)
    """
    try:
        os.makedirs(path)
    except OSError as exception:
        if exception.errno != errno.EEXIST:
            raise<|MERGE_RESOLUTION|>--- conflicted
+++ resolved
@@ -66,24 +66,15 @@
 	labels : array
 	    List of marker position names.
 	data : array
-<<<<<<< HEAD
 	    List of x, y, and z coordinate values corresponding to the marker names
             in `labels`. Indices of `data` correspond to frames in the trial.
-=======
-	    List of xyz coordinates corresponding to the marker names in `labels`.
-	    Indices of `data` correspond to frames in the trial.
->>>>>>> fa489b6a
 
 	Returns
 	-------
 	motiondata : array
 	    List of dict. Indices of `motiondata` correspond to frames
 	    in the trial. Keys in the dictionary are marker names and
-<<<<<<< HEAD
 	    values are x, y, and z coordinates of the corresponding marker.
-=======
-	    values are xyz coordinates of the corresponding marker.
->>>>>>> fa489b6a
 
 	Examples
 	--------
@@ -95,7 +86,6 @@
 
 	>>> from numpy import array, array_equal
 	>>> labels = ['LFHD', 'RFHD', 'LBHD']
-<<<<<<< HEAD
 	>>> data = [[array([184, 409, 1721]),
 	...          array([325, 402, 1722]),
 	...          array([197, 251, 1696])],
@@ -111,23 +101,6 @@
 	...              'LBHD': array([198, 252, 1697])}]
 
 	>>> flag = True # False if any values are not equal
-=======
-	>>> data = [[array([184.55160796, 409.68716101, 1721.34289625]),
-	...          array([325.82985131, 402.55452959, 1722.49816649]),
-	...          array([197.8621642 , 251.28892152, 1696.90197756])],
-	...         [array([185.55160796, 408.68716101, 1722.34289625]),
-	...          array([326.82985131, 403.55452959, 1723.49816649]),
-	...          array([198.8621642 , 252.28892152, 1697.90197756])]]
-	>>> result = createMotionDataDict(labels, data)
-	>>> expected = [{'RFHD': array([325.82985131, 402.55452959, 1722.49816649]),
-	...              'LBHD': array([197.8621642 , 251.28892152, 1696.90197756]),
-	...              'LFHD': array([184.55160796, 409.68716101, 1721.34289625])},
-	...             {'RFHD': array([326.82985131, 403.55452959, 1723.49816649]),
-	...              'LBHD': array([198.8621642 , 252.28892152, 1697.90197756]),
-	...              'LFHD': array([185.55160796, 408.68716101, 1722.34289625])}]
-
-	>>> flag = True #False if any values are not equal
->>>>>>> fa489b6a
 	>>> for i in range(len(result)):
 	...     for key in result[i]:
 	...         if (not array_equal(result[i][key], expected[i][key])):
@@ -151,48 +124,28 @@
     ----------
     motiondata : array
         List of dict. Indices of `motiondata` correspond to frames
-<<<<<<< HEAD
         in the trial. Keys in the dictionary are marker names and values
         are x, y, and z coordinates of the corresponding marker.
-=======
-        in the trial. Keys in the dictionary are marker names and
-        values are xyz coordinates of the corresponding marker.
->>>>>>> fa489b6a
 
     Returns
     -------
     labels, data : tuple
         `labels` is a list of marker position names from the dictionary
-<<<<<<< HEAD
         keys in `motiondata`. `data` is a list of x, y, and z coordinate
         values corresponding to the marker names in `labels`. Indices of
         `data` correspond to frames in the trial.
-=======
-        keys in `motiondata`. `data` is a list of xyz coordinate
-        positions corresponding to the marker names in `labels`.
-        Indices of `data` correspond to frames in the trial.
->>>>>>> fa489b6a
 
     Examples
     --------
     Example for three markers and two frames of trial.
 
     >>> from numpy import array
-<<<<<<< HEAD
     >>> motiondata = [{'RFHD': array([325.83, 402.55, 1722.51]),
     ...                'LFHD': array([184.55, 409.69, 1721.34]),
     ...                'LBHD': array([197.86, 251.29, 1696.91])},
     ...               {'RFHD': array([326.83, 403.55, 1723.51]),
     ...                'LFHD': array([185.55, 408.69, 1722.34]),
     ...                'LBHD': array([198.86, 252.29, 1697.91])}]
-=======
-    >>> motiondata = [{'RFHD': array([325.82985131, 402.55452959, 1722.49816649]),
-    ...                'LFHD': array([184.55160796, 409.68716101, 1721.34289625]),
-    ...                'LBHD': array([197.8621642 , 251.28892152, 1696.90197756])},
-    ...               {'RFHD': array([326.82985131, 403.55452959, 1723.49816649]),
-    ...                'LFHD': array([185.55160796, 408.68716101, 1722.34289625]),
-    ...                'LBHD': array([198.8621642 , 252.28892152, 1697.90197756])}]
->>>>>>> fa489b6a
     >>> labels, data = splitMotionDataDict(motiondata)
     >>> labels
     ['RFHD', 'LFHD', 'LBHD']
@@ -262,15 +215,9 @@
     Parameters
     ----------
     vsk : dict
-<<<<<<< HEAD
         Dictionary of subject measurement values. Dictionary keys
         correspond to names in `labels` and dictionary values
         correspond to values in `data`.
-=======
-        dictionary of vsk file values. Dictionary keys correspond to
-        names in `labels` and dictionary values correspond to values in
-        `data`.
->>>>>>> fa489b6a
 
     Returns
     -------
@@ -380,11 +327,7 @@
     >>> around(data[0]['C7'], 8) #doctest: +NORMALIZE_WHITESPACE
     array([ -29.57296562, -9.34280109, 1300.86730957])
     >>> dataunlabeled[4] #doctest: +NORMALIZE_WHITESPACE
-<<<<<<< HEAD
     {'*113': array([-172.66630554, 167.2040863 , 1273.71594238]),
-=======
-    {'*113': array([-172.66630554,  167.2040863 , 1273.71594238]),
->>>>>>> fa489b6a
      '*114': array([ 169.18231201, -227.13475037, 1264.34912109])}
     >>> markers
     ['LFHD', 'RFHD', 'LBHD', ...]
@@ -505,7 +448,6 @@
         the order of dictionary elements.
 
         >>> from numpy import array, array_equal
-<<<<<<< HEAD
         >>> row = ['-1003', '81', '1522',
         ...        '-1022', '-47', '1519',
         ...        '-833', '40', '1550']
@@ -515,17 +457,6 @@
         ...                 'RFHD': array([-1022, -47, 1519]),
         ...                 'LBHD': array([-833, 40, 1550])}
         >>> unlabeleddict # No unlabeled values are expected for this example
-=======
-        >>> row = ['-1003.583618', '81.007614', '1522.236938',
-        ...        '-1022.270447', '-47.190071', '1519.680420',
-        ...        '-833.953979', '40.892181', '1550.325562']
-        >>> labels = ['LFHD', 'RFHD', 'LBHD']
-        >>> dict, unlabeleddict = rowToDict(row, labels)
-        >>> expectedDict = {'LFHD': array([-1003.583618, 81.007614, 1522.236938]),
-        ...                 'RFHD': array([-1022.270447, -47.190071, 1519.68042]),
-        ...                 'LBHD': array([-833.953979, 40.892181, 1550.325562])}
-        >>> unlabeleddict #No unlabeled values are expected for this example
->>>>>>> fa489b6a
         {}
         >>> flag = True # False if any values are not equal
         >>> for marker in dict:
@@ -618,11 +549,7 @@
 
         # Rows will hold frequency, headers, fields, and one row of data
         >>> rows = [None, None, None, None]
-<<<<<<< HEAD
         >>> rows[0] = '240,Hz\n'
-=======
-        >>> rows[0] = '240.000000,Hz\n'
->>>>>>> fa489b6a
         >>> rows[1] = ',LFHD,,,RFHD\n'
         >>> rows[2] = 'Field #,X,Y,Z,X,Y,Z\n'
         >>> rows[3] = '1, -1003, 81, 1522, -1022, -47, 1519\n'
@@ -631,13 +558,8 @@
         >>> labels, rows, rowsUnlabeled, freq = parseTrajectories(fh, framesNumber)
         >>> labels
         ['LFHD', 'RFHD']
-<<<<<<< HEAD
         >>> expectedRows = [{'LFHD': array([-1003, 81, 1522]),
         ...                  'RFHD': array([-1022, -47, 1519])}]
-=======
-        >>> expectedRows = [{'LFHD': array([-1003.583618,  81.007614, 1522.236938]),
-        ...                  'RFHD': array([-1022.270447, -47.190071, 1519.68042 ])}]
->>>>>>> fa489b6a
 
         >>> flag = True # False if any values are not equal
         >>> for i in range(len(expectedRows)):
@@ -757,28 +679,17 @@
                 return loadCSV(filename)[0]
 
 def dataAsArray(data):
-<<<<<<< HEAD
     """Converts a dictionary of markers and their corresponding
     x, y, and z coordinate values to an array of dictionaries.
-=======
-    """Converts a dictionary of markers with xyz data to an array
-    of dictionaries.
->>>>>>> fa489b6a
 
     Assumes all markers have the same length of data.
 
     Parameters
     ----------
     data : dict
-<<<<<<< HEAD
         Dictionary of motion capture data. Each key is a marker name
         and each value is a list of x, y, and z coordinate arrays.
         Indices of each value correspond to frames in the trial.
-=======
-        Dictionary of marker data. Keys are marker names. Values are
-        arrays of 3 elements, each of which is an array of x, y, and z
-        coordinate values respectively. ``data[marker] = array([x, y, z])``
->>>>>>> fa489b6a
 
     Returns
     -------
@@ -797,7 +708,6 @@
     one frame of trial.
 
     >>> from numpy import array, array_equal
-<<<<<<< HEAD
     >>> data = {'RFHD': [array([325]), array([402]), array([1722])],
     ...         'LFHD': [array([184]), array([409]), array([1721])],
     ...         'LBHD': [array([197]), array([251]), array([1696])]}
@@ -806,16 +716,6 @@
     ...              'LFHD': array([184, 409, 1721]),
     ...              'LBHD': array([197, 251, 1696])}]
     >>> flag = True # False if any values are not equal
-=======
-    >>> data = {'RFHD': [array([325.82985131]), array([402.55452959]), array([1722.49816649])],
-    ...         'LFHD': [array([184.55160796]), array([409.68716101]), array([1721.34289625])],
-    ...         'LBHD': [array([197.8621642]) , array([251.28892152]), array([1696.90197756])]}
-    >>> result = dataAsArray(data)
-    >>> expected = [{'RFHD': array([325.82985131, 402.55452959, 1722.49816649]),
-    ...              'LFHD': array([184.55160796, 409.68716101, 1721.34289625]),
-    ...              'LBHD': array([197.8621642, 251.28892152, 1696.90197756])}]
-    >>> flag = True #False if any values are not equal
->>>>>>> fa489b6a
     >>> for i in range(len(result)):
     ...     for key in result[i]:
     ...         if (not array_equal(result[i][key], expected[i][key])):
@@ -828,7 +728,7 @@
 
     #make the marker arrays a better format
     for marker in data:
-        # Turn multi array into single
+        #Turn multi array into single
         xyz = [ np.array(x) for x in zip( data[marker][0],data[marker][1],data[marker][2] ) ]
         data[marker] = xyz
 
@@ -846,26 +746,15 @@
 
     return dataArray
 
-<<<<<<< HEAD
 def dataAsDict(data, npArray=False):
     """Converts frame-by-frame motion capture data to a dictionary.
  
-=======
-def dataAsDict(data,npArray=False):
-    """Converts the frame by frame based data to a dictionary of keys
-    with all motion data as an array per key.
-
->>>>>>> fa489b6a
     Parameters
     ----------
     data : array
         List of dict. Indices of `data` correspond to frames
         in the trial. Keys in the dictionary are marker names and
-<<<<<<< HEAD
         values are x, y, and z coordinates of the corresponding marker.
-=======
-        values are xyz coordinates of the corresponding marker.
->>>>>>> fa489b6a
     npArray : bool, optional
         False by default. If set to true, the function will return
         a numpy array for each key instead of a list.
@@ -884,7 +773,6 @@
     the order of dictionary elements.
 
     >>> from numpy import array, array_equal
-<<<<<<< HEAD
     >>> data = [{'RFHD': array([325, 402, 1722]),
     ...          'LFHD': array([184, 409, 1721]),
     ...          'LBHD': array([197, 251, 1696])},
@@ -899,22 +787,6 @@
     ...             'LBHD': array([[ 197, 251, 1696],
     ...                            [ 198, 252, 1697]])}
     >>> flag = True # False if any values are not equal
-=======
-    >>> data = [{'RFHD': array([325.82985131, 402.55452959, 1722.49816649]),
-    ...          'LFHD': array([184.55160796, 409.68716101, 1721.34289625]),
-    ...          'LBHD': array([197.8621642 , 251.28892152, 1696.90197756])},
-    ...         {'RFHD': array([326.82985131, 403.55452959, 1723.49816649]),
-    ...          'LFHD': array([185.55160796, 408.68716101, 1722.34289625]),
-    ...          'LBHD': array([198.8621642 , 252.28892152, 1697.90197756])}]
-    >>> result = dataAsDict(data, True) #return as numpy array
-    >>> expected = {'RFHD': array([[ 325.82985131,  402.55452959, 1722.49816649],
-    ...                            [ 326.82985131,  403.55452959, 1723.49816649]]),
-    ...             'LFHD': array([[ 184.55160796,  409.68716101, 1721.34289625],
-    ...                            [ 185.55160796,  408.68716101, 1722.34289625]]),
-    ...             'LBHD': array([[ 197.8621642 ,  251.28892152, 1696.90197756],
-    ...                            [ 198.8621642 ,  252.28892152, 1697.90197756]])}
-    >>> flag = True #False if any values are not equal
->>>>>>> fa489b6a
     >>> for marker in result:
     ...     if (not array_equal(result[marker], expected[marker])):
     ...         flag = False
@@ -965,11 +837,7 @@
     """
     np.save(CoM_output,kinetics)
 
-<<<<<<< HEAD
 def writeResult(data, filename, **kargs):
-=======
-def writeResult(data,filename,**kargs):
->>>>>>> fa489b6a
         """Writes the result of the calculation into a csv file.
 
         Lines 0-6 of the output csv are headers. Lines 7 and onwards
@@ -1175,11 +1043,7 @@
             ]
     return keys
 
-<<<<<<< HEAD
 def loadVSK(filename, dict=True):
-=======
-def loadVSK(filename,dict=True):
->>>>>>> fa489b6a
         """Open and load a vsk file.
 
         Parameters
@@ -1264,25 +1128,15 @@
     ----------
     motionData : array
         List of dict. Indices of `motionData` correspond to frames
-<<<<<<< HEAD
         in the trial. Keys in the dictionary are marker names and values
         are x, y, and z coordinates of the corresponding marker.
-=======
-        in the trial. Keys in the dictionary are marker names and
-        values are xyz coordinates of the corresponding marker.
->>>>>>> fa489b6a
 
     Returns
     -------
     labels, data : tuple
         `labels` is a list of marker position names from the dictionary
-<<<<<<< HEAD
         keys in `motiondata`. `data` is a list of x, y, and z coordinate
         values corresponding to the marker names in `labels`.
-=======
-        keys in `motiondata`. `data` is a list of xyz coordinate
-        positions corresponding to the marker names in `labels`.
->>>>>>> fa489b6a
         Indices of `data` correspond to frames in the trial.
 
     Examples
@@ -1290,40 +1144,22 @@
     Example for three markers and two frames of trial.
 
     >>> from numpy import array
-<<<<<<< HEAD
     >>> motionData = [{'RFHD': array([325, 402, 1722]),
     ...                'LFHD': array([184, 409, 1721]),
     ...                'LBHD': array([197, 251, 1696])},
     ...               {'RFHD': array([326, 403, 1723]),
     ...                'LFHD': array([185, 408, 1722]),
     ...                'LBHD': array([198, 252, 1697])}]
-=======
-    >>> motionData = [{'RFHD': array([325.82985131, 402.55452959, 1722.49816649]),
-    ...                'LFHD': array([184.55160796, 409.68716101, 1721.34289625]),
-    ...                'LBHD': array([197.8621642 , 251.28892152, 1696.90197756])},
-    ...               {'RFHD': array([326.82985131, 403.55452959, 1723.49816649]),
-    ...                'LFHD': array([185.55160796, 408.68716101, 1722.34289625]),
-    ...                'LBHD': array([198.8621642 , 252.28892152, 1697.90197756])}]
->>>>>>> fa489b6a
     >>> values, labels = splitDataDict(motionData)
     >>> labels
     ['RFHD', 'LFHD', 'LBHD']
     >>> values #doctest: +NORMALIZE_WHITESPACE
-<<<<<<< HEAD
     [array([[ 325, 402, 1722],
             [ 184, 409, 1721],
             [ 197, 251, 1696]]),
      array([[ 326, 403, 1723],
             [ 185, 408, 1722],
             [ 198, 252, 1697]])]
-=======
-    [array([[ 325.82985131,  402.55452959, 1722.49816649],
-            [ 184.55160796,  409.68716101, 1721.34289625],
-            [ 197.8621642 ,  251.28892152, 1696.90197756]]),
-     array([[ 326.82985131,  403.55452959, 1723.49816649],
-            [ 185.55160796,  408.68716101, 1722.34289625],
-            [ 198.8621642 ,  252.28892152, 1697.90197756]])]
->>>>>>> fa489b6a
     """
     if pyver == 2:
         labels = motionData[0].keys()
@@ -1348,12 +1184,8 @@
     ----------
     values : array
         Array of motion data values. Indices of `values` correspond to
-<<<<<<< HEAD
         frames in the trial. Each element is an array of x, y, and z
         coordinate values.
-=======
-        frames in the trial. Each element is an array of xyz coordinates.
->>>>>>> fa489b6a
     labels : array
         List of marker names.
 
@@ -1361,13 +1193,8 @@
     -------
     data : array
         Array of dictionaries of motion capture data. Keys are marker
-<<<<<<< HEAD
         names and values are arrays of x, y, and z coordinate values.
         Array indices correspond to frames of the trial.
-=======
-        names and values are arrays of xyz values. [x, y, z]. Array
-        indices correspond to frames of the trial.
->>>>>>> fa489b6a
 
     Examples
     --------
@@ -1382,7 +1209,6 @@
     ...            [ 185, 408, 1722],
     ...            [ 198, 252, 1697]]]
     >>> result = combineDataDict(values, labels)
-<<<<<<< HEAD
     >>> expected = [{'RFHD': [325, 402, 1722],
     ...              'LFHD': [184, 409, 1721],
     ...              'LBHD': [197, 251, 1696]},
@@ -1390,15 +1216,6 @@
     ...              'LFHD': [185, 408, 1722],
     ...              'LBHD': [198, 252, 1697]}]
     >>> flag = True # False if any values are not equal
-=======
-    >>> expected = [{'RFHD': [325.82985131, 402.55452959, 1722.49816649],
-    ...              'LFHD': [184.55160796, 409.68716101, 1721.34289625],
-    ...              'LBHD': [197.8621642, 251.28892152, 1696.90197756]},
-    ...              {'RFHD': [326.82985131, 403.55452959, 1723.49816649],
-    ...              'LFHD': [185.55160796, 408.68716101, 1722.34289625],
-    ...              'LBHD': [198.8621642, 252.28892152, 1697.90197756]}]
-    >>> flag = True #False if any values are not equal
->>>>>>> fa489b6a
     >>> for i in range(len(result)):
     ...     for key in result[i]:
     ...         if (not array_equal(result[i][key], expected[i][key])):
