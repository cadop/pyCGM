#!/usr/bin/python
# -*- coding: utf-8 -*-

from refactor.io import IO
from math import cos, sin, acos, degrees, radians, sqrt, pi
import numpy as np
import os
import sys

if sys.version_info[0] == 2:
    pyver = 2
else:
    pyver = 3


class CGM:

    def __init__(self, path_static, path_dynamic, path_measurements, static=None, cores=1, start=0, end=-1):
        """Initialization of CGM object function

        Instantiates various class attributes based on parameters and default values.

        Parameters
        ----------
        path_static : str
            File path of the static trial in csv or c3d form
        path_dynamic : str
            File path of the dynamic trial in csv or c3d form
        path_measurements : str
            File path of the subject measurements in csv or vsk form

        Examples
        --------
        >>> from .pycgm import CGM
        >>> dir = "SampleData/59993_Frame/"
        >>> static_trial = dir + "59993_Frame_Static.c3d"
        >>> dynamic_trial = dir + "59993_Frame_Dynamic.c3d"
        >>> measurements = dir + "59993_Frame_SM.vsk"
        >>> subject1 = CGM(static_trial, dynamic_trial, measurements)
        Sample...
        """
        self.path_static = path_static
        self.path_dynamic = path_dynamic
        self.path_measurements = path_measurements
        self.static = static if static else StaticCGM(path_static, path_measurements)
        self.cores = cores
        self.angle_results = None
        self.axis_results = None
        self.com_results = None
        self.marker_map = {marker: marker for marker in IO.marker_keys()}
        self.marker_data = None
        self.marker_idx = None
        self.measurements = None
        self.jc_idx = {}
        self.axis_idx = {}
        self.angle_idx = {}
        self.start = start
        self.end = end

        jc_labels = ['pelvis_origin', 'pelvis_x', 'pelvis_y', 'pelvis_z',
                     'thorax_origin', 'thorax_x', 'thorax_y', 'thorax_z',
                     'RHip', 'LHip', 'RKnee', 'LKnee', 'RAnkle', 'LAnkle', 'RFoot', 'LFoot',
                     'RHEE', 'LHEE', 'C7', 'CLAV', 'STRN', 'T10', 'Front_Head', 'Back_Head',
                     'RShoulder', 'LShoulder', 'RHumerus', 'LHumerus', 'RRadius', 'LRadius',
                     'RHand', 'LHand']
        for i, label in enumerate(jc_labels):
            self.jc_idx[label] = i

        default_axis_labels = ["PELO", "PELX", "PELY", "PELZ", "HIPO", "HIPX", "HIPY", "HIPZ", "R KNEO",
                               "R KNEX", "R KNEY", "R KNEZ", "L KNEO", "L KNEX", "L KNEY", "L KNEZ", "R ANKO", "R ANKX",
                               "R ANKY", "R ANKZ", "L ANKO", "L ANKX", "L ANKY", "L ANKZ", "R FOOO", "R FOOX", "R FOOY",
                               "R FOOZ", "L FOOO", "L FOOX", "L FOOY", "L FOOZ", "HEAO", "HEAX", "HEAY", "HEAZ", "THOO",
                               "THOX", "THOY", "THOZ", "R CLAO", "R CLAX", "R CLAY", "R CLAZ", "L CLAO", "L CLAX",
                               "L CLAY", "L CLAZ", "R HUMO", "R HUMX", "R HUMY", "R HUMZ", "L HUMO", "L HUMX", "L HUMY",
                               "L HUMZ", "R RADO", "R RADX", "R RADY", "R RADZ", "L RADO", "L RADX", "L RADY", "L RADZ",
                               "R HANO", "R HANX", "R HANY", "R HANZ", "L HANO", "L HANX", "L HANY", "L HANZ"]
        for i, label in enumerate(default_axis_labels):
            self.axis_idx[label] = i

        default_angle_labels = ['Pelvis', 'R Hip', 'L Hip', 'R Knee', 'L Knee', 'R Ankle',
                                'L Ankle', 'R Foot', 'L Foot',
                                'Head', 'Thorax', 'Neck', 'Spine', 'R Shoulder', 'L Shoulder',
                                'R Elbow', 'L Elbow', 'R Wrist', 'L Wrist']
        for i, label in enumerate(default_angle_labels):
            self.angle_idx[label] = i

    # Customisation functions
    def remap(self, old, new):
        """Remap marker function

        Remaps a single marker from the expected name in CGM to a new one, using `old` and `new`.

        Parameters
        ----------
        old : str
            String containing the marker name that pycgm currently expects.
        new : str
            String containing the marker name to map `old` to.
        """
        self.marker_map[old] = new

    def full_remap(self, mapping):
        """Remap all markers function

        Uses the passed dictionary as the mapping for all markers.

        Parameters
        ----------
        mapping: dict
            Dictionary where each key is a string of pycgm's expected marker
            name and each value is a string of the new marker name.
        """
        self.marker_map = mapping

    # Input and output handlers
    def run(self):
        """Execute the CGM calculations function

        Loads in appropriate data from IO using paths.
        Performs any necessary prep on data.
        Runs the static calibration trial.
        Runs the dynamic trial to calculate all axes and angles.
        """

        # Get PlugInGait scaling table from segments.csv for use in center of mass calculations
        seg_scale = {}
        with open(os.path.dirname(os.path.abspath(__file__)) + '/segments.csv', 'r') as f:
            header = False
            for line in f:
                if not header:
                    header = True
                else:
                    row = line.rstrip('\n').split(',')
                    seg_scale[row[0]] = {'com': float(row[1]), 'mass': float(row[2]), 'x': row[3], 'y': row[4],
                                         'z': row[5]}

        self.marker_data, self.marker_idx = IO.load_marker_data(self.path_dynamic)
        self.end = self.end if self.end != -1 else len(self.marker_data)
        self.marker_data = self.marker_data[self.start:self.end]

        self.measurements = self.static.get_static()

        methods = [self.pelvis_axis_calc, self.hip_axis_calc, self.knee_axis_calc,
                   self.ankle_axis_calc, self.foot_axis_calc,
                   self.head_axis_calc, self.thorax_axis_calc, self.shoulder_axis_calc,
                   self.elbow_axis_calc, self.wrist_axis_calc, self.hand_axis_calc,
                   self.pelvis_angle_calc, self.hip_angle_calc, self.knee_angle_calc,
                   self.ankle_angle_calc, self.foot_angle_calc,
                   self.head_angle_calc, self.thorax_angle_calc, self.neck_angle_calc,
                   self.spine_angle_calc, self.shoulder_angle_calc, self.elbow_angle_calc, self.wrist_angle_calc]
        mappings = [self.marker_map, self.marker_idx, self.axis_idx, self.angle_idx, self.jc_idx]
        results = self.multi_calc(self.marker_data, methods, mappings, self.measurements, seg_scale)
        self.axis_results, self.angle_results, self.com_results = results

    def write_results(self, path_results, write_axes=None, write_angles=None, write_com=True):
<<<<<<< HEAD
        """Write CGM results to a csv file. 
=======
        """Write CGM results to a csv file.
>>>>>>> 85729c05

        Uses IO.write_result().

        Parameters
        ----------
        path_results : str, optional
            File path of the output file in csv or c3d form
        write_axes : bool or list, optional
            Boolean option to enable or disable writing of axis results to output file, or list
            of axis names to write. If not specified or True, all axes will be written.
        write_angles : bool or list, optional
            Boolean option to enable or disable writing of angle results to output file, or list
            of angle names to write. If not specified or True, all angles will be written.
        write_com : bool, optional
            Boolean option to enable or disable writing of center of mass results to output file.
            True by default.
        """
<<<<<<< HEAD
        #Ensure that write_results() is not being called before run().
        if (self.angle_results is None or self.axis_results is None or self.com_results is None):
            print("Results cannot be saved before run() is called.")
        else:
            IO.write_result(path_results, self.angle_results, self.angle_idx, self.axis_results, self.axis_idx, self.com_results, write_angles, write_axes, write_com)
=======
        # Ensure that write_results() is not being called before run().
        if self.angle_results is None or self.axis_results is None or self.com_results is None:
            print("Results cannot be saved before run() is called.")
        else:
            IO.write_result(path_results, self.angle_results, self.angle_idx, self.axis_results, self.axis_idx,
                            self.com_results, write_angles, write_axes, write_com)
>>>>>>> 85729c05

    @staticmethod
    def multi_calc(data, methods, mappings, measurements, seg_scale, cores=1):
        """Multiprocessing calculation handler function

        Takes in the necessary information for performing each frame's calculation as parameters
        and distributes frames along available cores.

        Parameters
        ----------
        data : ndarray
            3d ndarray consisting of each frame by each marker by x, y, and z positions.
        methods : list
            List containing the calculation methods to be used.
        mappings : list
            List containing dictionary mappings for marker names and input and output indices.
        measurements : dict
            A dictionary containing the subject measurements given from the file input.
        seg_scale : dict
            Segment scaling factors loaded in from the segments.csv file for use in center
            of mass calculations.
        cores : int, optional
            Number of cores to perform multiprocessing with, defaulting to 1 if not specified.

        Returns
        -------
        results : tuple
            A tuple consisting of the angle results and axis results. Angle results are
            stored as a 3d ndarray of each frame by each angle by x, y, and z. Axis results
            are stored as a 4d ndarray of each frame by each joint by origin and xyz unit vectors
            by x, y, and z location.
        """

        markers, marker_idx, axis_idx, angle_idx, jc_idx = mappings

        axis_results = np.empty((len(data), len(axis_idx), 3), dtype=float)
        axis_results.fill(np.nan)
        angle_results = np.empty((len(data), len(angle_idx), 3), dtype=float)
        angle_results.fill(np.nan)
        com_results = np.empty((len(data), 3), dtype=float)
        com_results.fill(np.nan)

        for i, frame in enumerate(data):
            frame_axes, frame_angles, frame_com = CGM.calc(frame, methods, mappings, measurements, seg_scale)
            axis_results[i] = frame_axes
            angle_results[i] = frame_angles
            com_results[i] = frame_com

        return axis_results, angle_results, com_results

    @staticmethod
    def calc(frame, methods, mappings, measurements, seg_scale):
        """Overall axis and angle calculation function

        Uses the data and methods passed in to distribute the appropriate inputs to each
        axis and angle calculation function (generally markers and axis results) and
        store and return their output, all in the context of a single frame.

        Parameters
        ----------
        frame : ndarray
            An nx3 ndarray consisting of each marker in the current frame and their x, y, and z positions,
            with n being the number of markers expected from the input.
        methods : list
            List containing the calculation methods to be used.
        mappings : list
            List containing dictionary mappings for marker names and input and output indices.
        measurements : dict
            A dictionary containing the subject measurements given from the file input.
        seg_scale : dict
            Segment scaling factors loaded in from the segments.csv file for use in center
            of mass calculations.

        Returns
        -------
        results : tuple
            A tuple consisting of the axis results, angle results, and center of mass results.
            Axis results are stored as a 3d ndarray of each joint by origin and xyz unit vectors
            by x, y, and z location. Angle results are stored as a 2d ndarray of each angle by x, y, and z.
        """

        pel_ax, hip_ax, kne_ax, ank_ax, foo_ax, \
        hea_ax, tho_ax, sho_ax, elb_ax, wri_ax, han_ax, \
        pel_an, hip_an, kne_an, ank_an, foo_an, \
        hea_an, tho_an, nec_an, spi_an, sho_an, elb_an, wri_an = methods  # Add upper when impl

        # markers maps expected marker name to its actual name in the input
        # marker_idx maps actual marker name from input to its index in the input
        # For example, if the input's first marker is RASIS, equivalent of RASI,
        # markers would translate RASI to RASIS and marker_idx would translate RASIS to 0
        markers, marker_idx, axis_idx, angle_idx, jc_idx = mappings

        joint_centers = np.empty((len(jc_idx), 3), dtype=float)
        joint_centers.fill(np.nan)
        axis_results = np.empty((len(axis_idx), 3), dtype=float)
        axis_results.fill(np.nan)
        angle_results = np.empty((len(angle_idx), 3), dtype=float)
        angle_results.fill(np.nan)
        com_results = np.empty(3, dtype=float)
        com_results.fill(np.nan)

        # Axis calculations

        rasi = frame[marker_idx[markers["RASI"]]]
        lasi = frame[marker_idx[markers["LASI"]]]
        if "SACR" in markers:
            sacr = frame[marker_idx[markers["SACR"]]]
            pelvis_axis = pel_ax(rasi, lasi, sacr=sacr)
        elif "RPSI" in markers and "LPSI" in markers:
            rpsi = frame[marker_idx[markers["RPSI"]]]
            lpsi = frame[marker_idx[markers["LPSI"]]]
            pelvis_axis = pel_ax(rasi, lasi, rpsi=rpsi, lpsi=lpsi)
        else:
            raise ValueError("Required marker RPSI and LPSI, or SACR, missing")
<<<<<<< HEAD
<<<<<<< HEAD

        #Populate pelvis axis results
=======

        # Populate pelvis axis results
>>>>>>> 85729c05
        pelo, pelx, pely, pelz = pelvis_axis
        axis_results[axis_idx["PELO"]] = pelo
        axis_results[axis_idx["PELX"]] = pelx
        axis_results[axis_idx["PELY"]] = pely
        axis_results[axis_idx["PELZ"]] = pelz

<<<<<<< HEAD
        #Populate pelvis_origin, pelvis_x, pelvis_y, pelvis_z in joint_centers
=======
        # Populate pelvis_origin, pelvis_x, pelvis_y, pelvis_z in joint_centers
>>>>>>> 85729c05
        joint_centers[jc_idx["pelvis_origin"]] = pelo
        joint_centers[jc_idx["pelvis_x"]] = pelx
        joint_centers[jc_idx["pelvis_y"]] = pely
        joint_centers[jc_idx["pelvis_z"]] = pelz
<<<<<<< HEAD
=======
        
        axis_results[axis_idx["Pelvis Axis"]] = pelvis_axis
>>>>>>> upstream/refactor

        hip_axis = hip_ax(pelvis_axis, measurements)

        #Populate hip axis results
=======

        hip_axis = hip_ax(pelvis_axis, measurements)

        # Populate hip axis results
>>>>>>> 85729c05
        hipo, hipx, hipy, hipz = hip_axis[2:]
        axis_results[axis_idx["HIPO"]] = hipo
        axis_results[axis_idx["HIPX"]] = hipx
        axis_results[axis_idx["HIPY"]] = hipy
        axis_results[axis_idx["HIPZ"]] = hipz

        rthi = frame[marker_idx[markers["RTHI"]]]
        lthi = frame[marker_idx[markers["LTHI"]]]
        rkne = frame[marker_idx[markers["RKNE"]]]
        lkne = frame[marker_idx[markers["LKNE"]]]
        hip_origin = hip_axis[:2]

<<<<<<< HEAD
        #Populate LHip and RHip in joint_centers
=======
        # Populate LHip and RHip in joint_centers
>>>>>>> 85729c05
        rhjc, lhjc = hip_origin
        joint_centers[jc_idx['RHip']] = rhjc
        joint_centers[jc_idx['LHip']] = lhjc

        knee_axis = kne_ax(rthi, lthi, rkne, lkne, hip_origin, measurements)

<<<<<<< HEAD
        #Populate left and right knee axis results
=======
        # Populate left and right knee axis results
>>>>>>> 85729c05
        r_kneo, r_knex, r_kney, r_knez = knee_axis[:4]
        axis_results[axis_idx["R KNEO"]] = r_kneo
        axis_results[axis_idx["R KNEX"]] = r_knex
        axis_results[axis_idx["R KNEY"]] = r_kney
        axis_results[axis_idx["R KNEZ"]] = r_knez

        l_kneo, l_knex, l_kney, l_knez = knee_axis[4:]
        axis_results[axis_idx["L KNEO"]] = l_kneo
        axis_results[axis_idx["L KNEX"]] = l_knex
        axis_results[axis_idx["L KNEY"]] = l_kney
        axis_results[axis_idx["L KNEZ"]] = l_knez

<<<<<<< HEAD
        #Populate RKnee and LKnee in joint_centers
=======
        # Populate RKnee and LKnee in joint_centers
>>>>>>> 85729c05
        joint_centers[jc_idx['RKnee']] = r_kneo
        joint_centers[jc_idx['LKnee']] = l_kneo

        rtib = frame[marker_idx[markers["RTIB"]]]
        ltib = frame[marker_idx[markers["LTIB"]]]
        rank = frame[marker_idx[markers["RANK"]]]
        lank = frame[marker_idx[markers["LANK"]]]
        knee_origin = np.array([knee_axis[0], knee_axis[4]])

        ankle_axis = ank_ax(rtib, ltib, rank, lank, knee_origin, measurements)

<<<<<<< HEAD
        #Populate left and right ankle axis results
=======
        # Populate left and right ankle axis results
>>>>>>> 85729c05
        r_anko, r_ankx, r_anky, r_ankz = ankle_axis[:4]
        axis_results[axis_idx["R ANKO"]] = r_anko
        axis_results[axis_idx["R ANKX"]] = r_ankx
        axis_results[axis_idx["R ANKY"]] = r_anky
        axis_results[axis_idx["R ANKZ"]] = r_ankz

        l_anko, l_ankx, l_anky, l_ankz = ankle_axis[4:]
        axis_results[axis_idx["L ANKO"]] = l_anko
        axis_results[axis_idx["L ANKX"]] = l_ankx
        axis_results[axis_idx["L ANKY"]] = l_anky
        axis_results[axis_idx["L ANKZ"]] = l_ankz

<<<<<<< HEAD
        #Populate RAnkle and LAnkle in joint_centers
=======
        # Populate RAnkle and LAnkle in joint_centers
>>>>>>> 85729c05
        joint_centers[jc_idx['RAnkle']] = r_anko
        joint_centers[jc_idx['LAnkle']] = l_anko

        rtoe = frame[marker_idx[markers["RTOE"]]]
        ltoe = frame[marker_idx[markers["LTOE"]]]
        rhee = frame[marker_idx[markers["RHEE"]]]
        lhee = frame[marker_idx[markers["LHEE"]]]
        
        # Populate RHEE and LHEE in joint_centers
        joint_centers[jc_idx['RHEE']] = rhee
        joint_centers[jc_idx['LHEE']] = lhee

        foot_axis = foo_ax(rtoe, ltoe, ankle_axis, measurements)
<<<<<<< HEAD

        #Populate left and right foot axis results
        r_fooo, r_foox, r_fooy, r_fooz = foot_axis[:4]
        axis_results[axis_idx["R FOOO"]] = r_fooo
        axis_results[axis_idx["R FOOX"]] = r_foox
        axis_results[axis_idx["R FOOY"]] = r_fooy
        axis_results[axis_idx["R FOOZ"]] = r_fooz

        l_fooo, l_foox, l_fooy, l_fooz = foot_axis[4:]
        axis_results[axis_idx["L FOOO"]] = l_fooo
        axis_results[axis_idx["L FOOX"]] = l_foox
        axis_results[axis_idx["L FOOY"]] = l_fooy
        axis_results[axis_idx["L FOOZ"]] = l_fooz

        #Populate RFoot and LFoot in joint_centers
        joint_centers[jc_idx['RFoot']] = r_fooo
        joint_centers[jc_idx['LFoot']] = l_fooo
=======
>>>>>>> 85729c05

        # Populate left and right foot axis results
        r_fooo, r_foox, r_fooy, r_fooz = foot_axis[:4]
        axis_results[axis_idx["R FOOO"]] = r_fooo
        axis_results[axis_idx["R FOOX"]] = r_foox
        axis_results[axis_idx["R FOOY"]] = r_fooy
        axis_results[axis_idx["R FOOZ"]] = r_fooz

        l_fooo, l_foox, l_fooy, l_fooz = foot_axis[4:]
        axis_results[axis_idx["L FOOO"]] = l_fooo
        axis_results[axis_idx["L FOOX"]] = l_foox
        axis_results[axis_idx["L FOOY"]] = l_fooy
        axis_results[axis_idx["L FOOZ"]] = l_fooz

        # Populate RFoot and LFoot in joint_centers
        joint_centers[jc_idx['RFoot']] = r_fooo
        joint_centers[jc_idx['LFoot']] = l_fooo

        rfhd = frame[marker_idx[markers["RFHD"]]]
        lfhd = frame[marker_idx[markers["LFHD"]]]
        rbhd = frame[marker_idx[markers["RBHD"]]]
        lbhd = frame[marker_idx[markers["LBHD"]]]

        # Populate Front_Head and Back_Head in joint_centers
        joint_centers[jc_idx['Front_Head']] = np.array([(rfhd + lfhd) / 2.0])
        joint_centers[jc_idx['Back_Head']] = np.array([(rbhd + lbhd) / 2.0])

        head_axis = hea_ax(rfhd, lfhd, rbhd, lbhd, measurements)
        heao, heax, heay, heaz = head_axis

        # Populate head axis results
        axis_results[axis_idx["HEAO"]] = heao
        axis_results[axis_idx["HEAX"]] = heax
        axis_results[axis_idx["HEAY"]] = heay
        axis_results[axis_idx["HEAZ"]] = heaz

        clav = frame[marker_idx[markers["CLAV"]]]
        c7 = frame[marker_idx[markers["C7"]]]
        strn = frame[marker_idx[markers["STRN"]]]
        t10 = frame[marker_idx[markers["T10"]]]

        # Populate C7, CLAV, STRN, and T10 in joint_centers
        joint_centers[jc_idx["C7"]] = c7
        joint_centers[jc_idx["CLAV"]] = clav
        joint_centers[jc_idx["STRN"]] = strn
        joint_centers[jc_idx["T10"]] = t10

        thorax_axis = tho_ax(clav, c7, strn, t10)
        thoo, thox, thoy, thoz = thorax_axis

        # Populate thorax axis results
        axis_results[axis_idx["THOO"]] = thoo
        axis_results[axis_idx["THOX"]] = thox
        axis_results[axis_idx["THOY"]] = thoy
        axis_results[axis_idx["THOZ"]] = thoz

        # Populate thorax_origin, thorax_x, thorax_y, and thorax_z in joint_centers
        joint_centers[jc_idx["thorax_origin"]] = thoo
        joint_centers[jc_idx["thorax_x"]] = thox
        joint_centers[jc_idx["thorax_y"]] = thoy
        joint_centers[jc_idx["thorax_z"]] = thoz

        rsho = frame[marker_idx[markers["RSHO"]]]
        lsho = frame[marker_idx[markers["LSHO"]]]

        wand = CGM.wand_marker(rsho, lsho, thorax_axis)

        shoulder_axis = sho_ax(rsho, lsho, thorax_axis[0], wand, measurements)
        shoulder_origin = np.array([shoulder_axis[0], shoulder_axis[4]])
        r_shoo, r_shox, r_shoy, r_shoz, l_shoo, l_shox, l_shoy, l_shoz = shoulder_axis

        # Populate shoulder axis results
        axis_results[axis_idx["R CLAO"]] = r_shoo
        axis_results[axis_idx["R CLAX"]] = r_shox
        axis_results[axis_idx["R CLAY"]] = r_shoy
        axis_results[axis_idx["R CLAZ"]] = r_shoz
        axis_results[axis_idx["L CLAO"]] = l_shoo
        axis_results[axis_idx["L CLAX"]] = l_shox
        axis_results[axis_idx["L CLAY"]] = l_shoy
        axis_results[axis_idx["L CLAZ"]] = l_shoz

        # Populate RShoulder and LShoulder in joint_centers
        joint_centers[jc_idx["RShoulder"]] = r_shoo
        joint_centers[jc_idx["LShoulder"]] = l_shoo

        relb = frame[marker_idx[markers["RELB"]]]
        lelb = frame[marker_idx[markers["LELB"]]]
        rwra = frame[marker_idx[markers["RWRA"]]]
        rwrb = frame[marker_idx[markers["RWRB"]]]
        lwra = frame[marker_idx[markers["LWRA"]]]
        lwrb = frame[marker_idx[markers["LWRB"]]]

        elbow_axis = elb_ax(relb, lelb, rwra, rwrb, lwra, lwrb, shoulder_origin, measurements)
        r_elbo, r_elbx, r_elby, r_elbz, l_elbo, l_elbx, l_elby, l_elbz = elbow_axis

        # Populate elbow axis results
        axis_results[axis_idx["R HUMO"]] = r_elbo
        axis_results[axis_idx["R HUMX"]] = r_elbx
        axis_results[axis_idx["R HUMY"]] = r_elby
        axis_results[axis_idx["R HUMZ"]] = r_elbz
        axis_results[axis_idx["L HUMO"]] = l_elbo
        axis_results[axis_idx["L HUMX"]] = l_elbx
        axis_results[axis_idx["L HUMY"]] = l_elby
        axis_results[axis_idx["L HUMZ"]] = l_elbz

        # Populate RHumerus and LHumers in joint_centers
        joint_centers[jc_idx["RHumerus"]] = r_elbo
        joint_centers[jc_idx["LHumerus"]] = l_elbo

        wrist_axis = wri_ax(rwra, rwrb, lwra, lwrb, elbow_axis, measurements)
        wrist_origin = np.array([wrist_axis[0], wrist_axis[4]])
        r_wrio, r_wrix, r_wriy, r_wriz, l_wrio, l_wrix, l_wriy, l_wriz = wrist_axis

        # Populate wrist axis results
        axis_results[axis_idx["R RADO"]] = r_wrio
        axis_results[axis_idx["R RADX"]] = r_wrix
        axis_results[axis_idx["R RADY"]] = r_wriy
        axis_results[axis_idx["R RADZ"]] = r_wriz
        axis_results[axis_idx["L RADO"]] = l_wrio
        axis_results[axis_idx["L RADX"]] = l_wrix
        axis_results[axis_idx["L RADY"]] = l_wriy
        axis_results[axis_idx["L RADZ"]] = l_wriz

        # Populate RRadius and LRadius in joint_centers
        joint_centers[jc_idx["RRadius"]] = r_wrio
        joint_centers[jc_idx["LRadius"]] = l_wrio

        rfin = frame[marker_idx[markers["RFIN"]]]
        lfin = frame[marker_idx[markers["LFIN"]]]

        hand_axis = han_ax(rwra, rwrb, lwra, lwrb, rfin, lfin, wrist_origin, measurements)
        r_hano, r_hanx, r_hany, r_hanz, l_hano, l_hanx, l_hany, l_hanz = hand_axis

        # Populate hand axis results
        axis_results[axis_idx["R HANO"]] = r_hano
        axis_results[axis_idx["R HANX"]] = r_hanx
        axis_results[axis_idx["R HANY"]] = r_hany
        axis_results[axis_idx["R HANZ"]] = r_hanz
        axis_results[axis_idx["L HANO"]] = l_hano
        axis_results[axis_idx["L HANX"]] = l_hanx
        axis_results[axis_idx["L HANY"]] = l_hany
        axis_results[axis_idx["L HANZ"]] = l_hanz

        # Populate RHand and LHand in joint_centers
        joint_centers[jc_idx["RHand"]] = r_hano
        joint_centers[jc_idx["LHand"]] = l_hano

        # Angle calculations
        # Pelvis
        pelvis_angle = pel_an(measurements['GCS'], pelvis_axis)
        angle_results[angle_idx["Pelvis"]] = pelvis_angle

        # Hip
        right_hip_angle, left_hip_angle = hip_an(hip_axis, knee_axis)
        angle_results[angle_idx["R Hip"]] = right_hip_angle
        angle_results[angle_idx["L Hip"]] = left_hip_angle

        # Knee
        right_knee_angle, left_knee_angle = kne_an(knee_axis, ankle_axis)
        angle_results[angle_idx["R Knee"]] = right_knee_angle
        angle_results[angle_idx["L Knee"]] = left_knee_angle

        # Ankle
        right_ankle_angle, left_ankle_angle = ank_an(ankle_axis, foot_axis)
        angle_results[angle_idx["R Ankle"]] = right_ankle_angle
        angle_results[angle_idx["L Ankle"]] = left_ankle_angle

        # Foot
        right_foot_angle, left_foot_angle = foo_an(measurements['GCS'], foot_axis)
        angle_results[angle_idx["R Foot"]] = right_foot_angle
        angle_results[angle_idx["L Foot"]] = left_foot_angle

        # Head
        head_angle = hea_an(measurements['GCS'], head_axis)
        angle_results[angle_idx["Head"]] = head_angle

        # Thorax
        thorax_angle = tho_an(thorax_axis)
        angle_results[angle_idx["Thorax"]] = thorax_angle

        # Neck
        neck_angle = nec_an(head_axis, thorax_axis)
        angle_results[angle_idx["Neck"]] = neck_angle

        # Spine
        spine_angle = spi_an(pelvis_axis, thorax_axis)
        angle_results[angle_idx["Spine"]] = spine_angle

        # Shoulder
        right_shoulder_angle, left_shoulder_angle = sho_an(thorax_axis, elbow_axis)
        angle_results[angle_idx["R Shoulder"]] = right_shoulder_angle
        angle_results[angle_idx["L Shoulder"]] = left_shoulder_angle

        # Elbow
        right_elbow_angle, left_elbow_angle = elb_an(elbow_axis, wrist_axis)
        angle_results[angle_idx["R Elbow"]] = right_elbow_angle
        angle_results[angle_idx["L Elbow"]] = left_elbow_angle

        # Wrist
        right_wrist_angle, left_wrist_angle = wri_an(wrist_axis, hand_axis)
        angle_results[angle_idx["R Wrist"]] = right_wrist_angle
        angle_results[angle_idx["L Wrist"]] = left_wrist_angle

        # Center of Mass calculations
        com_results = np.array(CGM.get_kinetics(joint_centers, jc_idx, seg_scale, measurements["Bodymass"]))

        return axis_results, angle_results, com_results

    # Utility functions
    @staticmethod
    def rotation_matrix(x=0, y=0, z=0):
        """Rotation Matrix function

        This function creates and returns a rotation matrix about axes x, y, z.

        Parameters
        ----------
        x, y, z : float, optional
            Angle, which will be converted to radians, in
            each respective axis to describe the rotations.
            The default is 0 for each unspecified angle.

        Returns
        -------
        rxyz : ndarray
            The product of the matrix multiplication as a 3x3 ndarray.

        Examples
        --------
        >>> import numpy as np
        >>> from .pycgm import CGM
        >>> np.around(CGM.rotation_matrix(), 8)
        array([[1., 0., 0.],
               [0., 1., 0.],
               [0., 0., 1.]])
        >>> x, y, z = 25, 125, 225
        >>> np.around(CGM.rotation_matrix(x, y, z), 8)
        array([[ 0.40557979, -0.40557979,  0.81915204],
               [-0.8856487 , -0.39606407,  0.24240388],
               [ 0.22612258, -0.82379505, -0.51983679]])
        >>> x = 45
        >>> np.around(CGM.rotation_matrix(x), 8)
        array([[ 1.        ,  0.        ,  0.        ],
               [ 0.        ,  0.70710678, -0.70710678],
               [ 0.        ,  0.70710678,  0.70710678]])
        >>> x, y = -45, -90
        >>> np.around(CGM.rotation_matrix(x, y), 8)
        array([[ 0.        ,  0.        , -1.        ],
               [ 0.70710678,  0.70710678,  0.        ],
               [ 0.70710678, -0.70710678,  0.        ]])
        """
        # Convert the x, y, z rotation angles from degrees to radians
        x = radians(x)
        y = radians(y)
        z = radians(z)

        # Making elemental rotations about each of the x, y, z axes
        rx = np.array([[1, 0, 0], [0, cos(x), sin(x) * -1], [0, sin(x), cos(x)]])
        ry = np.array([[cos(y), 0, sin(y)], [0, 1, 0], [sin(y) * -1, 0, cos(y)]])
        rz = np.array([[cos(z), sin(z) * -1, 0], [sin(z), cos(z), 0], [0, 0, 1]])

        # Making the rotation matrix around x, y, z axes using matrix multiplication
        rxy = np.matmul(rx, ry)
        rxyz = np.matmul(rxy, rz)

        return rxyz

    @staticmethod
    def subtract_origin(axis_vectors):
        """Subtract origin from axis vectors.

        Parameters
        ----------
        axis_vectors : ndarray
            numpy array containing 4 1x3 arrays - the origin vector, followed by
            the three X, Y, and Z axis vectors, each of which is a 1x3 numpy array
            of the respective X, Y, and Z components.

        Returns
        -------
        array
            numpy array containing 3 1x3 arrays of the X, Y, and Z axis vectors, after
            the origin is subtracted away.

        Examples
        --------
        >>> import numpy as np
        >>> from refactor.pycgm import CGM
        >>> origin = [1, 2, 3]
        >>> x_axis = [4, 4, 4]
        >>> y_axis = [9, 9, 9]
        >>> z_axis = [-1, 0, 1]
        >>> axis_vectors = np.array([origin, x_axis, y_axis, z_axis])
        >>> CGM.subtract_origin(axis_vectors)
        array([[ 3,  2,  1],
               [ 8,  7,  6],
               [-2, -2, -2]])
        """
        # axis_vectors shouldn't need the array cast around it, but a lot of unit test inputs need to be fixed first
        origin, x_axis, y_axis, z_axis = np.array(axis_vectors)
        return np.array([x_axis - origin, y_axis - origin, z_axis - origin])

    @staticmethod
    def find_joint_center(a, b, c, delta):
        """Calculate the Joint Center function.

        This function is based on physical markers, a, b, and c, and joint center, which will be
        calculated in this function. All are in the same plane.

        Parameters
        ----------
        a, b, c : ndarray
            A 1x3 ndarray representing x, y, and z coordinates of the marker.
        delta : float
            The length from marker to joint center, retrieved from subject measurement file.

        Returns
        -------
        mr : ndarray
            Returns the Joint Center x, y, z positions in a 1x3 ndarray.

        Examples
        --------
        >>> import numpy as np
        >>> from .pycgm import CGM
        >>> a, b, c = np.array([[468, 325, 673],
        ...                     [355, 365, 940 ],
        ...                     [452, 329 , 524]])
        >>> delta = 59
        >>> CGM.find_joint_center(a, b, c, delta)
        array([396.31601533, 347.48398669, 517.78420665])
        """
        # Make the two vector using 3 markers, which is on the same plane.
        v1 = a - c
        v2 = b - c

        # v3 is np.cross vector of v1, v2
        # and then it is normalized.
        v3 = np.cross(v1, v2)
        v3 = v3 / np.linalg.norm(v3)

        m = (b + c) / 2.0
        length = np.subtract(b, m)
        length = np.linalg.norm(length)

        theta = acos(delta / np.linalg.norm(v2))

        cs = cos(theta * 2)
        sn = sin(theta * 2)

        ux = v3[0]
        uy = v3[1]
        uz = v3[2]

        # This rotation matrix is called Rodrigues' rotation formula.
        # In order to make a plane, at least 3 markers are required which means
        # three physical markers on the segment can make a plane.
        # Then the orthogonal vector of the plane will be rotating axis.
        # Joint center is determined by rotating the one vector of plane around rotating axis.

        rot = np.matrix([[cs + ux ** 2.0 * (1.0 - cs), ux * uy * (1.0 - cs) - uz * sn, ux * uz * (1.0 - cs) + uy * sn],
                         [uy * ux * (1.0 - cs) + uz * sn, cs + uy ** 2.0 * (1.0 - cs), uy * uz * (1.0 - cs) - ux * sn],
                         [uz * ux * (1.0 - cs) - uy * sn, uz * uy * (1.0 - cs) + ux * sn, cs + uz ** 2.0 * (1.0 - cs)]])
        r = rot * (np.matrix(v2).transpose())
        r = r * length / np.linalg.norm(r)

        r = np.array([r[0, 0], r[1, 0], r[2, 0]])
        mr = np.array([r[0] + m[0], r[1] + m[1], r[2] + m[2]])

        return mr

    @staticmethod
    def wand_marker(rsho, lsho, thorax_axis):
        """Wand Marker Calculation function

        Takes in a dictionary of x,y,z positions and marker names.
        and takes the thorax axis.
        Calculates the wand marker for calculating the clavicle.

        Markers used: RSHO, LSHO

        Parameters
        ----------
        rsho, lsho : ndarray
            A 1x3 ndarray of each respective marker containing the XYZ positions.
        thorax_axis : ndarray
            A 4x3 ndarray that contains the thorax origin and the
            thorax x, y, and z axis components.

        Returns
        -------
        wand : ndarray
            Returns a 2x3 ndarray containing the right wand marker x, y, and z positions and the
            left wand marker x, y, and z positions.

        Examples
        --------
        >>> import numpy as np
        >>> from .pycgm import CGM
        >>> rsho, lsho = np.array([[428, 270, 1500],
        ...                        [68, 269, 1510]])
        >>> thorax_axis = np.array([[256, 364, 1459],
        ...                         [256, 365, 1459],
        ...                         [257, 364, 1459],
        ...                         [256, 354, 1458]])
        >>> CGM.wand_marker(rsho, lsho, thorax_axis)
        array([[ 255.76812462,  364.        , 1459.9727455 ],
               [ 256.26181402,  364.        , 1459.96511834]])
        """

        # REQUIRED MARKERS:
        # RSHO
        # LSHO
        thor_o, thor_x, thor_y, thor_z = thorax_axis

        # Calculate for getting a wand marker

        # bring x axis from thorax axis
        axis_x_vec = thor_x - thor_o
        axis_x_vec = axis_x_vec / np.array(np.linalg.norm(axis_x_vec))

        rsho_vec = rsho - thor_o
        lsho_vec = lsho - thor_o
        rsho_vec = rsho_vec / np.array(np.linalg.norm(rsho_vec))
        lsho_vec = lsho_vec / np.array(np.linalg.norm(lsho_vec))

        r_wand = np.cross(rsho_vec, axis_x_vec)
        r_wand = r_wand / np.array(np.linalg.norm(r_wand))
        r_wand = thor_o + r_wand

        l_wand = np.cross(axis_x_vec, lsho_vec)
        l_wand = l_wand / np.array(np.linalg.norm(l_wand))
        l_wand = thor_o + l_wand
        wand = np.array([r_wand, l_wand])

        return wand

    @staticmethod
    def get_angle(axis_p, axis_d):
        """Normal angle calculation function

        This function takes in two axes, proximal and distal, and returns three angles.
        It uses inverse Euler rotation matrix in YXZ order.
        The output contains the angles in degrees.

        As we use arcsin, we have to care about if the angle is in area between -pi/2 to pi/2

        Parameters
        ----------
        axis_p : nparray
            The unit vectors of axis_p, the position of the proximal axis.
        axis_d : nparray
            The unit vectors of axis_d, the position of the distal axis.

        Returns
        -------
        angle : nparray
            Returns the flexion, abduction, and rotation angles in a 1x3 ndarray.

        Examples
        --------
        >>> import numpy as np 
        >>> from .pycgm import CGM
        >>> axis_p = np.array([[ 0.1 ,   0.5,  0.6],
        ...                    [ 0.9,  -0.5,  -0.6],
        ...                    [-0.1,   0.7,  -0.8]])
        >>> axis_d = np.array([[-0.2,  -0.4,  -0.2],
        ...                    [ 0.8,  -0.1 , -0.6],
        ...                    [ 0.4,  -0.1 ,  0.5]])
        >>> CGM.get_angle(axis_p, axis_d)
        array([150.37625125,  -6.31531557,  82.93739733])
        """
        # This is the angle calculation, in which the order is Y-X-Z

        # Alpha is abduction angle.

        ang = ((-1 * axis_d[2][0] * axis_p[1][0]) +
               (-1 * axis_d[2][1] * axis_p[1][1]) +
               (-1 * axis_d[2][2] * axis_p[1][2]))
        alpha = np.nan
        if -1 <= ang <= 1:
            alpha = np.arcsin(ang)

        # Check the abduction angle is in the area between -pi/2 and pi/2
        # Beta is flexion angle
        # Gamma is rotation angle

        if -1.57079633 < alpha < 1.57079633:
            beta = np.arctan2(
                ((axis_d[2][0] * axis_p[0][0]) + (axis_d[2][1] * axis_p[0][1]) + (axis_d[2][2] * axis_p[0][2])),
                ((axis_d[2][0] * axis_p[2][0]) + (axis_d[2][1] * axis_p[2][1]) + (axis_d[2][2] * axis_p[2][2])))
            gamma = np.arctan2(
                ((axis_d[1][0] * axis_p[1][0]) + (axis_d[1][1] * axis_p[1][1]) + (axis_d[1][2] * axis_p[1][2])),
                ((axis_d[0][0] * axis_p[1][0]) + (axis_d[0][1] * axis_p[1][1]) + (axis_d[0][2] * axis_p[1][2])))
        else:
            beta = np.arctan2(
                -1 * ((axis_d[2][0] * axis_p[0][0]) + (axis_d[2][1] * axis_p[0][1]) + (axis_d[2][2] * axis_p[0][2])),
                ((axis_d[2][0] * axis_p[2][0]) + (axis_d[2][1] * axis_p[2][1]) + (axis_d[2][2] * axis_p[2][2])))
            gamma = np.arctan2(
                -1 * ((axis_d[1][0] * axis_p[1][0]) + (axis_d[1][1] * axis_p[1][1]) + (axis_d[1][2] * axis_p[1][2])),
                ((axis_d[0][0] * axis_p[1][0]) + (axis_d[0][1] * axis_p[1][1]) + (axis_d[0][2] * axis_p[1][2])))

        angle = np.array([beta, alpha, gamma]) * 180.0 / pi

        return angle

    @staticmethod
    def get_head_angle(axis_p, axis_d):
        """Head angle calculation function

        This function takes in two axes, proximal and distal, and returns three angles.
        It uses inverse Euler rotation matrix in YXZ order.
        The output contains the angles in degrees.

        As we use arcsin, we have to care about if the angle is in area between -pi/2 to pi/2

        Parameters
        ----------
        axis_p : nparray
            The unit vectors of axis_p, the position of the proximal axis.
        axis_d : nparray
            The unit vectors of axis_d, the position of the distal axis.

        Returns
        -------
        angle : nparray
            Returns the flexion, abduction, and rotation angles in a 1x3 ndarray.

        Examples
        --------
        >>> import numpy as np 
        >>> from .pycgm import CGM
        >>> axis_p = np.array([[  0.04,  0.99,  0.06],
        ...                    [ 0.99, -0.04, -0.05],
        ...                    [-0.05,  0.07, -0.99]])
        >>> axis_d = np.array([[-0.18, -0.98, -0.02],
        ...                    [ 0.71,  -0.11, -0.69],
        ...                    [ 0.67,  -0.14,  0.72]])
        >>> CGM.get_head_angle(axis_p, axis_d)
        array([ 185.18418007,  -39.99004074, -190.53848926])
        """
        # This is the angle calculation, in which the order is Y-X-Z

        # Alpha is abdcution angle.
        ang = ((-1 * axis_d[2][0] * axis_p[1][0]) +
               (-1 * axis_d[2][1] * axis_p[1][1]) +
               (-1 * axis_d[2][2] * axis_p[1][2]))
        alpha = np.nan
        if -1 <= ang <= 1:
            alpha = np.arcsin(ang)

        # Check the abduction angle is in the area between -pi/2 and pi/2
        # Beta is flexion angle
        # Gamma is rotation angle

        beta = np.arctan2(((axis_d[2][0] * axis_p[1][0]) +
                           (axis_d[2][1] * axis_p[1][1]) +
                           (axis_d[2][2] * axis_p[1][2])),
                          np.sqrt(pow(axis_d[0][0] * axis_p[1][0] +
                                      axis_d[0][1] * axis_p[1][1] +
                                      axis_d[0][2] * axis_p[1][2], 2) +
                                  pow(axis_d[1][0] * axis_p[1][0] +
                                      axis_d[1][1] * axis_p[1][1] +
                                      axis_d[1][2] * axis_p[1][2], 2)))

        alpha = np.arctan2(((axis_d[2][0] * axis_p[0][0]) +
                            (axis_d[2][1] * axis_p[0][1]) +
                            (axis_d[2][2] * axis_p[0][2])) * -1,
                           ((axis_d[2][0] * axis_p[2][0]) +
                            (axis_d[2][1] * axis_p[2][1]) +
                            (axis_d[2][2] * axis_p[2][2])))
        gamma = np.arctan2(((axis_d[0][0] * axis_p[1][0]) +
                            (axis_d[0][1] * axis_p[1][1]) +
                            (axis_d[0][2] * axis_p[1][2])) * -1,
                           ((axis_d[1][0] * axis_p[1][0]) +
                            (axis_d[1][1] * axis_p[1][1]) +
                            (axis_d[1][2] * axis_p[1][2])))

        alpha = 180.0 * alpha / pi
        beta = 180.0 * beta / pi
        gamma = 180.0 * gamma / pi

        beta *= -1

        if alpha < 0:
            alpha *= -1
        elif 0 < alpha < 180:
            alpha = 360 - alpha

        if gamma > 90.0:
            if gamma > 120:
                gamma = 180 - gamma
            else:
                gamma = -180 - gamma
        else:
            if gamma < 0:
                gamma = -180 - gamma
            else:
                gamma = -180.0 - gamma

        angle = np.array([alpha, beta, gamma])

        return angle

    @staticmethod
    def get_shoulder_angle(axis_p, axis_d):
        """Shoulder angle calculation function

        This function takes in two axes, proximal and distal, and returns three angles.
        It uses inverse Euler rotation matrix in YXZ order.
        The output contains the angles in degrees.

        As we use arcsin, we have to care about if the angle is in area between -pi/2 to pi/2

        Parameters
        ----------
        axis_p : nparray
            The unit vectors of axis_p, the position of the proximal axis.
        axis_d : nparray
            The unit vectors of axis_d, the position of the distal axis.

        Returns
        -------
        angle : nparray
            Returns the flexion, abduction, and rotation angles in a 1x3 ndarray.

        Examples
        --------
        >>> import numpy as np 
        >>> from .pycgm import CGM
        >>> axis_p = np.array([[  0.04,  0.99,  0.06],
        ...                    [ 0.99, -0.04, -0.05],
        ...                    [-0.05,  0.07, -0.99]])
        >>> axis_d = np.array([[-0.18, -0.98, -0.02],
        ...                    [ 0.71,  -0.11, -0.69],
        ...                    [ 0.67,  -0.14,  0.72]])
        >>> CGM.get_shoulder_angle(axis_p, axis_d)
        array([  -3.93357981, -140.068694  ,  172.89948535])
        """

        # Beta is flexion/extension
        # Gamma is adduction/abduction
        # Alpha is internal/external rotation

        # Shoulder angle calculation
        alpha = np.arcsin(((axis_d[2][0] * axis_p[0][0]) +
                           (axis_d[2][1] * axis_p[0][1]) +
                           (axis_d[2][2] * axis_p[0][2])))
        beta = np.arctan2(((axis_d[2][0] * axis_p[1][0]) +
                           (axis_d[2][1] * axis_p[1][1]) +
                           (axis_d[2][2] * axis_p[1][2])) * -1,
                          ((axis_d[2][0] * axis_p[2][0]) +
                           (axis_d[2][1] * axis_p[2][1]) +
                           (axis_d[2][2] * axis_p[2][2])))
        gamma = np.arctan2(((axis_d[1][0] * axis_p[0][0]) +
                            (axis_d[1][1] * axis_p[0][1]) +
                            (axis_d[1][2] * axis_p[0][2])) * -1,
                           ((axis_d[0][0] * axis_p[0][0]) +
                            (axis_d[0][1] * axis_p[0][1]) +
                            (axis_d[0][2] * axis_p[0][2])))

        angle = np.array([alpha, beta, gamma]) * 180.0 / pi

        return angle

    @staticmethod
    def get_spine_angle(axis_p, axis_d):
        """Spine angle calculation function

        This function takes in two axes, proximal and distal, and returns three angles.
        It uses inverse Euler rotation matrix in YXZ order.
        The output contains the angles in degrees.

        As we use arcsin, we have to care about if the angle is in area between -pi/2 to pi/2

        Parameters
        ----------
        axis_p : nparray
            The unit vectors of axis_p, the position of the proximal axis.
        axis_d : nparray
            The unit vectors of axis_d, the position of the distal axis.

        Returns
        -------
        angle : nparray
            Returns the flexion, abduction, and rotation angles in a 1x3 ndarray.

        Examples
        --------
        >>> import numpy as np 
        >>> from .pycgm import CGM
        >>> axis_p = np.array([[  0.04,  0.99,  0.06],
        ...                    [ 0.42, -0.04, -0.05],
        ...                    [-0.26,  0.07, -0.99]])
        >>> axis_d = np.array([[-0.18, -0.18, -0.62],
        ...                    [ 0.71,  -0.11, -0.69],
        ...                    [ 0.62,  -0.54,  0.12]])
        >>> CGM.get_spine_angle(axis_p, axis_d)
        array([-48.05098494,   8.04265812,  29.39317682])
        """

        alpha = np.arcsin(((axis_d[1][0] * axis_p[2][0]) +
                           (axis_d[1][1] * axis_p[2][1]) +
                           (axis_d[1][2] * axis_p[2][2])))
        gamma = np.arcsin(((-1 * axis_d[1][0] * axis_p[0][0]) +
                           (-1 * axis_d[1][1] * axis_p[0][1]) +
                           (-1 * axis_d[1][2] * axis_p[0][2])) / np.cos(alpha))
        beta = np.arcsin(((-1 * axis_d[0][0] * axis_p[2][0]) +
                          (-1 * axis_d[0][1] * axis_p[2][1]) +
                          (-1 * axis_d[0][2] * axis_p[2][2])) / np.cos(alpha))

        angle = np.array([beta, gamma, alpha]) * 180.0 / pi

        return angle

    @staticmethod
    def point_to_line(point, start, end):
        """Finds the distance from a point to a line.

        Calculates the distance from the point `point` to the line formed
        by the points `start` and `end`.

        Parameters
        ----------
        point, start, end : ndarray
            1x3 numpy arrays representing the XYZ coordinates of a point.
            `point` is a point not on the line.
            `start` and `end` form a line.

        Returns
        -------
        dist, nearest, point : tuple
            `dist` is the closest distance from the point to the line.
            `nearest` is the closest point on the line from `point`.
            It is represented as a 1x3 array.
            `point` is the original point not on the line.

        Examples
        --------
        >>> import numpy as np
        >>> from refactor.pycgm import CGM
        >>> point = np.array([1, 2, 3])
        >>> start = np.array([4, 5, 6])
        >>> end = np.array([7, 8, 9])
        >>> dist, nearest, point = CGM.point_to_line(point, start, end)
        >>> np.around(dist, 8)
        5.19615242
        >>> np.around(nearest, 8)
        array([4., 5., 6.])
        >>> np.around(point, 8)
        array([1, 2, 3])
        """
        line_vector = end - start
        point_vector = point - start
        line_length = np.linalg.norm(line_vector)
        line_unit_vector = line_vector / line_length
        point_vector_scaled = point_vector * (1.0 / line_length)
        t = np.dot(line_unit_vector, point_vector_scaled)
        if t < 0.0:
            t = 0.0
        elif t > 1.0:
            t = 1.0

        nearest = line_vector * t
        dist = np.linalg.norm(point_vector - nearest)
        nearest = nearest + start

        return dist, nearest, point

    @staticmethod
    def find_l5(lhjc, rhjc, axis):
        """Estimates the L5 marker position given the pelvis or thorax axis.

        Markers used : LHJC, RHJC

        Parameters
        ----------
        lhjc, rhjc : ndarray
            1x3 ndarray giving the XYZ coordinates of the LHJC and RHJC
            markers respectively.
        axis : ndarray
            Numpy array containing 4 1x3 arrays of pelvis or thorax origin, x-axis, y-axis,
            and z-axis. Only the z-axis affects the estimated L5 result.

        Returns
        -------
        mid_hip, l5 : tuple
            `mid_hip` is a 1x3 ndarray giving the XYZ coordinates of the middle
            of the LHJC and RHJC markers. `l5` is a 1x3 ndarray giving the estimated
            XYZ coordinates of the L5 marker.

        Examples
        --------
        >>> import numpy as np
        >>> from refactor.pycgm import CGM
        >>> lhjc = np.array([308, 322, 937])
        >>> rhjc = np.array([182, 339, 935])
        >>> axis = np.array([[251, 391, 1032],
        ...                  [251, 392, 1032],
        ...                  [250, 391, 1032],
        ...                  [251, 391, 1033]])
        >>> np.around(CGM.find_l5(lhjc, rhjc, axis), 8)
        array([[ 245.        ,  330.5       ,  936.        ],
               [ 271.06445299,  371.10239489, 1043.26924277]])
        """
        # The L5 position is estimated as (LHJC + RHJC)/2 +
        # (0.0, 0.0, 0.828) * Length(LHJC - RHJC), where the value 0.828
        # is a ratio of the distance from the hip joint centre level to the
        # top of the lumbar 5: this is calculated as in the vertical (z) axis
        mid_hip = (lhjc + rhjc) / 2.0

        offset = np.linalg.norm(lhjc - rhjc) * 0.925
        origin, x_axis, y_axis, z_axis = axis
        norm_dir = z_axis / np.linalg.norm(z_axis)  # Create unit vector
        l5 = mid_hip + offset * norm_dir

        return mid_hip, l5

    # Axis calculation functions
    @staticmethod
    def pelvis_axis_calc(rasi, lasi, rpsi=None, lpsi=None, sacr=None):
        """Pelvis Axis Calculation function

        Calculates the pelvis joint center and axis and returns them.

        Markers used: RASI, LASI, RPSI, LPSI
        Other landmarks used: origin, sacrum

        Pelvis X_axis: Computed with a Gram-Schmidt orthogonalization procedure(ref. Kadaba 1990) and then normalized.
        Pelvis Y_axis: LASI-RASI x,y,z positions, then normalized.
        Pelvis Z_axis: CGM.cross product of x_axis and y_axis.

        Parameters
        ----------
        rasi, lasi : ndarray
            A 1x3 ndarray of each respective marker containing the XYZ positions.
        sacr, rpsi, lpsi : ndarray, optional
            A 1x3 ndarray of each respective marker containing the XYZ positions.

        Returns
        -------
        array
            Returns a 4x3 ndarray that contains the pelvis origin and the
            pelvis x, y, and z axis components.

        References
        ----------
        .. [12] Kadaba MP, Ramakrishnan HK, Wootten ME.
           Measurement of lower extremity kinematics during level walking.
           Journal of orthopaedic research: official publication of the Orthopaedic Research Society.
           1990;8(3):383-92.

        Examples
        --------
        >>> import numpy as np
        >>> from .pycgm import CGM
        >>> rasi, lasi, rpsi, lpsi = np.array([[ 395,  428, 1036],
        ...                                    [ 183,  422, 1033],
        ...                                    [ 341,  246, 1055],
        ...                                    [ 255,  241, 1057]])
        >>> CGM.pelvis_axis_calc(rasi, lasi, rpsi=rpsi, lpsi=lpsi)
        array([[ 289.        ,  425.        , 1034.5       ],
               [ 288.97356163,  425.99275625, 1034.38279911],
               [ 288.00050025,  424.97171227, 1034.48585614],
               [ 288.98264324,  425.11676832, 1035.4930075 ]])
        >>> rasi, lasi, sacr = np.array([[ 395,  428, 1036],
        ...                              [ 183,  422, 1033],
        ...                              [ 294,  242, 1049]])
        >>> CGM.pelvis_axis_calc(rasi, lasi, sacr=sacr)
        array([[ 289.        ,  425.        , 1034.5       ],
               [ 288.97291419,  425.99651005, 1034.42104387],
               [ 288.00050025,  424.97171227, 1034.48585614],
               [ 288.98367201,  425.07853354, 1035.49677775]])
        """

        # REQUIRED MARKERS:
        # RASI
        # LASI
        # RPSI
        # LPSI

        # If sacrum marker is present, use it
        if sacr is not None:
            sacrum = sacr
        # Otherwise mean of posterior markers is used as the sacrum
        else:
            sacrum = (rpsi + lpsi) / 2.0

        # REQUIRED LANDMARKS:
        # origin
        # sacrum

        # Origin is the midpoint between RASI and LASI
        origin = (rasi + lasi) / 2.0

        # Calculate each axis; beta{n} are arbitrary names
        beta1 = origin - sacrum
        beta2 = lasi - rasi

        # Y_axis is normalized beta2
        y_axis = beta2 / np.linalg.norm(beta2)

        # X_axis computed with a Gram-Schmidt orthogonalization procedure(ref. Kadaba 1990)
        # and then normalized.
        beta3_cal = np.dot(beta1, y_axis) * y_axis
        beta3 = beta1 - beta3_cal
        x_axis = beta3 / np.array(np.linalg.norm(beta3))

        # Z-axis is np.cross product of x_axis and y_axis
        z_axis = np.cross(x_axis, y_axis)

        # Add the origin back to the vector
        y_axis += origin
        z_axis += origin
        x_axis += origin

        return np.array([origin, x_axis, y_axis, z_axis])

    @staticmethod
    def hip_axis_calc(pelvis_axis, measurements):
        """Hip Axis Calculation function

        Calculates the right and left hip joint center and axis and returns them.

        Other landmarks used: origin, sacrum
        Subject Measurement values used: MeanLegLength, R_AsisToTrocanterMeasure,
        InterAsisDistance, L_AsisToTrocanterMeasure

        Hip Joint Center: Computed using Hip Joint Center Calculation (ref. Davis_1991)

        Parameters
        ----------
        pelvis_axis : ndarray
            A 4x3 ndarray that contains the pelvis origin and the
            pelvis x, y, and z axis components.
        measurements : dict
            A dictionary containing the subject measurements given from the file input.

        Returns
        -------
        array
            Returns a 6x3 ndarray that contains the right and left hip joint centers,
            hip origin, and hip x, y, and z axis components.

        References
        ----------
        .. [20]  Davis RB, Ounpuu S, Tyburski D, Gage JR.
           A gait analysis data collection and reduction technique. Human Movement Science.
           1991;10(5):575–587.

        Examples
        --------
        >>> import numpy as np
        >>> from .pycgm import CGM
        >>> pelvis_axis = np.array([[ 251, 391, 1032],
        ...                         [ 251, 392, 1032],
        ...                         [ 250, 391, 1032 ],
        ...                         [ 251, 391, 1033]])
        >>> measurements = {'MeanLegLength': 940, 'R_AsisToTrocanterMeasure': 72,
        ...                 'L_AsisToTrocanterMeasure': 72, 'InterAsisDistance': 215}
        >>> CGM.hip_axis_calc(pelvis_axis, measurements)
        array([[314.00929545, 341.01659272, 930.14188199],
               [187.99070455, 341.01659272, 930.14188199],
               [251.        , 341.01659272, 930.14188199],
               [251.        , 342.01659272, 930.14188199],
               [250.        , 341.01659272, 930.14188199],
               [251.        , 341.01659272, 931.14188199]])
        """

        # Requires
        # pelvis axis

        # Model's eigen value

        # LegLength
        # MeanLegLength
        # mm (marker radius)
        # interAsisMeasure

        # Set the variables needed to calculate the joint angle
        # Half of marker size
        mm = 7.0

        mean_leg_length = measurements['MeanLegLength']
        r_asis_to_trocanter_measure = measurements['R_AsisToTrocanterMeasure']
        l_asis_to_trocanter_measure = measurements['L_AsisToTrocanterMeasure']
        inter_asis_measure = measurements['InterAsisDistance']
        c = (mean_leg_length * 0.115) - 15.3
        theta = 0.500000178813934
        beta = 0.314000427722931
        aa = inter_asis_measure / 2.0
        s = -1

        # Hip Joint Center Calculation (ref. Davis_1991)

        # Calculate the distance to translate along the pelvis axis
        # Left
        l_xh = (-l_asis_to_trocanter_measure - mm) * cos(beta) + c * cos(theta) * sin(beta)
        l_yh = s * (c * sin(theta) - aa)
        l_zh = (-l_asis_to_trocanter_measure - mm) * sin(beta) - c * cos(theta) * cos(beta)

        # Right
        r_xh = (-r_asis_to_trocanter_measure - mm) * cos(beta) + c * cos(theta) * sin(beta)
        r_yh = (c * sin(theta) - aa)
        r_zh = (-r_asis_to_trocanter_measure - mm) * sin(beta) - c * cos(theta) * cos(beta)

        # Get the unit pelvis axis
        pelvis_x_axis, pelvis_y_axis, pelvis_z_axis = CGM.subtract_origin(pelvis_axis)

        # Multiply the distance to the unit pelvis axis
        l_hip_jc = pelvis_x_axis * l_xh + pelvis_y_axis * l_yh + pelvis_z_axis * l_zh
        r_hip_jc = pelvis_x_axis * r_xh + pelvis_y_axis * r_yh + pelvis_z_axis * r_zh

        l_hip_jc += pelvis_axis[0]
        r_hip_jc += pelvis_axis[0]

        # Get shared hip axis, it is inbetween the two hip joint centers
        hip_axis_center = (r_hip_jc + l_hip_jc) / 2.0

        # Translate pelvis axis to shared hip center
        # Add the origin back to the vector
        y_axis = pelvis_y_axis + hip_axis_center
        z_axis = pelvis_z_axis + hip_axis_center
        x_axis = pelvis_x_axis + hip_axis_center

        return np.array([r_hip_jc, l_hip_jc, hip_axis_center, x_axis, y_axis, z_axis])

    @staticmethod
    def knee_axis_calc(rthi, lthi, rkne, lkne, hip_origin, measurements):
        """Knee Axis Calculation function

        Calculates the right and left knee joint center and axis and returns them.

        Markers used: RTHI, LTHI, RKNE, LKNE
        Subject Measurement values used: RightKneeWidth, LeftKneeWidth

        Knee joint center: Computed using Knee Axis Calculation(ref. Clinical Gait Analysis hand book, Baker2013)

        Parameters
        ----------
        rthi, lthi, rkne, lkne : ndarray
            A 1x3 ndarray of each respective marker containing the XYZ positions.
        hip_origin : ndarray
            A 2x3 ndarray of the right and left hip origin vectors (joint centers).
        measurements : dict
            A dictionary containing the subject measurements given from the file input.

        Returns
        -------
        array
            Returns an 8x3 ndarray that contains the right knee origin, right knee x, y, and z
            axis components, left knee origin, and left knee x, y, and z axis components.

        Modifies
        --------
        delta is changed suitably to knee.

        References
        ----------
        .. [43]  Baker R.
           Measuring walking: a handbook of clinical gait analysis.
           Hart Hilary M, editor. Mac Keith Press; 2013.

        Examples
        --------
        >>> import numpy as np
        >>> from .pycgm import CGM
        >>> rthi, lthi, rkne, lkne = np.array([[426, 262, 673],
        ...                                    [51 , 320, 723],
        ...                                    [416, 266, 524],
        ...                                    [84 , 286, 529]])
        >>> hip_origin = np.array([[309, 322, 937],
        ...                        [182, 339, 935]])
        >>> measurements = {'RightKneeWidth': 105, 'LeftKneeWidth': 105 }
        >>> CGM.knee_axis_calc(rthi, lthi, rkne, lkne, hip_origin, measurements)
        array([[363.28036639, 292.19664005, 515.36134954],
               [363.72612681, 293.091773  , 515.35546315],
               [362.39432212, 292.63691972, 515.21616214],
               [363.15299602, 292.26657445, 516.3507362 ],
               [142.89606353, 278.88369813, 524.43251176],
               [143.00280898, 279.86598662, 524.27851584],
               [141.90621372, 279.00329985, 524.50927627],
               [142.98988659, 279.0279367 , 525.41759676]])
        """
        # Get Global Values
        mm = 7.0
        r_knee_width = measurements['RightKneeWidth']
        l_knee_width = measurements['LeftKneeWidth']
        r_delta = (r_knee_width / 2.0) + mm
        l_delta = (l_knee_width / 2.0) + mm

        # REQUIRED MARKERS:
        # RTHI
        # LTHI
        # RKNE
        # LKNE
        # hip_JC

        r_hip_jc, l_hip_jc = hip_origin

        # Determine the position of kneeJointCenter using CGM.find_joint_center function
        r_knee_jc = CGM.find_joint_center(rthi, r_hip_jc, rkne, r_delta)
        l_knee_jc = CGM.find_joint_center(lthi, l_hip_jc, lkne, l_delta)

        # Right axis calculation
        # Z axis is Thigh bone calculated by the hipJC and  kneeJC
        # the axis is then normalized
        axis_z = r_hip_jc - r_knee_jc

        # X axis is perpendicular to the points plane which is determined by KJC, HJC, KNE markers.
        # and calculated by each point's vector np.cross vector.
        # the axis is then normalized.
        axis_x = np.cross(axis_z, rkne - r_hip_jc)

        # Y axis is determined by np.cross product of axis_z and axis_x.
        # the axis is then normalized.
        axis_y = np.cross(axis_z, axis_x)

        r_axis = np.array([axis_x, axis_y, axis_z])

        # Left axis calculation
        # Z axis is Thigh bone calculated by the hipJC and kneeJC
        # the axis is then normalized
        axis_z = l_hip_jc - l_knee_jc

        # X axis is perpendicular to the points plane which is determined by KJC, HJC, KNE markers.
        # and calculated by each point's vector np.cross vector.
        # the axis is then normalized.
        axis_x = np.cross(lkne - l_hip_jc, axis_z)

        # Y axis is determined by np.cross product of axis_z and axis_x.
        # the axis is then normalized.
        axis_y = np.cross(axis_z, axis_x)

        l_axis = np.array([axis_x, axis_y, axis_z])

        # Clear the name of axis and then normalize it.
        r_knee_x_axis, r_knee_y_axis, r_knee_z_axis = r_axis
        r_knee_x_axis = r_knee_x_axis / np.array([np.linalg.norm(r_knee_x_axis)])
        r_knee_y_axis = r_knee_y_axis / np.array([np.linalg.norm(r_knee_y_axis)])
        r_knee_z_axis = r_knee_z_axis / np.array([np.linalg.norm(r_knee_z_axis)])
        l_knee_x_axis, l_knee_y_axis, l_knee_z_axis = l_axis
        l_knee_x_axis = l_knee_x_axis / np.array([np.linalg.norm(l_knee_x_axis)])
        l_knee_y_axis = l_knee_y_axis / np.array([np.linalg.norm(l_knee_y_axis)])
        l_knee_z_axis = l_knee_z_axis / np.array([np.linalg.norm(l_knee_z_axis)])

        # Put both axis in array
        # Add the origin back to the vector
        ry_axis = r_knee_y_axis + r_knee_jc
        rz_axis = r_knee_z_axis + r_knee_jc
        rx_axis = r_knee_x_axis + r_knee_jc

        # Add the origin back to the vector
        ly_axis = l_knee_y_axis + l_knee_jc
        lz_axis = l_knee_z_axis + l_knee_jc
        lx_axis = l_knee_x_axis + l_knee_jc

        return np.array([r_knee_jc, rx_axis, ry_axis, rz_axis, l_knee_jc, lx_axis, ly_axis, lz_axis])

    @staticmethod
    def ankle_axis_calc(rtib, ltib, rank, lank, knee_origin, measurements):
        """Ankle Axis Calculation function

        Calculates the right and left ankle joint center and axis and returns them.

        Markers used: RTIB, LTIB, RANK, LANK
        Subject Measurement values used: RightKneeWidth, LeftKneeWidth

        Ankle Axis: Computed using Ankle Axis Calculation(ref. Clinical Gait Analysis hand book, Baker2013).

        Parameters
        ----------
        rtib, ltib, rank, lank : ndarray
            A 1x3 ndarray of each respective marker containing the XYZ positions.
        knee_origin : ndarray
            A 2x3 ndarray of the right and left knee origin vectors (joint centers).
        measurements : dict
            A dictionary containing the subject measurements given from the file input.

        Returns
        -------
        array
            Returns an 8x3 ndarray that contains the right ankle origin, right ankle x, y, and z
            axis components, left ankle origin, and left ankle x, y, and z axis components.

        References
        ----------
        .. [43]  Baker R.
           Measuring walking: a handbook of clinical gait analysis.
           Hart Hilary M, editor. Mac Keith Press; 2013.

        Examples
        --------
        >>> import numpy as np
        >>> from .pycgm import CGM
        >>> rtib, ltib, rank, lank = np.array([[433, 211, 273 ],
        ...                                    [50 , 235, 364],
        ...                                    [422, 217, 92 ],
        ...                                    [58 , 208, 86 ]])
        >>> knee_origin = np.array([[364, 292, 515],
        ...                         [143, 279, 524]])
        >>> measurements = {'RightAnkleWidth': 70, 'LeftAnkleWidth': 70,
        ...                 'RightTibialTorsion': 0, 'LeftTibialTorsion': 0}
        >>> CGM.ankle_axis_calc(rtib, ltib, rank, lank, knee_origin, measurements)
        array([[393.36370389, 247.2931075 ,  86.87260464],
               [394.09205433, 247.97797298,  86.85104297],
               [392.68188731, 248.01437196,  86.7505238 ],
               [393.2956466 , 247.39672623,  87.86489057],
               [ 98.11999534, 219.11196211,  80.44029928],
               [ 97.84148846, 220.06709428,  80.33952006],
               [ 97.16475735, 218.84739159,  80.57267311],
               [ 98.21976663, 219.24509728,  81.42636253]])
        """

        # Get Global Values
        r_ankle_width = measurements['RightAnkleWidth']
        l_ankle_width = measurements['LeftAnkleWidth']
        r_torsion = measurements['RightTibialTorsion']
        l_torsion = measurements['LeftTibialTorsion']
        mm = 7.0
        r_delta = (r_ankle_width / 2.0) + mm
        l_delta = (l_ankle_width / 2.0) + mm

        # REQUIRED MARKERS:
        # tib_R
        # tib_L
        # ank_R
        # ank_L
        # knee_JC

        knee_jc_r, knee_jc_l = knee_origin

        # This is Torsioned Tibia and this describes the ankle angles
        # Tibial frontal plane is being defined by ANK, TIB, and KJC

        # Determine the position of ankleJointCenter using CGM.find_joint_center function
        r_ankle_jc = CGM.find_joint_center(rtib, knee_jc_r, rank, r_delta)
        l_ankle_jc = CGM.find_joint_center(ltib, knee_jc_l, lank, l_delta)

        # Ankle Axis Calculation(ref. Clinical Gait Analysis hand book, Baker2013)
        # Right axis calculation

        # Z axis is shank bone calculated by the ankleJC and kneeJC
        axis_z = knee_jc_r - r_ankle_jc

        # X axis is perpendicular to the points plane which is determined by ANK, TIB, and KJC markers.
        # and calculated by each point's vector np.cross vector.
        # tib_ank_r vector is making a tibia plane to be assumed as rigid segment.
        tib_ank_r = rtib - rank
        axis_x = np.cross(axis_z, tib_ank_r)

        # Y axis is determined by np.cross product of axis_z and axis_x.
        axis_y = np.cross(axis_z, axis_x)

        r_axis = np.array([axis_x, axis_y, axis_z])

        # Left axis calculation

        # Z axis is shank bone calculated by the ankleJC and kneeJC
        axis_z = knee_jc_l - l_ankle_jc

        # X axis is perpendicular to the points plane which is determined by ANK, TIB, and KJC markers.
        # and calculated by each point's vector np.cross vector.
        # tib_ank_l vector is making a tibia plane to be assumed as rigid segment.
        tib_ank_l = ltib - lank
        axis_x = np.cross(tib_ank_l, axis_z)

        # Y axis is determined by np.cross product of axis_z and axis_x.
        axis_y = np.cross(axis_z, axis_x)

        l_axis = np.array([axis_x, axis_y, axis_z])

        # Clear the name of axis and then normalize it.
        r_ankle_x_axis, r_ankle_y_axis, r_ankle_z_axis = r_axis

        r_ankle_x_axis = r_ankle_x_axis / np.linalg.norm(r_ankle_x_axis)
        r_ankle_y_axis = r_ankle_y_axis / np.linalg.norm(r_ankle_y_axis)
        r_ankle_z_axis = r_ankle_z_axis / np.linalg.norm(r_ankle_z_axis)

        l_ankle_x_axis, l_ankle_y_axis, l_ankle_z_axis = l_axis

        l_ankle_x_axis = l_ankle_x_axis / np.linalg.norm(l_ankle_x_axis)
        l_ankle_y_axis = l_ankle_y_axis / np.linalg.norm(l_ankle_y_axis)
        l_ankle_z_axis = l_ankle_z_axis / np.linalg.norm(l_ankle_z_axis)

        # Put both axis in array
        r_axis = np.array([r_ankle_x_axis, r_ankle_y_axis, r_ankle_z_axis])
        l_axis = np.array([l_ankle_x_axis, l_ankle_y_axis, l_ankle_z_axis])

        # Rotate the axes about the tibia torsion.
        r_torsion = np.radians(r_torsion)
        l_torsion = np.radians(l_torsion)

        r_axis = np.array([[cos(r_torsion) * r_axis[0][0] - sin(r_torsion) * r_axis[1][0],
                            cos(r_torsion) * r_axis[0][1] - sin(r_torsion) * r_axis[1][1],
                            cos(r_torsion) * r_axis[0][2] - sin(r_torsion) * r_axis[1][2]],
                           [sin(r_torsion) * r_axis[0][0] + cos(r_torsion) * r_axis[1][0],
                            sin(r_torsion) * r_axis[0][1] + cos(r_torsion) * r_axis[1][1],
                            sin(r_torsion) * r_axis[0][2] + cos(r_torsion) * r_axis[1][2]],
                           [r_axis[2][0], r_axis[2][1], r_axis[2][2]]])

        l_axis = np.array([[cos(l_torsion) * l_axis[0][0] - sin(l_torsion) * l_axis[1][0],
                            cos(l_torsion) * l_axis[0][1] - sin(l_torsion) * l_axis[1][1],
                            cos(l_torsion) * l_axis[0][2] - sin(l_torsion) * l_axis[1][2]],
                           [sin(l_torsion) * l_axis[0][0] + cos(l_torsion) * l_axis[1][0],
                            sin(l_torsion) * l_axis[0][1] + cos(l_torsion) * l_axis[1][1],
                            sin(l_torsion) * l_axis[0][2] + cos(l_torsion) * l_axis[1][2]],
                           [l_axis[2][0], l_axis[2][1], l_axis[2][2]]])

        # Add the origin back to the vector
        rx_axis = r_axis[0] + r_ankle_jc
        ry_axis = r_axis[1] + r_ankle_jc
        rz_axis = r_axis[2] + r_ankle_jc

        lx_axis = l_axis[0] + l_ankle_jc
        ly_axis = l_axis[1] + l_ankle_jc
        lz_axis = l_axis[2] + l_ankle_jc

        return np.array([r_ankle_jc, rx_axis, ry_axis, rz_axis, l_ankle_jc, lx_axis, ly_axis, lz_axis])

    @staticmethod
    def foot_axis_calc(rtoe, ltoe, ankle_axis, measurements):
        """Foot Axis Calculation function

        Calculates the right and left foot joint axis by rotating uncorrect foot joint axes about offset angle.
        Returns the foot axis origin and axis.

        In case of foot joint center, we've already make 2 kinds of axis for static offset angle.
        and then, Call this static offset angle as an input of this function for dynamic trial.

        Special Cases:

        (anatomical uncorrect foot axis)
        If foot flat is true, then make the reference markers instead of HEE marker
        which height is as same as TOE marker's height.
        otherwise, foot flat is false, use the HEE marker for making Z axis.

        Markers used: RTOE, LTOE
        Other landmarks used: ANKLE_FLEXION_AXIS
        Subject Measurement values used: RightStaticRotOff, RightStaticPlantFlex, LeftStaticRotOff, LeftStaticPlantFlex

        Parameters
        ----------
        rtoe, ltoe : ndarray
            A 1x3 ndarray of each respective marker containing the XYZ positions.
        ankle_axis : ndarray
            An 8x3 ndarray that contains the right ankle origin, right ankle x, y, and z
            axis components, left ankle origin, and left ankle x, y, and z axis components.
        measurements : dict
            A dictionary containing the subject measurements given from the file input.

        Returns
        -------
        array
            Returns an 8x3 ndarray that contains the right foot origin, right foot x, y, and z
            axis components, left foot origin, and left foot x, y, and z axis components.

        Modifies
        --------
        Axis changes following to the static info.

        you can set the static_info by the button. and this will calculate the offset angles
        the first setting, the foot axis show foot uncorrected anatomical
        reference axis(Z_axis point to the AJC from TOE)

        if press the static_info button so if static_info is not None,
        and then the static offsets angles are applied to the reference axis.
        the reference axis is Z axis point to HEE from TOE

        Examples
        --------
        >>> import numpy as np
        >>> from .pycgm import CGM
        >>> rtoe, ltoe = np.array([[442, 381, 42],
        ...                        [39 , 382, 41]])
        >>> ankle_axis = np.array([[393, 247, 87],
        ...                        [394 , 248, 87],
        ...                        [393, 248, 87],
        ...                        [393, 247, 88],
        ...                        [98 , 219, 80],
        ...                        [98 , 220, 80],
        ...                        [97 , 219, 80],
        ...                        [98 , 219, 81]])
        >>> measurements = {'RightStaticRotOff': 0.1, 'LeftStaticRotOff': 0.1,
        ...                 'RightStaticPlantFlex': 0.3, 'LeftStaticPlantFlex': 0.2}
        >>> CGM.foot_axis_calc(rtoe, ltoe, ankle_axis, measurements)  # doctest: +NORMALIZE_WHITESPACE
        array([[442.        , 381.        ,  42.        ],
               [442.54940367, 380.73530701,  42.79252333],
               [441.29240336, 381.35704172,  42.60977717],
               [441.55563237, 380.10419933,  42.00886416],
               [ 39.        , 382.        ,  41.        ],
               [ 39.06596884, 382.04580459,  41.99676981],
               [ 38.02896253, 381.77304869,  41.0746949 ],
               [ 39.22963959, 381.02717163,  41.02950626]])
        """

        # REQUIRED MARKERS:
        # RTOE
        # LTOE

        # REQUIRED JOINT CENTER & AXIS
        # ANKLE JOINT CENTER
        # ANKLE FLEXION AXIS

        ankle_jc_r = ankle_axis[0]
        ankle_jc_l = ankle_axis[4]
        ankle_flexion_r = ankle_axis[2]
        ankle_flexion_l = ankle_axis[6]

        # Toe axis's origin is marker position of TOE
        toe_jc_r = rtoe
        toe_jc_l = ltoe

        # HERE IS THE INCORRECT AXIS

        # Right
        # Z axis is from TOE marker to AJC, normalized.
        r_axis_z = ankle_jc_r - rtoe
        r_axis_z = r_axis_z / np.linalg.norm(r_axis_z)

        # Bring the flexion axis of ankle axes from ankle_axis, and normalize it.
        y_flex_r = ankle_flexion_r - ankle_jc_r
        y_flex_r = y_flex_r / np.linalg.norm(y_flex_r)

        # X axis is calculated as a np.cross product of Z axis and ankle flexion axis.
        r_axis_x = np.cross(y_flex_r, r_axis_z)
        r_axis_x = r_axis_x / np.linalg.norm(r_axis_x)

        # Y axis is then perpendicularly calculated from Z axis and X axis, and normalized.
        r_axis_y = np.cross(r_axis_z, r_axis_x)
        r_axis_y = r_axis_y / np.linalg.norm(r_axis_y)

        r_foot_axis = np.array([r_axis_x, r_axis_y, r_axis_z])

        # Left
        # Z axis is from TOE marker to AJC, normalized.
        l_axis_z = ankle_jc_l - ltoe
        l_axis_z = l_axis_z / np.linalg.norm(l_axis_z)

        # Bring the flexion axis of ankle axes from ankle_axis, and normalize it.
        y_flex_l = ankle_flexion_l - ankle_jc_l
        y_flex_l = y_flex_l / np.linalg.norm(y_flex_l)

        # X axis is calculated as a np.cross product of Z axis and ankle flexion axis.
        l_axis_x = np.cross(y_flex_l, l_axis_z)
        l_axis_x = l_axis_x / np.linalg.norm(l_axis_x)

        # Y axis is then perpendicularly calculated from Z axis and X axis, and normalized.
        l_axis_y = np.cross(l_axis_z, l_axis_x)
        l_axis_y = l_axis_y / np.linalg.norm(l_axis_y)

        l_foot_axis = np.array([l_axis_x, l_axis_y, l_axis_z])

        # Apply static offset angle to the incorrect foot axes

        # Static offset angle are taken from static_info variable in radians.
        r_alpha = measurements['RightStaticRotOff']
        r_beta = measurements['RightStaticPlantFlex']
        l_alpha = measurements['LeftStaticRotOff']
        l_beta = measurements['LeftStaticPlantFlex']

        r_alpha = np.around(degrees(r_alpha), decimals=5)
        r_beta = np.around(degrees(r_beta), decimals=5)
        l_alpha = np.around(degrees(l_alpha), decimals=5)
        l_beta = np.around(degrees(l_beta), decimals=5)

        r_alpha = -radians(r_alpha)
        r_beta = radians(r_beta)
        l_alpha = radians(l_alpha)
        l_beta = radians(l_beta)

        # Rotate incorrect foot axis around y axis first.
        # Right
        r_rotmat = [[(cos(r_beta) * r_foot_axis[0][0] + sin(r_beta) * r_foot_axis[2][0]),
                     (cos(r_beta) * r_foot_axis[0][1] + sin(r_beta) * r_foot_axis[2][1]),
                     (cos(r_beta) * r_foot_axis[0][2] + sin(r_beta) * r_foot_axis[2][2])],
                    [r_foot_axis[1][0], r_foot_axis[1][1], r_foot_axis[1][2]],
                    [(-1 * sin(r_beta) * r_foot_axis[0][0] + cos(r_beta) * r_foot_axis[2][0]),
                     (-1 * sin(r_beta) * r_foot_axis[0][1] + cos(r_beta) * r_foot_axis[2][1]),
                     (-1 * sin(r_beta) * r_foot_axis[0][2] + cos(r_beta) * r_foot_axis[2][2])]]
        # Left
        l_rotmat = [[(cos(l_beta) * l_foot_axis[0][0] + sin(l_beta) * l_foot_axis[2][0]),
                     (cos(l_beta) * l_foot_axis[0][1] + sin(l_beta) * l_foot_axis[2][1]),
                     (cos(l_beta) * l_foot_axis[0][2] + sin(l_beta) * l_foot_axis[2][2])],
                    [l_foot_axis[1][0], l_foot_axis[1][1], l_foot_axis[1][2]],
                    [(-1 * sin(l_beta) * l_foot_axis[0][0] + cos(l_beta) * l_foot_axis[2][0]),
                     (-1 * sin(l_beta) * l_foot_axis[0][1] + cos(l_beta) * l_foot_axis[2][1]),
                     (-1 * sin(l_beta) * l_foot_axis[0][2] + cos(l_beta) * l_foot_axis[2][2])]]

        # Rotate incorrect foot axis around x axis next.
        # Right
        r_rotmat = [[r_rotmat[0][0], r_rotmat[0][1], r_rotmat[0][2]],
                    [(cos(r_alpha) * r_rotmat[1][0] - sin(r_alpha) * r_rotmat[2][0]),
                     (cos(r_alpha) * r_rotmat[1][1] - sin(r_alpha) * r_rotmat[2][1]),
                     (cos(r_alpha) * r_rotmat[1][2] - sin(r_alpha) * r_rotmat[2][2])],
                    [(sin(r_alpha) * r_rotmat[1][0] + cos(r_alpha) * r_rotmat[2][0]),
                     (sin(r_alpha) * r_rotmat[1][1] + cos(r_alpha) * r_rotmat[2][1]),
                     (sin(r_alpha) * r_rotmat[1][2] + cos(r_alpha) * r_rotmat[2][2])]]

        # Left
        l_rotmat = [[l_rotmat[0][0], l_rotmat[0][1], l_rotmat[0][2]],
                    [(cos(l_alpha) * l_rotmat[1][0] - sin(l_alpha) * l_rotmat[2][0]),
                     (cos(l_alpha) * l_rotmat[1][1] - sin(l_alpha) * l_rotmat[2][1]),
                     (cos(l_alpha) * l_rotmat[1][2] - sin(l_alpha) * l_rotmat[2][2])],
                    [(sin(l_alpha) * l_rotmat[1][0] + cos(l_alpha) * l_rotmat[2][0]),
                     (sin(l_alpha) * l_rotmat[1][1] + cos(l_alpha) * l_rotmat[2][1]),
                     (sin(l_alpha) * l_rotmat[1][2] + cos(l_alpha) * l_rotmat[2][2])]]

        # Bring each x,y,z axis from rotation axes
        r_axis_x, r_axis_y, r_axis_z = r_rotmat
        l_axis_x, l_axis_y, l_axis_z = l_rotmat

        # Attach each axis to the origin
        rx_axis = r_axis_x + toe_jc_r
        ry_axis = r_axis_y + toe_jc_r
        rz_axis = r_axis_z + toe_jc_r

        lx_axis = l_axis_x + toe_jc_l
        ly_axis = l_axis_y + toe_jc_l
        lz_axis = l_axis_z + toe_jc_l

        return np.array([toe_jc_r, rx_axis, ry_axis, rz_axis, toe_jc_l, lx_axis, ly_axis, lz_axis])

    @staticmethod
    def head_axis_calc(rfhd, lfhd, rbhd, lbhd, measurements):
        """Head Axis Calculation function

        Calculates the head joint center and axis and returns them.

        Markers used: LFHD, RFHD, LBHD, RBHD
        Subject Measurement values used: HeadOffset

        Parameters
        ----------
        rfhd, lfhd, rbhd, lbhd : ndarray
            A 1x3 ndarray of each respective marker containing the XYZ positions.
        measurements : dict
            A dictionary containing the subject measurements given from the file input.

        Returns
        -------
        array
            Returns a 4x3 ndarray that contains the head origin and the
            head x, y, and z axis components.

        Examples
        --------
        >>> import numpy as np
        >>> from .pycgm import CGM
        >>> measurements = {'HeadOffset': 0.3}
        >>> rfhd, lfhd, rbhd, lbhd = np.array([[325, 402, 1722],
        ...                                    [184, 409, 1721],
        ...                                    [304, 242, 1694],
        ...                                    [197, 251, 1696]])
        >>> CGM.head_axis_calc(rfhd, lfhd, rbhd, lbhd, measurements)
        array([[ 254.5       ,  405.5       , 1721.5       ],
               [ 254.52565516,  406.49058239, 1721.36550709],
               [ 253.50032966,  405.52555761, 1721.49754796],
               [ 254.50100837,  405.63451148, 1722.49091152]])
        """

        # Get Global Values
        head_off = measurements['HeadOffset'] * -1

        # get the midpoints of the head to define the sides
        front = (rfhd + lfhd) / 2.0
        back = (rbhd + lbhd) / 2.0
        right = (rfhd + rbhd) / 2.0
        left = (lfhd + lbhd) / 2.0
        origin = front

        # Get the vectors from the sides with primary x axis facing front
        # First get the x direction
        x_vec = front - back
        x_vec = x_vec / np.linalg.norm(x_vec)

        # get the direction of the y axis
        y_vec = left - right
        y_vec = y_vec / np.linalg.norm(y_vec)

        # get z axis by np.cross-product of x axis and y axis.
        z_vec = np.cross(x_vec, y_vec)
        z_vec = z_vec / np.linalg.norm(z_vec)

        # make sure all x,y,z axis is orthogonal each other by np.cross-product
        y_vec = np.cross(z_vec, x_vec)
        y_vec = y_vec / np.linalg.norm(y_vec)
        x_vec = np.cross(y_vec, z_vec)
        x_vec = x_vec / np.linalg.norm(x_vec)

        # rotate the head axis around y axis about head offset angle.
        x_vec_rot = np.array([x_vec[0] * cos(head_off) + z_vec[0] * sin(head_off),
                              x_vec[1] * cos(head_off) + z_vec[1] * sin(head_off),
                              x_vec[2] * cos(head_off) + z_vec[2] * sin(head_off)])
        y_vec_rot = y_vec
        z_vec_rot = np.array([x_vec[0] * -1 * sin(head_off) + z_vec[0] * cos(head_off),
                              x_vec[1] * -1 * sin(head_off) + z_vec[1] * cos(head_off),
                              x_vec[2] * -1 * sin(head_off) + z_vec[2] * cos(head_off)])

        # Add the origin back to the vector to get it in the right position
        x_axis = x_vec_rot + origin
        y_axis = y_vec_rot + origin
        z_axis = z_vec_rot + origin

        return np.array([origin, x_axis, y_axis, z_axis])

    @staticmethod
    def thorax_axis_calc(clav, c7, strn, t10):
        """Thorax Axis Calculation function

        Calculates the thorax joint center and axis and returns them.

        Markers used: CLAV, C7, STRN, T10

        Parameters
        ----------
        clav, c7, strn, t10 : ndarray
            A 1x3 ndarray of each respective marker containing the XYZ positions.

        Returns
        -------
        array
            Returns a 4x3 ndarray that contains the thorax origin and the
            thorax x, y, and z axis components.

        Examples
        --------
        >>> import numpy as np
        >>> from .pycgm import CGM
        >>> clav, c7, strn, t10 = np.array([[256, 371, 1459],
        ...                                 [256, 371, 1459],
        ...                                 [251, 414, 1292],
        ...                                 [228, 192, 1279]])
        >>> CGM.thorax_axis_calc(clav, c7, strn, t10)
        array([[ 255.4938561 ,  364.51623363, 1461.58932269],
               [ 255.56616237,  365.44248597, 1461.21941945],
               [ 256.48733126,  364.41655085, 1461.5339111 ],
               [ 255.405658  ,  364.15275055, 1460.66190631]])
        """

        # Set or get a marker size as mm
        marker_size = 7.0

        # Get the midpoints of the upper and lower sections, as well as the front and back sections
        upper = (clav + c7) / 2.0
        lower = (strn + t10) / 2.0
        front = (clav + strn) / 2.0
        back = (t10 + c7) / 2.0

        # Get the direction of the primary axis Z (facing down)
        z_direc = lower - upper
        z_vec = z_direc / np.array([np.linalg.norm(z_direc)])

        # The secondary axis X is from back to front
        x_direc = front - back
        x_vec = x_direc / np.array([np.linalg.norm(x_direc)])

        # make sure all the axes are orthogonal each othe by np.cross-product
        y_direc = np.cross(z_vec, x_vec)
        y_vec = y_direc / np.array([np.linalg.norm(y_direc)])
        x_direc = np.cross(y_vec, z_vec)
        x_vec = x_direc / np.array([np.linalg.norm(x_direc)])
        z_direc = np.cross(x_vec, y_vec)
        z_vec = z_direc / np.array([np.linalg.norm(z_direc)])

        # move the axes about offset along the x axis.
        offset = x_vec * marker_size

        # Add the CLAV back to the vector to get it in the right position before translating it
        origin = clav - offset

        # Attach all the axes to the origin.
        x_axis = x_vec + origin
        y_axis = y_vec + origin
        z_axis = z_vec + origin

        return np.array([origin, x_axis, y_axis, z_axis])

    @staticmethod
    def shoulder_axis_calc(rsho, lsho, thorax_origin, wand, measurements):
        """Shoulder Axis Calculation function

        Calculates the right and left shoulder joint center and axis and returns them.

        Markers used: RSHO, LSHO
        Subject Measurement values used: RightShoulderOffset, LeftShoulderOffset

        Parameters
        ----------
        rsho, lsho : dict
            A 1x3 ndarray of each respective marker containing the XYZ positions.
        thorax_origin : ndarray
            A 1x3 ndarray of the thorax origin vector (joint center).
        wand : ndarray
            A 2x3 ndarray containing the right wand marker x, y, and z positions and the
            left wand marker x, y, and z positions.
        measurements : dict
            A dictionary containing the subject measurements given from the file input.

        Returns
        -------
        array
            Returns an 8x3 ndarray that contains the right shoulder origin, right shoulder x, y, and z
            axis components, left shoulder origin, and left shoulder x, y, and z axis components.

        Examples
        --------
        >>> import numpy as np
        >>> from .pycgm import CGM
        >>> rsho, lsho = np.array([[428, 270, 1500],
        ...                        [68, 269, 1510]])
        >>> thorax_origin = np.array([256, 364, 1459])
        >>> wand = np.array([[255, 364, 1460],
        ...                  [256, 364, 1460]])
        >>> measurements = {'RightShoulderOffset' : 40, 'LeftShoulderOffset' : 40}
        >>> CGM.shoulder_axis_calc(rsho, lsho, thorax_origin, wand, measurements)
        array([[ 434.48959862,  286.3674038 , 1456.42256085],
               [ 434.86398178,  287.21574011, 1456.79694401],
               [ 434.62767518,  286.71564644, 1455.4953813 ],
               [ 433.57266236,  286.76621776, 1456.43580167],
               [  67.20523086,  268.59838794, 1463.0084364 ],
               [  66.75422334,  269.49090808, 1463.0084364 ],
               [  67.22214085,  268.60693287, 1464.0082569 ],
               [  68.09759081,  269.0493145 , 1462.98949007]])
        """

        # First find the shoulder joint centers

        # Get Subject Measurement Values
        r_shoulderoffset = measurements['RightShoulderOffset']
        l_shoulderoffset = measurements['LeftShoulderOffset']
        mm = 7.0
        r_delta = r_shoulderoffset + mm
        l_delta = l_shoulderoffset + mm

        # REQUIRED MARKERS:
        # RSHO
        # LSHO

        r_wand, l_wand = wand

        r_sho_jc = CGM.find_joint_center(r_wand, thorax_origin, rsho, r_delta)
        l_sho_jc = CGM.find_joint_center(l_wand, thorax_origin, lsho, l_delta)

        # Next calculate the axes
        r_wand_direc = r_wand - thorax_origin
        l_wand_direc = l_wand - thorax_origin
        r_wand_direc = r_wand_direc / np.array([np.linalg.norm(r_wand_direc)])
        l_wand_direc = l_wand_direc / np.array([np.linalg.norm(l_wand_direc)])

        # Right
        # Get the direction of the primary axis Z,X,Y
        z_direc = thorax_origin - r_sho_jc
        z_direc = z_direc / np.array([np.linalg.norm(z_direc)])
        y_direc = r_wand_direc * -1
        x_direc = np.cross(y_direc, z_direc)
        x_direc = x_direc / np.array([np.linalg.norm(x_direc)])
        y_direc = np.cross(z_direc, x_direc)
        y_direc = y_direc / np.array([np.linalg.norm(y_direc)])

        # backwards to account for marker size
        r_x_axis = x_direc + r_sho_jc
        r_y_axis = y_direc + r_sho_jc
        r_z_axis = z_direc + r_sho_jc

        # Left
        # Get the direction of the primary axis Z,X,Y
        z_direc = thorax_origin - l_sho_jc
        z_direc = z_direc / np.array([np.linalg.norm(z_direc)])
        y_direc = l_wand_direc
        x_direc = np.cross(y_direc, z_direc)
        x_direc = x_direc / np.array([np.linalg.norm(x_direc)])
        y_direc = np.cross(z_direc, x_direc)
        y_direc = y_direc / np.array([np.linalg.norm(y_direc)])

        # backwards to account for marker size
        l_x_axis = x_direc + l_sho_jc
        l_y_axis = y_direc + l_sho_jc
        l_z_axis = z_direc + l_sho_jc

        return np.array([r_sho_jc, r_x_axis, r_y_axis, r_z_axis, l_sho_jc, l_x_axis, l_y_axis, l_z_axis])

    @staticmethod
    def elbow_axis_calc(relb, lelb, rwra, rwrb, lwra, lwrb,
                        shoulder_origin, measurements):
        """Elbow Axis Calculation function

        Calculates the right and left elbow joint center and axis and returns them.

        Markers used: RELB, LELB, RWRA, RWRB, LWRA, LWRB
        Subject Measurement values used: RightElbowWidth, LeftElbowWidth

        Parameters
        ----------
        relb, lelb, rwra, rwrb, lwra, lwrb : ndarray
            A 1x3 ndarray of each respective marker containing the XYZ positions.
        shoulder_origin : ndarray
            A 2x3 ndarray of the right and left shoulder origin vectors (joint centers).
        measurements : dict
            A dictionary containing the subject measurements given from the file input.

        Returns
        -------
        array
            Returns an 8x3 ndarray that contains the right elbow origin, right elbow x, y, and z
            axis components, left elbow origin, and left elbow x, y, and z axis components.

        Examples
        --------
        >>> import numpy as np
        >>> from .pycgm import CGM
        >>> markers = np.array([[658, 326, 1285],
        ...                     [-156, 335, 1287],
        ...                     [776,495, 1108],
        ...                     [830, 436, 1119],
        ...                     [-249, 525, 1117],
        ...                     [-311, 477, 1125]])
        >>> relb, lelb, rwra, rwrb, lwra, lwrb = markers
        >>> shoulder_origin = np.array([[429, 275, 1453],
        ...                             [64, 274, 1463]])
        >>> measurements = {'RightElbowWidth': 74, 'LeftElbowWidth': 74,
        ...                 'RightWristWidth': 55, 'LeftWristWidth': 55}
        >>> CGM.elbow_axis_calc(relb, lelb, rwra, rwrb, lwra, lwrb,
        ...                     shoulder_origin, measurements)
        array([[ 632.87661106,  304.71333701, 1255.816215  ],
               [ 633.02165895,  303.72391276, 1255.81709122],
               [ 633.56063358,  304.81425332, 1256.5386616 ],
               [ 632.16171645,  304.60914701, 1256.50764117],
               [-128.83646766,  316.61340085, 1257.67295646],
               [-128.99095195,  315.62720417, 1257.61336865],
               [-128.11677323,  316.54239358, 1256.98230612],
               [-128.15958175,  316.4638212 , 1258.39368623]])
        """

        r_elbow_width = measurements['RightElbowWidth']
        l_elbow_width = measurements['LeftElbowWidth']
        r_elbow_width = r_elbow_width * -1
        l_elbow_width = l_elbow_width
        mm = 7.0
        r_delta = (r_elbow_width / 2.0) - mm
        l_delta = (l_elbow_width / 2.0) + mm

        rwri = (rwra + rwrb) / 2.0
        lwri = (lwra + lwrb) / 2.0

        # right axis

        rsjc, lsjc = shoulder_origin

        # make the construction vector for finding Elbow joint center
        r_con_1 = np.subtract(rsjc, relb)
        r_con_1 = r_con_1 / np.linalg.norm(r_con_1)

        r_con_2 = np.subtract(rwri, relb)
        r_con_2 = r_con_2 / np.linalg.norm(r_con_2)

        r_cons_vec = np.cross(r_con_1, r_con_2)
        r_cons_vec = r_cons_vec / np.linalg.norm(r_cons_vec)

        r_cons_vec = r_cons_vec * 500 + relb

        l_con_1 = np.subtract(lsjc, lelb)
        l_con_1 = l_con_1 / np.linalg.norm(l_con_1)

        l_con_2 = np.subtract(lwri, lelb)
        l_con_2 = l_con_2 / np.linalg.norm(l_con_2)

        l_cons_vec = np.cross(l_con_1, l_con_2)
        l_cons_vec = l_cons_vec / np.linalg.norm(l_cons_vec)

        l_cons_vec = l_cons_vec * 500 + lelb

        rejc = CGM.find_joint_center(r_cons_vec, rsjc, relb, r_delta)
        lejc = CGM.find_joint_center(l_cons_vec, lsjc, lelb, l_delta)

        # this is radius axis for humerus
        # The wrist values are calculated here because they are needed during the calculation of the elbow axes.
        # They are calculated again in the wrist's respective function for clarity.

        # right
        x_axis = np.subtract(rwra, rwrb)
        x_axis = x_axis / np.linalg.norm(x_axis)

        z_axis = np.subtract(rejc, rwri)
        z_axis = z_axis / np.linalg.norm(z_axis)

        y_axis = np.cross(z_axis, x_axis)
        y_axis = y_axis / np.linalg.norm(y_axis)

        r_wri_y_axis = y_axis

        # left
        x_axis = np.subtract(lwra, lwrb)
        x_axis = x_axis / np.linalg.norm(x_axis)

        z_axis = np.subtract(lejc, lwri)
        z_axis = z_axis / np.linalg.norm(z_axis)

        y_axis = np.cross(z_axis, x_axis)
        y_axis = y_axis / np.linalg.norm(y_axis)

        l_wri_y_axis = y_axis

        # calculate wrist joint center for humerus
        r_wrist_thickness = measurements['RightWristWidth']
        l_wrist_thickness = measurements['LeftWristWidth']
        r_wrist_thickness = r_wrist_thickness / 2.0 + mm
        l_wrist_thickness = l_wrist_thickness / 2.0 + mm

        rwjc = rwri + r_wrist_thickness * r_wri_y_axis
        lwjc = lwri - l_wrist_thickness * l_wri_y_axis

        # recombine the humerus axis

        # right
        z_axis = np.subtract(rsjc, rejc)
        z_axis = z_axis / np.linalg.norm(z_axis)

        x_axis = np.subtract(rwjc, rejc)
        x_axis = x_axis / np.linalg.norm(x_axis)

        y_axis = np.cross(x_axis, z_axis)
        y_axis = y_axis / np.linalg.norm(y_axis)

        x_axis = np.cross(y_axis, z_axis)
        x_axis = x_axis / np.linalg.norm(x_axis)

        # attach each calculated elbow axis to elbow joint center.
        x_axis += rejc
        y_axis += rejc
        z_axis += rejc

        r_elb_x_axis = x_axis
        r_elb_y_axis = y_axis
        r_elb_z_axis = z_axis

        # left
        z_axis = np.subtract(lsjc, lejc)
        z_axis = z_axis / np.linalg.norm(z_axis)

        x_axis = np.subtract(lwjc, lejc)
        x_axis = x_axis / np.linalg.norm(x_axis)

        y_axis = np.cross(x_axis, z_axis)
        y_axis = y_axis / np.linalg.norm(y_axis)

        x_axis = np.cross(y_axis, z_axis)
        x_axis = x_axis / np.linalg.norm(x_axis)

        # attach each calculated elbow axis to elbow joint center.
        x_axis += lejc
        y_axis += lejc
        z_axis += lejc

        l_elb_x_axis = x_axis
        l_elb_y_axis = y_axis
        l_elb_z_axis = z_axis

        return np.array([rejc, r_elb_x_axis, r_elb_y_axis, r_elb_z_axis,
                         lejc, l_elb_x_axis, l_elb_y_axis, l_elb_z_axis])

    @staticmethod
    def wrist_axis_calc(rwra, rwrb, lwra, lwrb, elbow_axis, measurements):
        """Wrist Axis Calculation function

        Calculates the right and left wrist joint center and axis and returns them.

        Markers used: RWRA, RWRB, LWRA, LWRB

        Parameters
        ----------
        rwra, rwrb, lwra, lwrb : ndarray
            A 1x3 ndarray of each respective marker containing the XYZ positions.
        elbow_axis : ndarray
            An 8x3 ndarray that contains the right elbow origin, right elbow x, y, and z
            axis components, left elbow origin, and left elbow x, y, and z axis components.
        measurements : dict

        Returns
        --------
        array
            Returns an 8x3 ndarray that contains the right wrist origin, right wrist x, y, and z
            axis components, left wrist origin, and left wrist x, y, and z axis components.

        Examples
        --------
        >>> import numpy as np
        >>> from .pycgm import CGM
        >>> markers = np.array([[776,495, 1108],
        ...                     [830, 436, 1119],
        ...                     [-249, 525, 1117],
        ...                     [-311, 477, 1125]])
        >>> rwra, rwrb, lwra, lwrb = markers
        >>> elbow_axis = np.array([[633, 304, 1256],
        ...                        [633, 303, 1256],
        ...                        [634, 305, 1256],
        ...                        [632, 304, 1256],
        ...                        [-129,  316, 1258],
        ...                        [-129, 315, 1258],
        ...                        [-128, 316, 1257],
        ...                        [-128, 316, 1258]])
        >>> measurements = {'RightWristWidth': 55.0, 'LeftWristWidth': 55.0}
        >>> CGM.wrist_axis_calc(rwra, rwrb, lwra, lwrb, elbow_axis, measurements)
        array([[ 792.63409644,  450.54752412, 1084.18751958],
               [ 793.34017987,  449.84144069, 1084.24130037],
               [ 793.34120322,  451.2546309 , 1084.18751958],
               [ 792.59606767,  450.58555289, 1085.18607234],
               [-271.89437608,  485.56813908, 1091.22741984],
               [-272.32731946,  484.77749374, 1090.79447646],
               [-271.1872693 ,  485.56813908, 1090.52031306],
               [-271.3353054 ,  484.95586468, 1091.78649052]])
        """

        mm = 7.0

        rwri = (rwra + rwrb) / 2.0
        lwri = (lwra + lwrb) / 2.0

        # Retrieve elbow joint centers
        rejc, lejc = elbow_axis[0], elbow_axis[4]

        # Calculate wrist joint centers again
        r_elbow_axis = elbow_axis[1:4]
        l_elbow_axis = elbow_axis[5:]
        r_elbow_flex = r_elbow_axis[1] - rejc
        l_elbow_flex = l_elbow_axis[1] - lejc

        # right
        x_axis = np.subtract(rwra, rwrb)
        x_axis = x_axis / np.linalg.norm(x_axis)

        z_axis = np.subtract(rejc, rwri)
        z_axis = z_axis / np.linalg.norm(z_axis)

        y_axis = np.cross(z_axis, x_axis)
        y_axis = y_axis / np.linalg.norm(y_axis)

        r_wri_y_axis = y_axis

        # left
        x_axis = np.subtract(lwra, lwrb)
        x_axis = x_axis / np.linalg.norm(x_axis)

        z_axis = np.subtract(lejc, lwri)
        z_axis = z_axis / np.linalg.norm(z_axis)

        y_axis = np.cross(z_axis, x_axis)
        y_axis = y_axis / np.linalg.norm(y_axis)

        l_wri_y_axis = y_axis

        r_wrist_thickness = measurements['RightWristWidth']
        l_wrist_thickness = measurements['LeftWristWidth']
        r_wrist_thickness = r_wrist_thickness / 2.0 + mm
        l_wrist_thickness = l_wrist_thickness / 2.0 + mm

        rwjc = rwri + r_wrist_thickness * r_wri_y_axis
        lwjc = lwri - l_wrist_thickness * l_wri_y_axis

        # Calculate wrist axis
        # right
        y_axis = r_elbow_flex
        y_axis = y_axis / np.array([np.linalg.norm(y_axis)])

        z_axis = np.subtract(rejc, rwjc)
        z_axis = z_axis / np.array([np.linalg.norm(z_axis)])

        x_axis = np.cross(y_axis, z_axis)
        x_axis = x_axis / np.array([np.linalg.norm(x_axis)])

        z_axis = np.cross(x_axis, y_axis)
        z_axis = z_axis / np.array([np.linalg.norm(z_axis)])

        # Attach all the axes to wrist joint center.
        r_x_axis = x_axis + rwjc
        r_y_axis = y_axis + rwjc
        r_z_axis = z_axis + rwjc

        # left
        y_axis = l_elbow_flex
        y_axis = y_axis / np.array([np.linalg.norm(y_axis)])

        z_axis = np.subtract(lejc, lwjc)
        z_axis = z_axis / np.array([np.linalg.norm(z_axis)])

        x_axis = np.cross(y_axis, z_axis)
        x_axis = x_axis / np.array([np.linalg.norm(x_axis)])

        z_axis = np.cross(x_axis, y_axis)
        z_axis = z_axis / np.array([np.linalg.norm(z_axis)])

        # Attach all the axes to wrist joint center.
        l_x_axis = x_axis + lwjc
        l_y_axis = y_axis + lwjc
        l_z_axis = z_axis + lwjc

        return np.array([rwjc, r_x_axis, r_y_axis, r_z_axis, lwjc, l_x_axis, l_y_axis, l_z_axis])

    @staticmethod
    def hand_axis_calc(rwra, rwrb, lwra, lwrb, rfin, lfin, wrist_origin, measurements):
        """Hand Axis Calculation function

        Calculates the right and left hand joint center and axis and returns them.

        Markers used: RWRA, RWRB, LWRA, LWRB, RFIN, LFIN
        Subject Measurement values used: RightHandThickness, LeftHandThickness

        Parameters
        ----------
        rwra, rwrb, lwra, lwrb, rfin, lfin : ndarray
            A 1x3 ndarray of each respective marker containing the XYZ positions.
        wrist_origin : ndarray
            A 2x3 array containing the x,y,z position of the right and left wrist joint center.
        measurements : dict
            A dictionary containing the subject measurements given from the file input.

        Returns
        -------
        array
            Returns an 8x3 ndarray that contains the right hand origin, right hand x, y, and z
            axis components, left hand origin, and left hand x, y, and z axis components.

        Examples
        --------
        >>> import numpy as np
        >>> from .pycgm import CGM
        >>> markers = np.array([[776,495, 1108],
        ...                     [830, 436, 1119],
        ...                     [-249, 525, 1117],
        ...                     [-311, 477, 1125],
        ...                     [863, 524, 1074],
        ...                     [-326, 558, 1091]])
        >>> rwra, rwrb, lwra, lwrb, rfin, lfin = markers
        >>> wrist_origin = np.array([[793, 451, 1084],
        ...                          [-272, 485, 1091]])
        >>> measurements = {'RightHandThickness': 34.0, 'LeftHandThickness': 34.0}
        >>> CGM.hand_axis_calc(rwra, rwrb, lwra, lwrb, rfin, lfin, wrist_origin, measurements)
        array([[ 859.03526827,  516.82158979, 1051.4444834 ],
               [ 859.18590744,  517.13431139, 1052.38230696],
               [ 858.30712092,  517.49833553, 1051.33577905],
               [ 858.36660598,  516.15509117, 1051.77413522],
               [-324.13023947,  551.49269957, 1067.97481734],
               [-324.21331368,  551.76000767, 1068.9348408 ],
               [-324.92945279,  550.89937566, 1068.07086319],
               [-323.53496076,  550.73341496, 1068.23774345]])
        """

        rwri = (rwra + rwrb) / 2.0
        lwri = (lwra + lwrb) / 2.0

        rwjc, lwjc = wrist_origin

        mm = 7.0
        r_hand_thickness = measurements['RightHandThickness']
        l_hand_thickness = measurements['LeftHandThickness']

        r_delta = (r_hand_thickness / 2.0 + mm)
        l_delta = (l_hand_thickness / 2.0 + mm)

        rhnd = CGM.find_joint_center(rwri, rwjc, rfin, r_delta)
        lhnd = CGM.find_joint_center(lwri, lwjc, lfin, l_delta)

        # Right
        z_axis = rwjc - rhnd
        z_axis = z_axis / np.linalg.norm(z_axis)

        y_axis = rwra - rwri
        y_axis = y_axis / np.linalg.norm(y_axis)

        x_axis = np.cross(y_axis, z_axis)
        x_axis = x_axis / np.linalg.norm(x_axis)

        y_axis = np.cross(z_axis, x_axis)
        y_axis = y_axis / np.linalg.norm(y_axis)

        r_x_axis = x_axis
        r_y_axis = y_axis
        r_z_axis = z_axis

        # Left
        z_axis = lwjc - lhnd
        z_axis = z_axis / np.linalg.norm(z_axis)

        y_axis = lwri - lwra
        y_axis = y_axis / np.linalg.norm(y_axis)

        x_axis = np.cross(y_axis, z_axis)
        x_axis = x_axis / np.linalg.norm(x_axis)

        y_axis = np.cross(z_axis, x_axis)
        y_axis = y_axis / np.linalg.norm(y_axis)

        l_x_axis = x_axis
        l_y_axis = y_axis
        l_z_axis = z_axis

        # Attach it to the origin.
        r_x_axis += rhnd
        r_y_axis += rhnd
        r_z_axis += rhnd

        l_x_axis += lhnd
        l_y_axis += lhnd
        l_z_axis += lhnd

        return np.array([rhnd, r_x_axis, r_y_axis, r_z_axis, lhnd, l_x_axis, l_y_axis, l_z_axis])

    # Angle calculation functions
    @staticmethod
    def pelvis_angle_calc(global_axis, pelvis_axis):
        """Pelvis Angle Calculation function

        Calculates the global pelvis angle.

        Parameters
        ----------
        global_axis : ndarray
            A 3x3 ndarray representing the global coordinate system.
        pelvis_axis : ndarray
            A 4x3 ndarray containing the origin and three unit vectors of the pelvis axis.

        Returns
        -------
        ndarray
            A 1x3 ndarray containing the flexion, abduction, and rotation angles of the pelvis.

        Examples
        --------
        >>> import numpy as np
        >>> from .pycgm import CGM
        >>> global_axis = np.array([[1, 0, 0], [0, 1, 0], [0, 0, 1]])
        >>> pelvis_axis = np.array([[251.1, 391, 1032.3],
        ...                         [251, 392.2, 1032.4],
        ...                         [250, 391, 1032],
        ...                         [251.5, 391, 1033]])
        >>> CGM.pelvis_angle_calc(global_axis, pelvis_axis)
        array([29.7448813, -0.       ,  0.       ])
        """

        pelvis_axis_mod = CGM.subtract_origin(pelvis_axis)
        return CGM.get_angle(global_axis, pelvis_axis_mod)

    @staticmethod
    def hip_angle_calc(hip_axis, knee_axis):
        """Hip Angle Calculation function

        Calculates the hip angle.

        Parameters
        ----------
        hip_axis : ndarray
            A 6x3 ndarray containing the right and left hip joint centers, the hip origin,
            and the hip unit vectors.
        knee_axis : ndarray
            An 8x3 ndarray containing the right knee origin, right knee unit vectors,
            left knee origin, and left knee unit vectors.

        Returns
        -------
        ndarray
            A 2x3 ndarray containing the flexion, abduction, and rotation angles
            of the right and left hip.

        Examples
        --------
        >>> import numpy as np
        >>> from .pycgm import CGM
        >>> hip_axis = np.array([[np.nan, np.nan, np.nan],
        ...                      [np.nan, np.nan, np.nan],
        ...                      [245, 331, 936],
        ...                      [245, 332, 936],
        ...                      [244, 331, 936],
        ...                      [245, 331, 937]])
        >>> knee_axis = np.array([[364, 292, 515],
        ...                       [364, 293, 515],
        ...                       [363, 292, 515],
        ...                       [364, 292, 516],
        ...                       [143, 279, 524],
        ...                       [143, 280, 524],
        ...                       [142, 280, 524],
        ...                       [143, 280, 525]])
        >>> CGM.hip_angle_calc(hip_axis, knee_axis)
        array([[ -0.,   0.,   0.],
               [-45.,   0.,   0.]])
        """

        hip_axis_mod = CGM.subtract_origin(hip_axis[2:])
        r_knee_axis_mod = CGM.subtract_origin(knee_axis[:4])
        l_knee_axis_mod = CGM.subtract_origin(knee_axis[4:])

        r_hip_angle = CGM.get_angle(hip_axis_mod, r_knee_axis_mod)
        l_hip_angle = CGM.get_angle(hip_axis_mod, l_knee_axis_mod)

        # GCS fix
        r_hip_angle = np.array([r_hip_angle[0] * -1, r_hip_angle[1], r_hip_angle[2] * -1 + 90.0])
        l_hip_angle = np.array([l_hip_angle[0] * -1, l_hip_angle[1] * -1, l_hip_angle[2] - 90.0])

        return np.array([r_hip_angle, l_hip_angle])

    @staticmethod
    def knee_angle_calc(knee_axis, ankle_axis):
        """Knee Angle Calculation function

        Calculates the knee angle.

        Parameters
        ----------
        knee_axis : ndarray
            An 8x3 ndarray containing the right knee origin, right knee unit vectors,
            left knee origin, and left knee unit vectors.
        ankle_axis : ndarray
            An 8x3 ndarray containing the right ankle origin, right ankle unit vectors,
            left ankle origin, and left ankle unit vectors.

        Returns
        -------
        ndarray
            A 2x3 ndarray containing the flexion, abduction, and rotation angles
            of the right and left ankle.

        Examples
        --------
        >>> import numpy as np
        >>> from .pycgm import CGM
        >>> knee_axis = np.array([[364.17, 292.17, 515.19],
        ...                       [364.61, 293.06, 515.18],
        ...                       [363.29, 292.60, 515.04],
        ...                       [364.04, 292.24, 516.18],
        ...                       [143.55, 279.90, 524.78],
        ...                       [143.65, 280.88, 524.63],
        ...                       [142.56, 280.01, 524.86],
        ...                       [143.64, 280.04, 525.76]])
        >>> ankle_axis = np.array([[393.76, 247.67, 87.73],
        ...                        [394.48, 248.37, 87.71],
        ...                        [393.07, 248.39, 87.61],
        ...                        [393.69, 247.78, 88.73],
        ...                        [ 98.74, 219.46, 80.63],
        ...                        [ 98.47, 220.42, 80.52],
        ...                        [ 97.79, 219.21, 80.76],
        ...                        [ 98.84, 219.61, 81.61]])
        >>> CGM.knee_angle_calc(knee_axis, ankle_axis)
        array([[  3.24601515,   2.35552002, -19.422079  ],
               [  0.57849185,  -0.23491335, -21.5194992 ]])
        """
        r_knee_axis_mod = CGM.subtract_origin(knee_axis[:4])
        l_knee_axis_mod = CGM.subtract_origin(knee_axis[4:])
        r_ankle_axis_mod = CGM.subtract_origin(ankle_axis[:4])
        l_ankle_axis_mod = CGM.subtract_origin(ankle_axis[4:])

        r_knee_angle = CGM.get_angle(r_knee_axis_mod, r_ankle_axis_mod)
        l_knee_angle = CGM.get_angle(l_knee_axis_mod, l_ankle_axis_mod)

        # GCS fix
        r_knee_angle = np.array([r_knee_angle[0], r_knee_angle[1], r_knee_angle[2] * -1 + 90.0])
        l_knee_angle = np.array([l_knee_angle[0], l_knee_angle[1] * -1, l_knee_angle[2] - 90.0])

        return np.array([r_knee_angle, l_knee_angle])

    @staticmethod
    def ankle_angle_calc(ankle_axis, foot_axis):
        """Ankle Angle Calculation function

        Calculates the ankle angle.

        Parameters
        ----------
        ankle_axis : ndarray
            An 8x3 ndarray containing the right ankle origin, right ankle unit vectors,
            left ankle origin, and left ankle unit vectors.
        foot_axis : ndarray
            An 8x3 ndarray containing the right foot origin, right foot unit vectors,
            left foot origin, and left foot unit vectors.

        Returns
        -------
        ndarray
            A 2x3 ndarray containing the flexion, abduction, and rotation angles
            of the right and left ankle.

        Examples
        --------
        >>> import numpy as np
        >>> from .pycgm import CGM
        >>> ankle_axis = np.array([[393, 247, 87],
        ...                        [394, 248, 87],
        ...                        [393, 248, 87],
        ...                        [393, 247, 88],
        ...                        [ 98, 219, 80],
        ...                        [ 98, 220, 80],
        ...                        [ 97, 219, 80],
        ...                        [ 98, 219, 81]])
        >>> foot_axis = np.array([[442, 381, 42],
        ...                       [442, 381, 43],
        ...                       [441, 381, 42],
        ...                       [442, 380, 42],
        ...                       [39 , 382, 41],
        ...                       [39 , 382, 42],
        ...                       [38 , 382, 41],
        ...                       [39 , 381, 41]])
        >>> CGM.ankle_angle_calc(ankle_axis, foot_axis) #doctest: +NORMALIZE_WHITESPACE
         array([[ 0., 90., 90.],
                [ 0.,  0., -0.]])
        """
        r_ankle_axis_mod = CGM.subtract_origin(ankle_axis[:4])
        l_ankle_axis_mod = CGM.subtract_origin(ankle_axis[4:])
        r_foot_axis_mod = CGM.subtract_origin(foot_axis[:4])
        l_foot_axis_mod = CGM.subtract_origin(foot_axis[4:])

        r_ankle_angle = CGM.get_angle(r_ankle_axis_mod, r_foot_axis_mod)
        l_ankle_angle = CGM.get_angle(l_ankle_axis_mod, l_foot_axis_mod)

        # GCS fix
        r_ankle_angle = np.array([r_ankle_angle[0] * -1 - 90.0, r_ankle_angle[2] * -1 + 90.0, r_ankle_angle[1]])
        l_ankle_angle = np.array([l_ankle_angle[0] * -1 - 90.0, l_ankle_angle[2] - 90.0, l_ankle_angle[1] * -1])

        return np.array([r_ankle_angle, l_ankle_angle])

    @staticmethod
    def foot_angle_calc(global_axis, foot_axis):
        """Foot Angle Calculation function

        Calculates the global foot angle.

        Parameters
        ----------
        global_axis : ndarray
            A 3x3 ndarray representing the global coordinate system.
        foot_axis : ndarray
            An 8x3 ndarray containing the right foot origin, right foot unit vectors,
            left foot origin, and left foot unit vectors.

        Returns
        -------
        ndarray
            A 2x3 ndarray containing the flexion, abduction, and rotation angles
            of the right and left foot.

        Examples
        --------
        >>> import numpy as np
        >>> from .pycgm import CGM
        >>> global_axis = np.array([[1, 0, 0], [0, 1, 0], [0, 0, 1]])
        >>> foot_axis = np.array([[442.81, 381.62, 42.66],
        ...                       [442.84, 381.65, 43.65],
        ...                       [441.87, 381.95, 42.67],
        ...                       [442.48, 380.68, 42.69],
        ...                       [39.43 , 382.44, 41.78],
        ...                       [39.56 , 382.50, 42.77],
        ...                       [38.49 , 382.14, 41.93],
        ...                       [39.74 , 381.49, 41.81]])
        >>> CGM.foot_angle_calc(global_axis, foot_axis)
        array([[-84.80557109,  -5.19442891,  70.05155641],
               [ 84.47245985, 168.69006753, -71.80512766]])
        """

        r_foot_axis_mod = CGM.subtract_origin(foot_axis[:4])
        l_foot_axis_mod = CGM.subtract_origin(foot_axis[4:])

        r_global_foot_angle = CGM.get_angle(global_axis, r_foot_axis_mod)
        l_global_foot_angle = CGM.get_angle(global_axis, l_foot_axis_mod)

        # GCS fix
        r_foot_angle = np.array([r_global_foot_angle[0], r_global_foot_angle[2] - 90.0, r_global_foot_angle[1]])
        l_foot_angle = np.array(
            [l_global_foot_angle[0], l_global_foot_angle[2] * -1 + 90.0, l_global_foot_angle[1] * -1])

        return np.array([r_foot_angle, l_foot_angle])

    @staticmethod
    def head_angle_calc(global_axis, head_axis):
        """Head Angle Calculation function

        Calculates the global head angle.

        Parameters
        ----------
        global_axis : ndarray
            A 3x3 ndarray representing the global coordinate system.
        head_axis : ndarray
            A 4x3 ndarray containing the origin and three unit vectors of the head axis.

        Returns
        -------
        ndarray
            A 1x3 ndarray containing the flexion, abduction, and rotation angles of the head.

        Examples
        --------
        >>> import numpy as np
        >>> from refactor.pycgm import CGM
        >>> global_axis = np.array([[1, 0, 0], [0, 1, 0], [0, 0, 1]])
        >>> head_axis = np.array([[99.5, 82.2, 1483.8],
        ...                    [100.2, 83.4, 1484.7],
        ...                    [98.1, 83.6, 1483.3],
        ...                    [99.8, 82.4, 1484.2]])
        >>> CGM.head_angle_calc(global_axis, head_axis)
        array([ -36.86989765,    6.19039946, -139.39870535])
        """
        head_axis_mod = CGM.subtract_origin(head_axis)
        # Old repo subtracts [0, 0, 0] from global_axis here
        global_head_angle = CGM.get_head_angle(global_axis, head_axis_mod)

        # GCS fix
        head_x = global_head_angle[0] * -1
        if head_x < -180.0:
            head_x += 360.0
        head_y = global_head_angle[1] * -1
        head_z = global_head_angle[2]
        if head_z < -180.0:
            head_z -= 360.0

        return np.array([head_x, head_y, head_z])

    @staticmethod
    def thorax_angle_calc(thorax_axis):
        """Thorax Angle Calculation function

        Calculates the global thorax angle.

        Parameters
        ----------
        thorax_axis : ndarray
            A 4x3 ndarray containing the origin and three unit vectors of the thorax axis.

        Returns
        -------
        ndarray
            A 1x3 ndarray containing the flexion, abduction, and rotation angles of the thorax.

        Examples
        --------
        >>> import numpy as np
        >>> from refactor.pycgm import CGM
        >>> thorax_axis = np.array([[-252.2, -364.5, -1459.1],
        ...                         [256.4, -365.5, -1459.4],
        ...                         [-257.1, 364.2, -1459.3],
        ...                         [256.2, 354.7, 1458.2]])
        >>> CGM.thorax_angle_calc(thorax_axis)
        array([-170.114302  ,           nan,  179.92137266])
        """#TODO - Resolve this
        thorax_axis_mod = CGM.subtract_origin(thorax_axis)
        global_axis = CGM.rotation_matrix(x=0, y=0, z=180.0)
        global_thorax_angle = CGM.get_angle(global_axis, thorax_axis_mod)
        if global_thorax_angle[0] > 0:
            global_thorax_angle[0] -= 180.0
        elif global_thorax_angle[0] < 0:
            global_thorax_angle[0] += 180.0

        # GCS fix
        return np.array([global_thorax_angle[0], global_thorax_angle[1], global_thorax_angle[2] + 90.0])

    @staticmethod
    def neck_angle_calc(head_axis, thorax_axis):
        """Neck Angle Calculation function

        Calculates the neck angle.

        Parameters
        ----------
        head_axis : ndarray
            A 4x3 ndarray containing the origin and three unit vectors of the head axis.
        thorax_axis : ndarray
            A 4x3 ndarray containing the origin and three unit vectors of the thorax axis.

        Returns
        -------
        ndarray
            A 1x3 ndarray containing the flexion, abduction, and rotation angles of the neck.

        Examples
        --------
        >>> import numpy as np
        >>> from refactor.pycgm import CGM
        >>> head_axis = np.array([[99, 82, 1483],
        ...                       [100, 83, 1484],
        ...                       [98, 83, 1483],
        ...                       [99, 82, 1484]])
        >>> thorax_axis = np.array([[256, 364, 1459],
        ...                         [256, 365, 1459],
        ...                         [257, 364, 1459],
        ...                         [256, 354, 1458]])
        >>> CGM.neck_angle_calc(head_axis, thorax_axis)
        array([-84.80557109,  81.95053302,  45.        ])
        """
        head_axis_mod = CGM.subtract_origin(head_axis)
        thorax_axis_mod = CGM.subtract_origin(thorax_axis)
        neck_angle = CGM.get_head_angle(head_axis_mod, thorax_axis_mod)

        # GCS fix
        return np.array([180.0 - neck_angle[0], neck_angle[1], neck_angle[2] * -1])

    @staticmethod
    def spine_angle_calc(pelvis_axis, thorax_axis):
        """Spine Angle Calculation function

        Calculates the spine angle.

        Parameters
        ----------
        pelvis_axis : ndarray
            A 4x3 ndarray containing the origin and three unit vectors of the pelvis axis.
        thorax_axis : ndarray
            A 4x3 ndarray containing the origin and three unit vectors of the thorax axis.

        Returns
        -------
        ndarray
            A 1x3 ndarray containing the flexion, abduction, and rotation angles of the spine.

        Examples
        --------
        >>> import numpy as np
        >>> from refactor.pycgm import CGM
        >>> pelvis_axis = np.array([[ 251.2, 391, -1032],
        ...                         [ 251.3, -392, 1032],
        ...                         [ 250.1, -391.5, 1032],
        ...                         [ 251.2, 391, -1033]])
        >>> thorax_axis = np.array([[256, 364.5, 1459],
        ...                         [256, 365, -1459],
        ...                         [-257, 364.8, 1459],
        ...                         [-256, 354.6, 1458]])
        >>> CGM.spine_angle_calc(pelvis_axis, thorax_axis)
        array([nan, -0., nan])
        """#TODO - resolve this 
        pelvis_axis_mod = CGM.subtract_origin(pelvis_axis)
        thorax_axis_mod = CGM.subtract_origin(thorax_axis)
        spine_angle = CGM.get_spine_angle(pelvis_axis_mod, thorax_axis_mod)

        # GCS fix
        return np.array([spine_angle[0], spine_angle[2] * -1, spine_angle[1]])

    @staticmethod
    def shoulder_angle_calc(thorax_axis, elbow_axis):
        """Shoulder Angle Calculation function

        Calculates the shoulder angle.

        Parameters
        ----------
        thorax_axis : ndarray
            A 4x3 ndarray containing the origin and three unit vectors of the thorax axis.
        elbow_axis : ndarray
            An 8x3 ndarray containing the origin and three unit vectors of the right elbow axis,
            followed by the origin and three unit vectors of the left elbow axis.

        Returns
        -------
        ndarray
            A 2x3 ndarray containing the flexion, abduction, and rotation angles
            of the right and left shoulders.

        Examples
        --------
        >>> import numpy as np
        >>> from refactor.pycgm import CGM
        >>> thorax_axis = np.array([[256, 364.5, 1459],
        ...                         [256, 365, -1459],
        ...                         [-257, 364.8, 1459],
        ...                         [-256, 354.6, 1458]])
        >>> elbow_axis = np.array([[433.5, 304.9, 1256],
        ...                        [433.3, 303.8, 1256],
        ...                        [434.8, 305.4, 1256],
        ...                        [432, 304, 1256],
        ...                        [-529.4,  316, 1258],
        ...                        [-549, 315, 1258],
        ...                        [-548, 316, 1257],
        ...                        [-518, 316, 1258]])
        >>> CGM.shoulder_angle_calc(thorax_axis, elbow_axis)
        array([[ 26.74368395, 135.28459775,  24.44395478],
               [ -0.        , -45.0558983 , -89.99018235]])
        """
        thorax_axis_mod = CGM.subtract_origin(thorax_axis)
        r_elbow_axis_mod = CGM.subtract_origin(elbow_axis[:4])
        l_elbow_axis_mod = CGM.subtract_origin(elbow_axis[4:])
        r_shoulder_angle = CGM.get_shoulder_angle(thorax_axis_mod, r_elbow_axis_mod)
        l_shoulder_angle = CGM.get_shoulder_angle(thorax_axis_mod, l_elbow_axis_mod)

        if r_shoulder_angle[2] < 0:
            r_shoulder_angle[2] += 180.0
        elif r_shoulder_angle[2] > 0:
            r_shoulder_angle[2] -= 180.0

        if r_shoulder_angle[1] > 0:
            r_shoulder_angle[1] -= 180.0
        elif r_shoulder_angle[1] < 0:
            r_shoulder_angle[1] = -180.0 - r_shoulder_angle[1]

        if l_shoulder_angle[1] < 0:
            l_shoulder_angle[1] += 180.0
        elif l_shoulder_angle[1] > 0:
            l_shoulder_angle[1] -= 180.0

        # GCS fix
        r_shoulder_angle = np.array([r_shoulder_angle[0] * -1, r_shoulder_angle[1] * -1, r_shoulder_angle[2]])
        l_shoulder_angle = np.array([l_shoulder_angle[0] * -1, l_shoulder_angle[1], 180.0 - l_shoulder_angle[2]])

        if l_shoulder_angle[2] > 180:
            l_shoulder_angle[2] -= 360

        return np.array([r_shoulder_angle, l_shoulder_angle])

    @staticmethod
    def elbow_angle_calc(elbow_axis, wrist_axis):
        """Elbow Angle Calculation function

        Calculates the elbow angle.

        Parameters
        ----------
        elbow_axis : ndarray
            An 8x3 ndarray containing the origin and three unit vectors of the right elbow axis,
            followed by the origin and three unit vectors of the left elbow axis.
        wrist_axis : ndarray
            An 8x3 ndarray containing the origin and three unit vectors of the right wrist axis,
            followed by the origin and three unit vectors of the left wrist axis.

        Returns
        -------
        ndarray
            A 2x3 ndarray containing the flexion, abduction, and rotation angles
            of the right and left elbows.

        Examples
        --------
        >>> import numpy as np
        >>> from refactor.pycgm import CGM
        >>> elbow_axis = np.array([[433.5, 304.9, 1256],
        ...                        [433.3, 303.8, 1256],
        ...                        [434.8, 305.4, 1256],
        ...                        [432, 304, 1256],
        ...                        [-529.4,  316, 1258],
        ...                        [-549, 315, 1258],
        ...                        [-548, 316, 1257],
        ...                        [-518, 316, 1258]])
        >>> wrist_axis = np.array([[212.5, 251.9, 103],
        ...                        [214.3, 242.8, 126],
        ...                        [210.8, 244.4, 156],
        ...                        [211.5, 244, 123],
        ...                        [329.4,  316, 1258],
        ...                        [249, 445, 214],
        ...                        [242, 446, 217],
        ...                        [221, 432, 258]])
        >>> CGM.elbow_angle_calc(elbow_axis, wrist_axis)
        array([[ -45.91665426,           nan,   20.34505085],
               [-121.60075378,           nan, -136.39962763]])
        """#TODO - Resolve this
        r_elbow_axis_mod = CGM.subtract_origin(elbow_axis[:4])
        l_elbow_axis_mod = CGM.subtract_origin(elbow_axis[4:])
        r_wrist_axis_mod = CGM.subtract_origin(wrist_axis[:4])
        l_wrist_axis_mod = CGM.subtract_origin(wrist_axis[4:])

        r_elbow_angle = CGM.get_angle(r_elbow_axis_mod, r_wrist_axis_mod)
        l_elbow_angle = CGM.get_angle(l_elbow_axis_mod, l_wrist_axis_mod)

        r_elbow_angle = np.array([r_elbow_angle[0], r_elbow_angle[1], r_elbow_angle[2] - 90.0])
        l_elbow_angle = np.array([l_elbow_angle[0], l_elbow_angle[1], l_elbow_angle[2] - 90.0])

        return np.array([r_elbow_angle, l_elbow_angle])

    @staticmethod
    def wrist_angle_calc(wrist_axis, hand_axis):
        """Wrist Angle Calculation function

        Calculates the wrist angle.

        Parameters
        ----------
        wrist_axis : ndarray
            An 8x3 ndarray containing the origin and three unit vectors of the right wrist axis,
            followed by the origin and three unit vectors of the left wrist axis.
        hand_axis : ndarray
            An 8x3 ndarray containing the origin and three unit vectors of the right hand axis,
            followed by the origin and three unit vectors of the left hand axis.

        Returns
        -------
        ndarray
            A 2x3 ndarray containing the flexion, abduction, and rotation angles
            of the right and left wrists.

        Examples
        --------
        >>> import numpy as np
        >>> from refactor.pycgm import CGM
        >>> wrist_axis = np.array([[433.5, 304.9, 1256],
        ...                        [433.3, 303.8, 1256],
        ...                        [434.8, 305.4, 1256],
        ...                        [432, 304, 1256],
        ...                        [-529.4,  316, 1258],
        ...                        [-549, 315, 1258],
        ...                        [-548, 316, 1257],
        ...                        [-518, 316, 1258]])
        >>> hand_axis = np.array([[212.5, 251.9, 103],
        ...                        [214.3, 242.8, 126],
        ...                        [210.8, 244.4, 156],
        ...                        [211.5, 244, 123],
        ...                        [329.4,  316, 1258],
        ...                        [249, 445, 214],
        ...                        [242, 446, 217],
        ...                        [221, 432, 258]])
        >>> CGM.wrist_angle_calc(wrist_axis, hand_axis)
        array([[ -45.91665426,           nan,  -20.34505085],
               [-121.60075378,           nan, -136.39962763]])
        """#TODO - Resolve this
        r_wrist_axis_mod = CGM.subtract_origin(wrist_axis[:4])
        l_wrist_axis_mod = CGM.subtract_origin(wrist_axis[4:])
        r_hand_axis_mod = CGM.subtract_origin(hand_axis[:4])
        l_hand_axis_mod = CGM.subtract_origin(hand_axis[4:])

        r_wrist_angle = CGM.get_angle(r_wrist_axis_mod, r_hand_axis_mod)
        l_wrist_angle = CGM.get_angle(l_wrist_axis_mod, l_hand_axis_mod)

        r_wrist_x = r_wrist_angle[0]
        r_wrist_y = r_wrist_angle[1]
        r_wrist_z = 90.0 - r_wrist_angle[2]
        l_wrist_x = l_wrist_angle[0]
        l_wrist_y = l_wrist_angle[1] * -1
        l_wrist_z = l_wrist_angle[2] - 90.0

        if l_wrist_z < -180.0:
            l_wrist_z += 360.0

        r_wrist_angle = np.array([r_wrist_x, r_wrist_y, r_wrist_z])
        l_wrist_angle = np.array([l_wrist_x, l_wrist_y, l_wrist_z])

        return np.array([r_wrist_angle, l_wrist_angle])

    # Center of Mass / Kinetics calculation Methods:
    @staticmethod
    def get_kinetics(joint_centers, jc_mapping, seg_scale, body_mass):
        """Estimate center of mass values in the global coordinate system.

        Estimates whole body CoM in global coordinate system using PiG scaling
        factors for determining individual segment CoM.

        Parameters
        ----------
        joint_centers : 2darray
            2D numpy array where each index corresponds to a joint center or marker value
            that is used to estimate the center of mass for that frame. Each value
            is a 1x3 array indicating the XYZ coordinate of that marker or joint
            center.
        jc_mapping : dict
            Dictionary where keys are joint center or marker names, and values are
            indices that indicate which index in `joint_centers` correspond to that
            joint center or marker name.
        seg_scale : dict
            Segment scaling factors loaded in from the segments.csv file.
        body_mass : int, float
            Total bodymass (kg) of the subject.

        Returns
        -------
        com_coords : ndarray
            Numpy array containing center of mass coordinates for the frame
            of trial. The coordinate is a 1x3 array of the XYZ position of the center
            of mass.

        Notes
        -----
        The PiG scaling factors are taken from Dempster -- they are available at:
        http://www.c-motion.com/download/IORGaitFiles/pigmanualver1.pdf
        """
        # Define names of segments
        sides = ['L', 'R']
        segments = ['Foot', 'Tibia', 'Femur', 'Pelvis', 'Radius', 'Hand', 'Humerus', 'Head', 'Thorax']

        frame = joint_centers
        # Find distal and proximal joint centers
        seg_temp = {}
        for s in sides:
            for seg in segments:
                if seg != 'Pelvis' and seg != 'Thorax' and seg != 'Head':
                    seg_temp[s + seg] = {}
                else:
                    seg_temp[seg] = {}

                if seg == 'Foot':
                    seg_temp[s + seg]['Prox'] = frame[jc_mapping[s + 'Foot']]
                    seg_temp[s + seg]['Dist'] = frame[jc_mapping[s + 'HEE']]

                if seg == 'Tibia':
                    seg_temp[s + seg]['Prox'] = frame[jc_mapping[s + 'Knee']]
                    seg_temp[s + seg]['Dist'] = frame[jc_mapping[s + 'Ankle']]

                if seg == 'Femur':
                    seg_temp[s + seg]['Prox'] = frame[jc_mapping[s + 'Hip']]
                    seg_temp[s + seg]['Dist'] = frame[jc_mapping[s + 'Knee']]

                if seg == 'Pelvis':
                    lhjc = frame[jc_mapping['LHip']]
                    rhjc = frame[jc_mapping['RHip']]
                    pelvis_origin = frame[jc_mapping['pelvis_origin']]
                    pelvis_x = frame[jc_mapping['pelvis_x']]
                    pelvis_y = frame[jc_mapping['pelvis_y']]
                    pelvis_z = frame[jc_mapping['pelvis_z']]
                    pelvis_axis = [pelvis_origin, pelvis_x, pelvis_y, pelvis_z]
                    mid_hip, l5 = CGM.find_l5(lhjc, rhjc, pelvis_axis)
                    seg_temp[seg]['Prox'] = mid_hip
                    seg_temp[seg]['Dist'] = l5

                if seg == 'Thorax':
                    # The thorax length is taken as the distance between an
                    # approximation to the C7 vertebra and the L5 vertebra in the
                    # Thorax reference frame. C7 is estimated from the C7 marker,
                    # and offset by half a marker diameter in the direction of
                    # the X axis. L5 is estimated from the L5 provided from the
                    # pelvis segment, but localised to the thorax.

                    lhjc = frame[jc_mapping['LHip']]
                    rhjc = frame[jc_mapping['RHip']]
                    thorax_origin = frame[jc_mapping['thorax_origin']]
                    thorax_x = frame[jc_mapping['thorax_x']]
                    thorax_y = frame[jc_mapping['thorax_y']]
                    thorax_z = frame[jc_mapping['thorax_z']]
                    thorax_axis = [thorax_origin, thorax_x, thorax_y, thorax_z]
                    _, l5 = CGM.find_l5(lhjc, rhjc, thorax_axis)
                    c7 = frame[jc_mapping['C7']]
                    clav = frame[jc_mapping['CLAV']]
                    strn = frame[jc_mapping['STRN']]
                    t10 = frame[jc_mapping['T10']]

                    upper = np.array([(clav[0] + c7[0]) / 2.0, (clav[1] + c7[1]) / 2.0, (clav[2] + c7[2]) / 2.0])
                    lower = np.array([(strn[0] + t10[0]) / 2.0, (strn[1] + t10[1]) / 2.0, (strn[2] + t10[2]) / 2.0])

                    # Get the direction of the primary axis Z (facing down)
                    z_vec = upper - lower
                    z_dir = z_vec / np.linalg.norm(z_vec)
                    new_start = upper + (z_dir * 300)
                    new_end = lower - (z_dir * 300)

                    _, new_l5, _ = CGM.point_to_line(l5, new_start, new_end)
                    _, new_c7, _ = CGM.point_to_line(c7, new_start, new_end)

                    seg_temp[seg]['Prox'] = np.array(new_c7)
                    seg_temp[seg]['Dist'] = np.array(new_l5)

                if seg == 'Humerus':
                    seg_temp[s + seg]['Prox'] = frame[jc_mapping[s + 'Shoulder']]
                    seg_temp[s + seg]['Dist'] = frame[jc_mapping[s + 'Humerus']]

                if seg == 'Radius':
                    seg_temp[s + seg]['Prox'] = frame[jc_mapping[s + 'Humerus']]
                    seg_temp[s + seg]['Dist'] = frame[jc_mapping[s + 'Radius']]

                if seg == 'Hand':
                    seg_temp[s + seg]['Prox'] = frame[jc_mapping[s + 'Radius']]
                    seg_temp[s + seg]['Dist'] = frame[jc_mapping[s + 'Hand']]

                if seg == 'Head':
                    seg_temp[seg]['Prox'] = frame[jc_mapping['Back_Head']]
                    seg_temp[seg]['Dist'] = frame[jc_mapping['Front_Head']]

                # Iterate through scaling values
                for row in list(seg_scale.keys()):
                    scale = seg_scale[row]['com']
                    mass = seg_scale[row]['mass']
                    if seg == row:
                        if seg != 'Pelvis' and seg != 'Thorax' and seg != 'Head':
                            prox = seg_temp[s + seg]['Prox']
                            dist = seg_temp[s + seg]['Dist']

                            # segment length
                            length = prox - dist

                            # segment center of mass
                            com = dist + length * scale

                            seg_temp[s + seg]['CoM'] = com

                            # segment mass (kg)
                            mass = body_mass * mass  # row[2] contains mass corrections
                            seg_temp[s + seg]['Mass'] = mass

                            # segment torque
                            torque = com * mass
                            seg_temp[s + seg]['Torque'] = torque

                            # vector
                            vector = np.array(com) - np.array([0, 0, 0])
                            val = vector * mass
                            seg_temp[s + seg]['val'] = val

                        # no side allocation
                        else:
                            prox = seg_temp[seg]['Prox']
                            dist = seg_temp[seg]['Dist']

                            # segment length
                            length = prox - dist

                            # segment CoM
                            com = dist + length * scale

                            seg_temp[seg]['CoM'] = com

                            # segment mass (kg)
                            mass = body_mass * mass  # row[2] is mass correction factor
                            seg_temp[seg]['Mass'] = mass

                            # segment torque
                            torque = com * mass
                            seg_temp[seg]['Torque'] = torque

                            # vector
                            vector = np.array(com) - np.array([0, 0, 0])
                            val = vector * mass
                            seg_temp[seg]['val'] = val

                vals = []

                if pyver == 2:
                    for_iter = seg_temp.iteritems()
                elif pyver == 3:
                    for_iter = seg_temp.items()

                for attr, value in for_iter:
                    vals.append(value['val'])

                com_coords = sum(vals) / body_mass
        return com_coords

    # Properties for accessing subsets of results
    @staticmethod
    def repack(array):
        # Used to combine multiple columns of data by frame
        return np.flip(np.rot90(array), 0)

    @property
    def pelvis_axes(self):
        try:
            pel = np.array([self.axis_results[0:, self.axis_idx["PELO"]],
                            self.axis_results[0:, self.axis_idx["PELX"]],
                            self.axis_results[0:, self.axis_idx["PELY"]],
                            self.axis_results[0:, self.axis_idx["PELZ"]]])
        except KeyError:
            pel = None
        return self.repack(pel)

    @property
    def pelvis_angles(self):
        try:
            pel = self.angle_results[0:, self.angle_idx["Pelvis"]]
        except KeyError:
            pel = None
        return pel

    @property
    def hip_axes(self):
        try:
            hip = np.array([self.axis_results[0:, self.axis_idx["HIPO"]],
                            self.axis_results[0:, self.axis_idx["HIPX"]],
                            self.axis_results[0:, self.axis_idx["HIPY"]],
                            self.axis_results[0:, self.axis_idx["HIPZ"]]])
        except KeyError:
            hip = None
        return self.repack(hip)

    @property
    def hip_angles(self):
        try:
            hip = np.array([self.angle_results[0:, self.angle_idx["R Hip"]],
                            self.angle_results[0:, self.angle_idx["L Hip"]]])
        except KeyError:
            hip = None
        return self.repack(hip)

    @property
    def knee_axes(self):
        try:
            knee = np.array([self.axis_results[0:, self.axis_idx["R KNEO"]],
                             self.axis_results[0:, self.axis_idx["R KNEX"]],
                             self.axis_results[0:, self.axis_idx["R KNEY"]],
                             self.axis_results[0:, self.axis_idx["R KNEZ"]],
                             self.axis_results[0:, self.axis_idx["L KNEO"]],
                             self.axis_results[0:, self.axis_idx["L KNEX"]],
                             self.axis_results[0:, self.axis_idx["L KNEY"]],
                             self.axis_results[0:, self.axis_idx["L KNEZ"]]])
        except KeyError:
            knee = None
        return self.repack(knee)

    @property
    def knee_angles(self):
        try:
            knee = np.array([self.angle_results[0:, self.angle_idx["R Knee"]],
                             self.angle_results[0:, self.angle_idx["L Knee"]]])
        except KeyError:
            knee = None
        return self.repack(knee)

    @property
    def ankle_axes(self):
        try:
            ankle = np.array([self.axis_results[0:, self.axis_idx["R ANKO"]],
                              self.axis_results[0:, self.axis_idx["R ANKX"]],
                              self.axis_results[0:, self.axis_idx["R ANKY"]],
                              self.axis_results[0:, self.axis_idx["R ANKZ"]],
                              self.axis_results[0:, self.axis_idx["L ANKO"]],
                              self.axis_results[0:, self.axis_idx["L ANKX"]],
                              self.axis_results[0:, self.axis_idx["L ANKY"]],
                              self.axis_results[0:, self.axis_idx["L ANKZ"]]])
        except KeyError:
            ankle = None
        return self.repack(ankle)

    @property
    def ankle_angles(self):
        try:
            ankle = np.array([self.angle_results[0:, self.angle_idx["R Ankle"]],
                              self.angle_results[0:, self.angle_idx["L Ankle"]]])
        except KeyError:
            ankle = None
        return self.repack(ankle)

    @property
    def foot_axes(self):
        try:
            foot = np.array([self.axis_results[0:, self.axis_idx["R FOOO"]],
                             self.axis_results[0:, self.axis_idx["R FOOX"]],
                             self.axis_results[0:, self.axis_idx["R FOOY"]],
                             self.axis_results[0:, self.axis_idx["R FOOZ"]],
                             self.axis_results[0:, self.axis_idx["L FOOO"]],
                             self.axis_results[0:, self.axis_idx["L FOOX"]],
                             self.axis_results[0:, self.axis_idx["L FOOY"]],
                             self.axis_results[0:, self.axis_idx["L FOOZ"]]])
        except KeyError:
            foot = None
        return self.repack(foot)

    @property
    def foot_angles(self):
        try:
            foot = np.array([self.angle_results[0:, self.angle_idx["R Foot"]],
                             self.angle_results[0:, self.angle_idx["L Foot"]]])
        except KeyError:
            foot = None
        return self.repack(foot)

    @property
    def head_axes(self):
        try:
            head = np.array([self.axis_results[0:, self.axis_idx["HEAO"]],
                             self.axis_results[0:, self.axis_idx["HEAX"]],
                             self.axis_results[0:, self.axis_idx["HEAY"]],
                             self.axis_results[0:, self.axis_idx["HEAZ"]]])
        except KeyError:
            head = None
        return self.repack(head)

    @property
    def head_angles(self):
        try:
            head = self.angle_results[0:, self.angle_idx["Head"]]
        except KeyError:
            head = None
        return head

    @property
    def thorax_axes(self):
        try:
            thorax = np.array([self.axis_results[0:, self.axis_idx["THOO"]],
                               self.axis_results[0:, self.axis_idx["THOX"]],
                               self.axis_results[0:, self.axis_idx["THOY"]],
                               self.axis_results[0:, self.axis_idx["THOZ"]]])
        except KeyError:
            thorax = None
        return self.repack(thorax)

    @property
    def thorax_angles(self):
        try:
            thorax = self.angle_results[0:, self.angle_idx["Thorax"]]
        except KeyError:
            thorax = None
        return thorax

    @property
    def neck_angles(self):
        try:
            neck = self.angle_results[0:, self.angle_idx["Neck"]]
        except KeyError:
            neck = None
        return neck

    @property
    def spine_angles(self):
        try:
            spine = self.angle_results[0:, self.angle_idx["Spine"]]
        except KeyError:
            spine = None
        return spine

    @property
    def shoulder_axes(self):
        try:
            shoulder = np.array([self.axis_results[0:, self.axis_idx["R CLAO"]],
                                 self.axis_results[0:, self.axis_idx["R CLAX"]],
                                 self.axis_results[0:, self.axis_idx["R CLAY"]],
                                 self.axis_results[0:, self.axis_idx["R CLAZ"]],
                                 self.axis_results[0:, self.axis_idx["L CLAO"]],
                                 self.axis_results[0:, self.axis_idx["L CLAX"]],
                                 self.axis_results[0:, self.axis_idx["L CLAY"]],
                                 self.axis_results[0:, self.axis_idx["L CLAZ"]]])
        except KeyError:
            shoulder = None
        return self.repack(shoulder)

    @property
    def shoulder_angles(self):
        try:
            shoulder = np.array([self.angle_results[0:, self.angle_idx["R Shoulder"]],
                                 self.angle_results[0:, self.angle_idx["L Shoulder"]]])
        except KeyError:
            shoulder = None
        return self.repack(shoulder)

    @property
    def elbow_axes(self):
        try:
            elbow = np.array([self.axis_results[0:, self.axis_idx["R HUMO"]],
                              self.axis_results[0:, self.axis_idx["R HUMX"]],
                              self.axis_results[0:, self.axis_idx["R HUMY"]],
                              self.axis_results[0:, self.axis_idx["R HUMZ"]],
                              self.axis_results[0:, self.axis_idx["L HUMO"]],
                              self.axis_results[0:, self.axis_idx["L HUMX"]],
                              self.axis_results[0:, self.axis_idx["L HUMY"]],
                              self.axis_results[0:, self.axis_idx["L HUMZ"]]])
        except KeyError:
            elbow = None
        return self.repack(elbow)

    @property
    def elbow_angles(self):
        try:
            elbow = np.array([self.angle_results[0:, self.angle_idx["R Elbow"]],
                              self.angle_results[0:, self.angle_idx["L Elbow"]]])
        except KeyError:
            elbow = None
        return self.repack(elbow)

    @property
    def wrist_axes(self):
        try:
            wrist = np.array([self.axis_results[0:, self.axis_idx["R RADO"]],
                              self.axis_results[0:, self.axis_idx["R RADX"]],
                              self.axis_results[0:, self.axis_idx["R RADY"]],
                              self.axis_results[0:, self.axis_idx["R RADZ"]],
                              self.axis_results[0:, self.axis_idx["L RADO"]],
                              self.axis_results[0:, self.axis_idx["L RADX"]],
                              self.axis_results[0:, self.axis_idx["L RADY"]],
                              self.axis_results[0:, self.axis_idx["L RADZ"]]])
        except KeyError:
            wrist = None
        return self.repack(wrist)

    @property
    def wrist_angles(self):
        try:
            wrist = np.array([self.angle_results[0:, self.angle_idx["R Wrist"]],
                              self.angle_results[0:, self.angle_idx["L Wrist"]]])
        except KeyError:
            wrist = None
        return self.repack(wrist)

    @property
    def hand_axes(self):
        try:
            hand = np.array([self.axis_results[0:, self.axis_idx["R HANO"]],
                             self.axis_results[0:, self.axis_idx["R HANX"]],
                             self.axis_results[0:, self.axis_idx["R HANY"]],
                             self.axis_results[0:, self.axis_idx["R HANZ"]],
                             self.axis_results[0:, self.axis_idx["L HANO"]],
                             self.axis_results[0:, self.axis_idx["L HANX"]],
                             self.axis_results[0:, self.axis_idx["L HANY"]],
                             self.axis_results[0:, self.axis_idx["L HANZ"]]])
        except KeyError:
            hand = None
        return self.repack(hand)


class SubjectManager:
    def __init__(self, *subjects):
        pass


class StaticCGM:
    """
    A class to used to calculate the offsets in a static trial and calibrate subject measurements.

    Attributes
    ----------
    motion_data : ndarray
        `motion_data` is a 3d numpy array. Each index `i` corresponds to frame `i`
        of trial. `motion_data[i]` contains a list of coordinate values for each marker.
        Each coordinate value is a 1x3 list: [X, Y, Z].
    mapping : dict
        `mapping` is a dictionary that indicates which marker corresponds to which index
        in `motion_data[i]`.
    measurements : dict
        A dictionary of the measurements of the subject, obtained from file input.
    """

    def __init__(self, path_static, path_measurements):
        """Initialization of StaticCGM object function

        Instantiates various class attributes based on parameters and default values.

        Parameters
        ----------
        path_static : str
            File path of the static trial in csv or c3d form
        path_measurements : str
            File path of the subject measurements in csv or vsk form
        """
        self.motion_data, self.mapping = IO.load_marker_data(path_static)
        self.measurements = IO.load_sm(path_measurements)

    @staticmethod
    def iad_calculation(rasi, lasi):
        """Calculates the Inter ASIS Distance.
        Given the markers RASI and LASI, the Inter ASIS Distance is defined as:
        .. math::
            InterASISDist = \sqrt{(RASI_x-LASI_x)^2 + (RASI_y-LASI_y)^2 + (RASI_z-LASI_z)^2}
        where :math:`RASI_x` is the x-coordinate of the RASI marker in frame.
        Markers used: RASI, LASI
        Parameters
        ----------
        rasi, lasi : ndarray
            A 1x3 ndarray of each respective marker containing the XYZ positions.
        Returns
        -------
        iad : float
            The Inter ASIS distance as a float.

        Examples
        --------
        >>> from numpy import around, array
        >>> from refactor import pycgm
        >>> lasi = array([ 183,  422, 1033])
        >>> rasi = array([ 395,  428, 1036])
        >>> around(pycgm.StaticCGM.iad_calculation(rasi, lasi), 2)
        212.11
        """
        x_diff = rasi[0] - lasi[0]
        y_diff = rasi[1] - lasi[1]
        z_diff = rasi[2] - lasi[2]
        iad = np.sqrt(x_diff * x_diff + y_diff * y_diff + z_diff * z_diff)
        return iad

    @staticmethod
    def static_calculation_head(head_axis):
        """Calculates the offset angle of the head.
        Uses the x,y,z axes of the head and the head origin to calculate
        the head offset angle. Uses the global axis.
        Parameters
        ----------
        head_axis : ndarray
            Array containing 4 1x3 arrays. The first gives the XYZ coordinates of the head
            origin. The remaining 3 are 1x3 arrays that give the XYZ coordinates of the
            X, Y, and Z head axis respectively.

        Returns
        -------
        offset : float
            The head offset angle.

        Examples
        --------
        >>> from numpy import around, array
        >>> from refactor import pycgm
        >>> head_axis = array([[99, 82, 1483],
        ...                    [100, 83, 1484],
        ...                    [98, 83, 1483],
        ...                    [99, 82, 1484]])
        >>> around(pycgm.StaticCGM.static_calculation_head(head_axis), 8)
        0.78539816
        """
        head_axis = CGM.subtract_origin(head_axis)
        global_axis = np.array([[0, 1, 0], [-1, 0, 0], [0, 0, 1]])

        # Global axis is the proximal axis
        # Head axis is the distal axis
        axis_p = global_axis
        axis_d = head_axis

        axis_p_inverse = np.linalg.inv(axis_p)
        rotation_matrix = np.matmul(axis_d, axis_p_inverse)
        offset = np.arctan(rotation_matrix[0][2] / rotation_matrix[2][2])

        return offset

    @staticmethod
    def static_calculation(rtoe, ltoe, rhee, lhee, ankle_axis, flat_foot, measurements):
        """The Static Angle Calculation function

        Takes in anatomical uncorrect axis and anatomical correct axis.
        Correct axis depends on foot flat options.

        Calculates the offset angle between that two axis.

        It is rotated from uncorrect axis in YXZ order.

        Parameters
        ----------
        rtoe, ltoe, rhee, lhee : dict
            A 1x3 ndarray of each respective marker containing the XYZ positions.
        ankle_axis : ndarray
            An 8x3 ndarray that contains the right ankle origin, right ankle x, y, and z
            axis components, left ankle origin, and left ankle x, y, and z axis components.
        flat_foot : boolean
            A boolean indicating if the feet are flat or not.
        measurements : dict
            A dictionary containing the subject measurements given from the file input.

        Returns
        -------
        angle : ndarray
            Returns the offset angle represented by a 2x3 ndarray.
            The array contains the right flexion, abduction, and rotation angles,
            followed by the left flexion, abduction, and rotation angles.

        Modifies
        --------
        The correct axis changes following to the foot flat option.

        Examples
        --------
        >>> import numpy as np
        >>> from refactor.pycgm import StaticCGM
        >>> rtoe, ltoe, rhee, lhee = np.array([[427, 437,  41],
        ...                                    [175, 379,  42],
        ...                                    [406, 227,  48],
        ...                                    [223, 173,  47]])
        >>> ankle_axis = np.array([[393, 247, 87],
        ...                        [394, 248, 87],
        ...                        [393, 248, 87],
        ...                        [393, 247, 88],
        ...                        [98, 219, 80],
        ...                        [98, 220, 80],
        ...                        [97, 219, 80],
        ...                        [98, 219, 81]])
        >>> flat_foot = True
        >>> measurements = { 'RightSoleDelta': 0.45,'LeftSoleDelta': 0.45 }
        >>> parameters = [rtoe, ltoe, rhee, lhee, ankle_axis, flat_foot, measurements]
        >>> np.around(StaticCGM.static_calculation(*parameters),8)
        array([[-0.23229863,  0.0823201 ,  0.87549777],
               [-0.65268629,  0.28720026, -0.30918223]])
        >>> flat_foot = False
        >>> parameters = [rtoe, ltoe, rhee, lhee, ankle_axis, flat_foot, measurements]
        >>> np.around(StaticCGM.static_calculation(*parameters),8)
        array([[-0.20601627,  0.06161168, -0.59732228],
               [-0.65539028,  0.25761562,  0.11115736]])
        """
        # Get the each axis from the function.
        uncorrect_foot = StaticCGM.foot_axis_calc(rtoe, ltoe, ankle_axis)

        rf1_r_axis = CGM.subtract_origin(uncorrect_foot[:4])
        rf1_l_axis = CGM.subtract_origin(uncorrect_foot[4:])

        # Check if it is flat foot or not.
        if not flat_foot:
            rf_axis2 = StaticCGM.non_flat_foot_axis_calc(rtoe, ltoe, rhee, lhee, ankle_axis)
            # make the array to same format for calculating angle.
            rf2_r_axis = CGM.subtract_origin(rf_axis2[:4])
            rf2_l_axis = CGM.subtract_origin(rf_axis2[4:])

            r_ankle_flex_angle = StaticCGM.ankle_angle_calc(rf1_r_axis, rf2_r_axis)
            l_ankle_flex_angle = StaticCGM.ankle_angle_calc(rf1_l_axis, rf2_l_axis)

        else:
            rf_axis3 = StaticCGM.flat_foot_axis_calc(rtoe, ltoe, rhee, lhee, ankle_axis, measurements)
            # make the array to same format for calculating angle.
            rf3_r_axis = CGM.subtract_origin(rf_axis3[:4])
            rf3_l_axis = CGM.subtract_origin(rf_axis3[4:])

            r_ankle_flex_angle = StaticCGM.ankle_angle_calc(rf1_r_axis, rf3_r_axis)
            l_ankle_flex_angle = StaticCGM.ankle_angle_calc(rf1_l_axis, rf3_l_axis)

        angle = np.array([r_ankle_flex_angle, l_ankle_flex_angle])

        return angle

    @staticmethod
    def pelvis_axis_calc(rasi, lasi, rpsi=None, lpsi=None, sacr=None):
        """Pelvis Axis Calculation function

        Calculates the pelvis joint center and axis and returns them.

        Markers used: RASI, LASI, RPSI, LPSI
        Other landmarks used: origin, sacrum

        Pelvis X_axis: Computed with a Gram-Schmidt orthogonalization procedure(ref. Kadaba 1990) and then normalized.
        Pelvis Y_axis: LASI-RASI x,y,z positions, then normalized.
        Pelvis Z_axis: CGM.cross product of x_axis and y_axis.

        Parameters
        ----------
        rasi, lasi : ndarray
            A 1x3 ndarray of each respective marker containing the XYZ positions.
        sacr, rpsi, lpsi : ndarray, optional
            A 1x3 ndarray of each respective marker containing the XYZ positions.

        Returns
        -------
        array
            Returns a 4x3 ndarray that contains the pelvis origin and the
            pelvis x, y, and z axis components.

        References
        ----------
        .. [12] Kadaba MP, Ramakrishnan HK, Wootten ME.
           Measurement of lower extremity kinematics during level walking.
           Journal of orthopaedic research: official publication of the Orthopaedic Research Society.
           1990;8(3):383–92.

        Examples
        --------
        >>> import numpy as np
        >>> from refactor.pycgm import StaticCGM
        >>> rasi, lasi, rpsi, lpsi = np.array([[ 395,  428, 1036],
        ...                                    [ 183,  422, 1033],
        ...                                    [ 341,  246, 1055],
        ...                                    [ 255,  241, 1057]])
        >>> CGM.pelvis_axis_calc(rasi, lasi, rpsi=rpsi, lpsi=lpsi)
        array([[ 289.        ,  425.        , 1034.5       ],
               [ 288.97356163,  425.99275625, 1034.38279911],
               [ 288.00050025,  424.97171227, 1034.48585614],
               [ 288.98264324,  425.11676832, 1035.4930075 ]])
        >>> rasi, lasi, sacr = np.array([[ 395,  428, 1036],
        ...                              [ 183,  422, 1033],
        ...                              [ 294,  242, 1049]])
        >>> StaticCGM.pelvis_axis_calc(rasi, lasi, sacr=sacr)
        array([[ 289.        ,  425.        , 1034.5       ],
               [ 288.97291419,  425.99651005, 1034.42104387],
               [ 288.00050025,  424.97171227, 1034.48585614],
               [ 288.98367201,  425.07853354, 1035.49677775]])
        """

        # REQUIRED MARKERS:
        # RASI
        # LASI
        # RPSI
        # LPSI

        # If sacrum marker is present, use it
        if sacr is not None:
            sacrum = sacr
        # Otherwise mean of posterior markers is used as the sacrum
        else:
            sacrum = (rpsi + lpsi) / 2.0

        # REQUIRED LANDMARKS:
        # origin
        # sacrum

        # Origin is the midpoint between RASI and LASI
        origin = (rasi + lasi) / 2.0

        # Calculate each axis; beta{n} are arbitrary names
        beta1 = origin - sacrum
        beta2 = lasi - rasi

        # Y_axis is normalized beta2
        y_axis = beta2 / np.linalg.norm(beta2)

        # X_axis computed with a Gram-Schmidt orthogonalization procedure(ref. Kadaba 1990)
        # and then normalized.
        beta3_cal = np.dot(beta1, y_axis) * y_axis
        beta3 = beta1 - beta3_cal
        x_axis = beta3 / np.array(np.linalg.norm(beta3))

        # Z-axis is np.cross product of x_axis and y_axis
        z_axis = np.cross(x_axis, y_axis)

        # Add the origin back to the vector
        y_axis += origin
        z_axis += origin
        x_axis += origin

        return np.array([origin, x_axis, y_axis, z_axis])

    @staticmethod
    def hip_axis_calc(pelvis_axis, measurements):
        """Hip Axis Calculation function

        Calculates the right and left hip joint center and axis and returns them.

        Other landmarks used: origin, sacrum
        Subject Measurement values used: MeanLegLength, R_AsisToTrocanterMeasure,
        InterAsisDistance, L_AsisToTrocanterMeasure

        Hip Joint Center: Computed using Hip Joint Center Calculation (ref. Davis_1991)

        Parameters
        ----------
        pelvis_axis : ndarray
            A 4x3 ndarray that contains the pelvis origin and the
            pelvis x, y, and z axis components.
        measurements : dict
            A dictionary containing the subject measurements given from the file input.

        Returns
        -------
        array
            Returns a 4x3 ndarray that contains the hip origin and the
            hip x, y, and z axis components.

        References
        ----------
        .. [20]  Davis RB, Ounpuu S, Tyburski D, Gage JR.
           A gait analysis data collection and reduction technique. Human Movement Science.
           1991;10(5):575–587.

        Examples
        --------
        >>> import numpy as np
        >>> from refactor.pycgm import StaticCGM
        >>> pelvis_axis = np.array([[ 251, 391, 1032],
        ...                         [ 251, 392, 1032],
        ...                         [ 250, 391, 1032],
        ...                         [ 251, 391, 1033]])
        >>> measurements = {'MeanLegLength': 940.0, 'R_AsisToTrocanterMeasure': 72.51,
        ...                 'L_AsisToTrocanterMeasure': 72.51, 'InterAsisDistance': 215}
        >>> StaticCGM.hip_axis_calc(pelvis_axis, measurements)  # doctest: +NORMALIZE_WHITESPACE
        array([[314.00929545, 340.53152887, 929.98436036],
               [187.99070455, 340.53152887, 929.98436036],
               [251.        , 340.53152887, 929.98436036],
               [251.        , 341.53152887, 929.98436036],
               [250.        , 340.53152887, 929.98436036],
               [251.        , 340.53152887, 930.98436036]])
        """

        # Requires
        # pelvis axis

        pel_o, pel_x, pel_y, pel_z = pelvis_axis

        # Model's eigen value

        # LegLength
        # MeanLegLength
        # mm (marker radius)
        # interAsisMeasure

        # Set the variables needed to calculate the joint angle
        # Half of marker size
        mm = 7.0

        mean_leg_length = measurements['MeanLegLength']
        r_asis_to_trocanter_measure = measurements['R_AsisToTrocanterMeasure']
        l_asis_to_trocanter_measure = measurements['L_AsisToTrocanterMeasure']
        inter_asis_measure = measurements['InterAsisDistance']
        c = (mean_leg_length * 0.115) - 15.3
        theta = 0.500000178813934
        beta = 0.314000427722931
        aa = inter_asis_measure / 2.0
        s = -1

        # Hip Joint Center Calculation (ref. Davis_1991)

        # Calculate the distance to translate along the pelvis axis
        # Left
        l_xh = (-l_asis_to_trocanter_measure - mm) * cos(beta) + c * cos(theta) * sin(beta)
        l_yh = s * (c * sin(theta) - aa)
        l_zh = (-l_asis_to_trocanter_measure - mm) * sin(beta) - c * cos(theta) * cos(beta)

        # Right
        r_xh = (-r_asis_to_trocanter_measure - mm) * cos(beta) + c * cos(theta) * sin(beta)
        r_yh = (c * sin(theta) - aa)
        r_zh = (-r_asis_to_trocanter_measure - mm) * sin(beta) - c * cos(theta) * cos(beta)

        # Get the unit pelvis axis
        pelvis_xaxis = pel_x - pel_o
        pelvis_yaxis = pel_y - pel_o
        pelvis_zaxis = pel_z - pel_o

        # Multiply the distance to the unit pelvis axis
        l_hip_jc_x = pelvis_xaxis * l_xh
        l_hip_jc_y = pelvis_yaxis * l_yh
        l_hip_jc_z = pelvis_zaxis * l_zh
        l_hip_jc = np.array([l_hip_jc_x[0] + l_hip_jc_y[0] + l_hip_jc_z[0],
                             l_hip_jc_x[1] + l_hip_jc_y[1] + l_hip_jc_z[1],
                             l_hip_jc_x[2] + l_hip_jc_y[2] + l_hip_jc_z[2]])

        r_hip_jc_x = pelvis_xaxis * r_xh
        r_hip_jc_y = pelvis_yaxis * r_yh
        r_hip_jc_z = pelvis_zaxis * r_zh
        r_hip_jc = np.array([r_hip_jc_x[0] + r_hip_jc_y[0] + r_hip_jc_z[0],
                             r_hip_jc_x[1] + r_hip_jc_y[1] + r_hip_jc_z[1],
                             r_hip_jc_x[2] + r_hip_jc_y[2] + r_hip_jc_z[2]])

        l_hip_jc += pel_o
        r_hip_jc += pel_o

        # Get shared hip axis, it is inbetween the two hip joint centers
        hip_axis_center = [(r_hip_jc[0] + l_hip_jc[0]) / 2.0, (r_hip_jc[1] + l_hip_jc[1]) / 2.0,
                           (r_hip_jc[2] + l_hip_jc[2]) / 2.0]

        # Convert pelvis_axis to x, y, z axis to use more easily
        pelvis_x_axis = np.subtract(pelvis_axis[1], pelvis_axis[0])
        pelvis_y_axis = np.subtract(pelvis_axis[2], pelvis_axis[0])
        pelvis_z_axis = np.subtract(pelvis_axis[3], pelvis_axis[0])

        # Translate pelvis axis to shared hip center
        # Add the origin back to the vector
        y_axis = [pelvis_y_axis[0] + hip_axis_center[0], pelvis_y_axis[1] + hip_axis_center[1],
                  pelvis_y_axis[2] + hip_axis_center[2]]
        z_axis = [pelvis_z_axis[0] + hip_axis_center[0], pelvis_z_axis[1] + hip_axis_center[1],
                  pelvis_z_axis[2] + hip_axis_center[2]]
        x_axis = [pelvis_x_axis[0] + hip_axis_center[0], pelvis_x_axis[1] + hip_axis_center[1],
                  pelvis_x_axis[2] + hip_axis_center[2]]

        return np.array([r_hip_jc, l_hip_jc, hip_axis_center, x_axis, y_axis, z_axis])

    @staticmethod
    def knee_axis_calc(rthi, lthi, rkne, lkne, hip_origin, measurements):
        """Knee Axis Calculation function

        Calculates the right and left knee joint center and axis and returns them.

        Markers used: RTHI, LTHI, RKNE, LKNE
        Subject Measurement values used: RightKneeWidth, LeftKneeWidth

        Knee joint center: Computed using Knee Axis Calculation(ref. Clinical Gait Analysis hand book, Baker2013)

        Parameters
        ----------
        rthi, lthi, rkne, lkne : ndarray
            A 1x3 ndarray of each respective marker containing the XYZ positions.
        hip_origin : ndarray
            A 2x3 ndarray of the right and left hip origin vectors (joint centers).
        measurements : dict
            A dictionary containing the subject measurements given from the file input.

        Returns
        -------
        array
            Returns an 8x3 ndarray that contains the right knee origin, right knee x, y, and z
            axis components, left knee origin, and left knee x, y, and z axis components.

        References
        ----------
        .. [43]  Baker R.
           Measuring walking: a handbook of clinical gait analysis.
           Hart Hilary M, editor. Mac Keith Press; 2013.

        Examples
        --------
        >>> import numpy as np
        >>> from .pycgm import StaticCGM
        >>> rthi, lthi, rkne, lkne = np.array([[426, 262, 673],
        ...                                    [51 , 320, 723],
        ...                                    [416, 266, 524],
        ...                                    [84 , 286, 529]])
        >>> hip_origin = np.array([[309, 322, 937],
        ...                        [182, 339, 935]])
        >>> measurements = {'RightKneeWidth': 105.0, 'LeftKneeWidth': 105.0 }
        >>> StaticCGM.knee_axis_calc(rthi, lthi, rkne, lkne, hip_origin, measurements)  # doctest: +NORMALIZE_WHITESPACE
        array([[363.28036639, 292.19664005, 515.36134954],
               [363.72612681, 293.091773  , 515.35546315],
               [362.39432212, 292.63691972, 515.21616214],
               [363.15299602, 292.26657445, 516.3507362 ],
               [142.89606353, 278.88369813, 524.43251176],
               [143.00280898, 279.86598662, 524.27851584],
               [141.90621372, 279.00329985, 524.50927627],
               [142.98988659, 279.0279367 , 525.41759676]])
        """
        # Get Global Values
        mm = 7.0
        r_knee_width = measurements['RightKneeWidth']
        l_knee_width = measurements['LeftKneeWidth']
        r_delta = (r_knee_width / 2.0) + mm
        l_delta = (l_knee_width / 2.0) + mm

        # REQUIRED MARKERS:
        # RTHI
        # LTHI
        # RKNE
        # LKNE
        # hip_JC

        r_hip_jc, l_hip_jc = hip_origin

        # Determine the position of kneeJointCenter using CGM.find_joint_center function
        r_knee_jc = CGM.find_joint_center(rthi, r_hip_jc, rkne, r_delta)
        l_knee_jc = CGM.find_joint_center(lthi, l_hip_jc, lkne, l_delta)

        # Right axis calculation
        # Z axis is Thigh bone calculated by the hipJC and  kneeJC
        # the axis is then normalized
        axis_z = r_hip_jc - r_knee_jc

        # X axis is perpendicular to the points plane which is determined by KJC, HJC, KNE markers.
        # and calculated by each point's vector np.cross vector.
        # the axis is then normalized.
        axis_x = np.cross(axis_z, rkne - r_hip_jc)

        # Y axis is determined by np.cross product of axis_z and axis_x.
        # the axis is then normalized.
        axis_y = np.cross(axis_z, axis_x)

        r_axis = np.array([axis_x, axis_y, axis_z])

        # Left axis calculation
        # Z axis is Thigh bone calculated by the hipJC and kneeJC
        # the axis is then normalized
        axis_z = l_hip_jc - l_knee_jc

        # X axis is perpendicular to the points plane which is determined by KJC, HJC, KNE markers.
        # and calculated by each point's vector np.cross vector.
        # the axis is then normalized.
        axis_x = np.cross(lkne - l_hip_jc, axis_z)

        # Y axis is determined by np.cross product of axis_z and axis_x.
        # the axis is then normalized.
        axis_y = np.cross(axis_z, axis_x)

        l_axis = np.array([axis_x, axis_y, axis_z])

        # Clear the name of axis and then normalize it.
        r_knee_x_axis, r_knee_y_axis, r_knee_z_axis = r_axis
        r_knee_x_axis = r_knee_x_axis / np.array([np.linalg.norm(r_knee_x_axis)])
        r_knee_y_axis = r_knee_y_axis / np.array([np.linalg.norm(r_knee_y_axis)])
        r_knee_z_axis = r_knee_z_axis / np.array([np.linalg.norm(r_knee_z_axis)])
        l_knee_x_axis, l_knee_y_axis, l_knee_z_axis = l_axis
        l_knee_x_axis = l_knee_x_axis / np.array([np.linalg.norm(l_knee_x_axis)])
        l_knee_y_axis = l_knee_y_axis / np.array([np.linalg.norm(l_knee_y_axis)])
        l_knee_z_axis = l_knee_z_axis / np.array([np.linalg.norm(l_knee_z_axis)])

        # Put both axis in array
        # Add the origin back to the vector
        ry_axis = r_knee_y_axis + r_knee_jc
        rz_axis = r_knee_z_axis + r_knee_jc
        rx_axis = r_knee_x_axis + r_knee_jc

        # Add the origin back to the vector
        ly_axis = l_knee_y_axis + l_knee_jc
        lz_axis = l_knee_z_axis + l_knee_jc
        lx_axis = l_knee_x_axis + l_knee_jc

        return np.array([r_knee_jc, rx_axis, ry_axis, rz_axis, l_knee_jc, lx_axis, ly_axis, lz_axis])

    @staticmethod
    def ankle_axis_calc(rtib, ltib, rank, lank, knee_origin, measurements):
        """Ankle Axis Calculation function

        Calculates the right and left ankle joint center and axis and returns them.

        Markers used: RTIB, LTIB, RANK, LANK
        Subject Measurement values used: RightKneeWidth, LeftKneeWidth

        Ankle Axis: Computed using Ankle Axis Calculation(ref. Clinical Gait Analysis hand book, Baker2013).

        Parameters
        ----------
        rtib, ltib, rank, lank : ndarray
            A 1x3 ndarray of each respective marker containing the XYZ positions.
        knee_origin : ndarray
            A 2x3 ndarray of the right and left knee origin vectors (joint centers).
        measurements : dict
            A dictionary containing the subject measurements given from the file input.

        Returns
        -------
        array
            Returns an 8x3 ndarray that contains the right ankle origin, right ankle x, y, and z
            axis components, left ankle origin, and left ankle x, y, and z axis components.

        References
        ----------
        .. [43]  Baker R.
           Measuring walking: a handbook of clinical gait analysis.
           Hart Hilary M, editor. Mac Keith Press; 2013.

        Examples
        --------
        >>> import numpy as np
        >>> from refactor.pycgm import StaticCGM
        >>> rtib, ltib, rank, lank = np.array([[433, 211, 273 ],
        ...                                    [50 , 235, 364],
        ...                                    [422, 217, 92 ],
        ...                                    [58 , 208, 86 ]])
        >>> knee_origin = np.array([[364, 292, 515],
        ...                         [143, 279, 524]])
        >>> measurements = {'RightAnkleWidth': 70.0, 'LeftAnkleWidth': 70.0,
        ...                 'RightTibialTorsion': 0.0, 'LeftTibialTorsion': 0.0}
        >>> StaticCGM.ankle_axis_calc(rtib, ltib, rank, lank, knee_origin, measurements)
        array([[393.36370389, 247.2931075 ,  86.87260464],
               [394.09205433, 247.97797298,  86.85104297],
               [392.68188731, 248.01437196,  86.7505238 ],
               [393.2956466 , 247.39672623,  87.86489057],
               [ 98.11999534, 219.11196211,  80.44029928],
               [ 97.84148846, 220.06709428,  80.33952006],
               [ 97.16475735, 218.84739159,  80.57267311],
               [ 98.21976663, 219.24509728,  81.42636253]])
        """

        # Get Global Values
        r_ankle_width = measurements['RightAnkleWidth']
        l_ankle_width = measurements['LeftAnkleWidth']
        r_torsion = measurements['RightTibialTorsion']
        l_torsion = measurements['LeftTibialTorsion']
        mm = 7.0
        r_delta = (r_ankle_width / 2.0) + mm
        l_delta = (l_ankle_width / 2.0) + mm

        # REQUIRED MARKERS:
        # tib_R
        # tib_L
        # ank_R
        # ank_L
        # knee_JC

        knee_jc_r, knee_jc_l = knee_origin

        # This is Torsioned Tibia and this describes the ankle angles
        # Tibial frontal plane is being defined by ANK, TIB, and KJC

        # Determine the position of ankleJointCenter using CGM.find_joint_center function
        r_ankle_jc = CGM.find_joint_center(rtib, knee_jc_r, rank, r_delta)
        l_ankle_jc = CGM.find_joint_center(ltib, knee_jc_l, lank, l_delta)

        # Ankle Axis Calculation(ref. Clinical Gait Analysis hand book, Baker2013)
        # Right axis calculation

        # Z axis is shank bone calculated by the ankleJC and  kneeJC
        axis_z = knee_jc_r - r_ankle_jc

        # X axis is perpendicular to the points plane which is determined by ANK, TIB, and KJC markers.
        # and calculated by each point's vector np.cross vector.
        # tib_ank_r vector is making a tibia plane to be assumed as rigid segment.
        tib_ank_r = rtib - rank
        axis_x = np.cross(axis_z, tib_ank_r)

        # Y axis is determined by np.cross product of axis_z and axis_x.
        axis_y = np.cross(axis_z, axis_x)

        r_axis = np.array([axis_x, axis_y, axis_z])

        # Left axis calculation

        # Z axis is shank bone calculated by the ankleJC and kneeJC
        axis_z = knee_jc_l - l_ankle_jc

        # X axis is perpendicular to the points plane which is determined by ANK, TIB, and KJC markers.
        # and calculated by each point's vector np.cross vector.
        # tib_ank_l vector is making a tibia plane to be assumed as rigid segment.
        tib_ank_l = ltib - lank
        axis_x = np.cross(tib_ank_l, axis_z)

        # Y axis is determined by np.cross product of axis_z and axis_x.
        axis_y = np.cross(axis_z, axis_x)

        l_axis = np.array([axis_x, axis_y, axis_z])

        # Clear the name of axis and then normalize it.
        r_ankle_x_axis = r_axis[0]
        r_ankle_x_axis_div = np.linalg.norm(r_ankle_x_axis)
        r_ankle_x_axis = np.array([r_ankle_x_axis[0] / r_ankle_x_axis_div, r_ankle_x_axis[1] / r_ankle_x_axis_div,
                                   r_ankle_x_axis[2] / r_ankle_x_axis_div])

        r_ankle_y_axis = r_axis[1]
        r_ankle_y_axis_div = np.linalg.norm(r_ankle_y_axis)
        r_ankle_y_axis = np.array([r_ankle_y_axis[0] / r_ankle_y_axis_div, r_ankle_y_axis[1] / r_ankle_y_axis_div,
                                   r_ankle_y_axis[2] / r_ankle_y_axis_div])

        r_ankle_z_axis = r_axis[2]
        r_ankle_z_axis_div = np.linalg.norm(r_ankle_z_axis)
        r_ankle_z_axis = np.array([r_ankle_z_axis[0] / r_ankle_z_axis_div, r_ankle_z_axis[1] / r_ankle_z_axis_div,
                                   r_ankle_z_axis[2] / r_ankle_z_axis_div])

        l_ankle_x_axis = l_axis[0]
        l_ankle_x_axis_div = np.linalg.norm(l_ankle_x_axis)
        l_ankle_x_axis = np.array([l_ankle_x_axis[0] / l_ankle_x_axis_div, l_ankle_x_axis[1] / l_ankle_x_axis_div,
                                   l_ankle_x_axis[2] / l_ankle_x_axis_div])

        l_ankle_y_axis = l_axis[1]
        l_ankle_y_axis_div = np.linalg.norm(l_ankle_y_axis)
        l_ankle_y_axis = np.array([l_ankle_y_axis[0] / l_ankle_y_axis_div, l_ankle_y_axis[1] / l_ankle_y_axis_div,
                                   l_ankle_y_axis[2] / l_ankle_y_axis_div])

        l_ankle_z_axis = l_axis[2]
        l_ankle_z_axis_div = np.linalg.norm(l_ankle_z_axis)
        l_ankle_z_axis = np.array([l_ankle_z_axis[0] / l_ankle_z_axis_div, l_ankle_z_axis[1] / l_ankle_z_axis_div,
                                   l_ankle_z_axis[2] / l_ankle_z_axis_div])

        # Put both axis in array
        r_axis = np.array([r_ankle_x_axis, r_ankle_y_axis, r_ankle_z_axis])
        l_axis = np.array([l_ankle_x_axis, l_ankle_y_axis, l_ankle_z_axis])

        # Rotate the axes about the tibia torsion.
        r_torsion = np.radians(r_torsion)
        l_torsion = np.radians(l_torsion)

        r_axis = np.array([[cos(r_torsion) * r_axis[0][0] - sin(r_torsion) * r_axis[1][0],
                            cos(r_torsion) * r_axis[0][1] - sin(r_torsion) * r_axis[1][1],
                            cos(r_torsion) * r_axis[0][2] - sin(r_torsion) * r_axis[1][2]],
                           [sin(r_torsion) * r_axis[0][0] + cos(r_torsion) * r_axis[1][0],
                            sin(r_torsion) * r_axis[0][1] + cos(r_torsion) * r_axis[1][1],
                            sin(r_torsion) * r_axis[0][2] + cos(r_torsion) * r_axis[1][2]],
                           [r_axis[2][0], r_axis[2][1], r_axis[2][2]]])

        l_axis = np.array([[cos(l_torsion) * l_axis[0][0] - sin(l_torsion) * l_axis[1][0],
                            cos(l_torsion) * l_axis[0][1] - sin(l_torsion) * l_axis[1][1],
                            cos(l_torsion) * l_axis[0][2] - sin(l_torsion) * l_axis[1][2]],
                           [sin(l_torsion) * l_axis[0][0] + cos(l_torsion) * l_axis[1][0],
                            sin(l_torsion) * l_axis[0][1] + cos(l_torsion) * l_axis[1][1],
                            sin(l_torsion) * l_axis[0][2] + cos(l_torsion) * l_axis[1][2]],
                           [l_axis[2][0], l_axis[2][1], l_axis[2][2]]])

        # Add the origin back to the vector
        rx_axis = r_axis[0] + r_ankle_jc
        ry_axis = r_axis[1] + r_ankle_jc
        rz_axis = r_axis[2] + r_ankle_jc

        lx_axis = l_axis[0] + l_ankle_jc
        ly_axis = l_axis[1] + l_ankle_jc
        lz_axis = l_axis[2] + l_ankle_jc

        return np.array([r_ankle_jc, rx_axis, ry_axis, rz_axis, l_ankle_jc, lx_axis, ly_axis, lz_axis])

    # Note: this function is equivalent to uncorrect_footaxis() in pycgmStatic.py
    # the only difference is the order in which operations were calculated.
    @staticmethod
    def foot_axis_calc(rtoe, ltoe, ankle_axis):
        """Foot Axis Calculation function

        Calculates the right and left foot joint axis by rotating uncorrect foot joint axes about offset angle.

        In case of foot joint center, we've already make 2 kinds of axis for static offset angle.
        and then, Call this static offset angle as an input of this function for dynamic trial.

        Special Cases:

        (anatomical uncorrect foot axis)
        If foot flat is true, then make the reference markers instead of HEE marker
        which height is as same as TOE marker's height.
        otherwise, foot flat is false, use the HEE marker for making Z axis.

        Markers used: RTOE, LTOE
        Other landmarks used: ANKLE_FLEXION_AXIS

        Parameters
        ----------
        rtoe, ltoe : ndarray
            A 1x3 ndarray of each respective marker containing the XYZ positions.
        ankle_axis : ndarray
            An 8x3 ndarray that contains the right ankle origin, right ankle x, y, and z
            axis components, left ankle origin, and left ankle x, y, and z axis components.

        Returns
        -------
        array
            Returns an 8x3 ndarray that contains the right foot origin, right foot x, y, and z
            axis components, left foot origin, and left foot x, y, and z axis components.

        Modifies
        --------
        Axis changes following to the static info.

        you can set the static_info by the button. and this will calculate the offset angles
        the first setting, the foot axis show foot uncorrected anatomical
        reference axis(Z_axis point to the AJC from TOE)

        if press the static_info button so if static_info is not None,
        and then the static offsets angles are applied to the reference axis.
        the reference axis is Z axis point to HEE from TOE

        Examples
        --------
        >>> import numpy as np
        >>> from refactor.pycgm import StaticCGM
        >>> rtoe, ltoe = np.array([[442, 381, 42],
        ...                        [39 , 382, 41]])
        >>> ankle_axis = np.array([[393, 247, 87],
        ...                        [394 , 248, 87  ],
        ...                        [393, 248, 87],
        ...                        [393, 247, 88],
        ...                        [98 , 219, 80 ],
        ...                        [98 , 220, 80],
        ...                        [97 , 219, 80],
        ...                        [98 , 219, 81]])
        >>> StaticCGM.foot_axis_calc(rtoe, ltoe, ankle_axis)  # doctest: +NORMALIZE_WHITESPACE
        array([[442.        , 381.        ,  42.        ],
               [442.676405  , 381.        ,  42.73652989],
               [441.34030115, 381.44468887,  42.60584588],
               [441.67247336, 380.10431489,  42.30078977],
               [ 39.        , 382.        ,  41.        ],
               [ 39.        , 382.2326959 ,  41.97254954],
               [ 38.05673939, 381.67706168,  41.07726745],
               [ 39.33205333, 381.08263232,  41.21949288]])
        """
        ankle_jc_r = ankle_axis[0]
        ankle_jc_l = ankle_axis[4]
        ankle_flexion_r = ankle_axis[2]
        ankle_flexion_l = ankle_axis[6]

        # Foot axis's origin is marker position of TOE

        # z axis is from Toe to AJC and normalized.
        r_axis_z = [ankle_jc_r[0] - rtoe[0], ankle_jc_r[1] - rtoe[1], ankle_jc_r[2] - rtoe[2]]
        r_axis_z_div = np.linalg.norm(r_axis_z)
        r_axis_z = [r_axis_z[0] / r_axis_z_div, r_axis_z[1] / r_axis_z_div, r_axis_z[2] / r_axis_z_div]

        # Bring y flexion axis from ankle axis.
        y_flex_r = [ankle_flexion_r[0] - ankle_jc_r[0], ankle_flexion_r[1] - ankle_jc_r[1],
                    ankle_flexion_r[2] - ankle_jc_r[2]]
        y_flex_r_div = np.linalg.norm(y_flex_r)
        y_flex_r = [y_flex_r[0] / y_flex_r_div, y_flex_r[1] / y_flex_r_div, y_flex_r[2] / y_flex_r_div]

        # Calculate x axis by np.cross-product of ankle flexion axis and z axis.
        r_axis_x = np.cross(y_flex_r, r_axis_z)
        r_axis_x_div = np.linalg.norm(r_axis_x)
        r_axis_x = [r_axis_x[0] / r_axis_x_div, r_axis_x[1] / r_axis_x_div, r_axis_x[2] / r_axis_x_div]

        # Calculate y axis by np.cross-product of z axis and x axis.
        r_axis_y = np.cross(r_axis_z, r_axis_x)
        r_axis_y_div = np.linalg.norm(r_axis_y)
        r_axis_y = [r_axis_y[0] / r_axis_y_div, r_axis_y[1] / r_axis_y_div, r_axis_y[2] / r_axis_y_div]

        # Attach each axes to origin.
        r_axis_x = [r_axis_x[0] + rtoe[0], r_axis_x[1] + rtoe[1], r_axis_x[2] + rtoe[2]]
        r_axis_y = [r_axis_y[0] + rtoe[0], r_axis_y[1] + rtoe[1], r_axis_y[2] + rtoe[2]]
        r_axis_z = [r_axis_z[0] + rtoe[0], r_axis_z[1] + rtoe[1], r_axis_z[2] + rtoe[2]]

        # Left

        # z axis is from Toe to AJC and normalized.
        l_axis_z = [ankle_jc_l[0] - ltoe[0], ankle_jc_l[1] - ltoe[1], ankle_jc_l[2] - ltoe[2]]
        l_axis_z_div = np.linalg.norm(l_axis_z)
        l_axis_z = [l_axis_z[0] / l_axis_z_div, l_axis_z[1] / l_axis_z_div, l_axis_z[2] / l_axis_z_div]

        # Bring y flexion axis from ankle axis.
        y_flex_l = [ankle_flexion_l[0] - ankle_jc_l[0], ankle_flexion_l[1] - ankle_jc_l[1],
                    ankle_flexion_l[2] - ankle_jc_l[2]]
        y_flex_l_div = np.linalg.norm(y_flex_l)
        y_flex_l = [y_flex_l[0] / y_flex_l_div, y_flex_l[1] / y_flex_l_div, y_flex_l[2] / y_flex_l_div]

        # Calculate x axis by np.cross-product of ankle flexion axis and z axis.
        l_axis_x = np.cross(y_flex_l, l_axis_z)
        l_axis_x_div = np.linalg.norm(l_axis_x)
        l_axis_x = [l_axis_x[0] / l_axis_x_div, l_axis_x[1] / l_axis_x_div, l_axis_x[2] / l_axis_x_div]

        # Calculate y axis by np.cross-product of z axis and x axis.
        l_axis_y = np.cross(l_axis_z, l_axis_x)
        l_axis_y_div = np.linalg.norm(l_axis_y)
        l_axis_y = [l_axis_y[0] / l_axis_y_div, l_axis_y[1] / l_axis_y_div, l_axis_y[2] / l_axis_y_div]

        # Attach each axis to origin.
        l_axis_x = [l_axis_x[0] + ltoe[0], l_axis_x[1] + ltoe[1], l_axis_x[2] + ltoe[2]]
        l_axis_y = [l_axis_y[0] + ltoe[0], l_axis_y[1] + ltoe[1], l_axis_y[2] + ltoe[2]]
        l_axis_z = [l_axis_z[0] + ltoe[0], l_axis_z[1] + ltoe[1], l_axis_z[2] + ltoe[2]]

        return np.array([rtoe, r_axis_x, r_axis_y, r_axis_z, ltoe, l_axis_x, l_axis_y, l_axis_z])

    @staticmethod
    def non_flat_foot_axis_calc(rtoe, ltoe, rhee, lhee, ankle_axis):
        """Non-Flat Foot Axis Calculation function

        Calculate the anatomical correct foot axis for non-foot flat.

        Markers used: RTOE, LTOE, RHEE, LHEE

        Parameters
        ----------
        rtoe, ltoe, rhee, lhee : ndarray
            A 1x3 ndarray of each respective marker containing the XYZ positions.
        ankle_axis : ndarray
            An 8x3 ndarray that contains the right ankle origin, right ankle x, y, and z
            axis components, left ankle origin, and left ankle x, y, and z axis components.

        Returns
        -------
        array
            Returns an 8x3 ndarray that contains the right foot origin, right foot x, y, and z
            axis components, left foot origin, and left foot x, y, and z axis components.

        Examples
        --------
        >>> import numpy as np
        >>> from refactor.pycgm import StaticCGM
        >>> rhee, lhee, rtoe, ltoe = np.array([[374, 181, 49],
        ...                                    [105, 180, 47],
        ...                                    [442, 381, 42],
        ...                                    [39, 382, 41]])
        >>> ankle_axis = np.array([[393, 247, 87],
        ...                        [394 , 248, 87  ],
        ...                        [393, 248, 87],
        ...                        [393, 247, 88],
        ...                        [98 , 219, 80 ],
        ...                        [98 , 220, 80],
        ...                        [97 , 219, 80],
        ...                        [98 , 219, 81]])
        >>> [np.around(arr,8) for arr in StaticCGM.non_flat_foot_axis_calc(rtoe, ltoe, rhee, lhee, ankle_axis)] #doctest: +NORMALIZE_WHITESPACE
        [array([442., 381.,  42.]), array([442.10240005, 381.        ,  42.9947433 ]),
        array([441.05872081, 381.3234263 ,  42.09689639]),
        array([441.67827386, 380.05374664,  42.03311887]),
        array([ 39., 382.,  41.]),
        array([ 39.        , 382.02968988,  41.99955916]),
        array([ 38.04941082, 381.68968524,  41.00921727]),
        array([ 39.31045162, 381.04982988,  41.02822287])]
        """
        # REQUIRED MARKERS:
        # RTOE
        # LTOE
        # ankle_JC

        ankle_jc_r = ankle_axis[0]
        ankle_jc_l = ankle_axis[4]
        ankle_flexion_r = ankle_axis[2]
        ankle_flexion_l = ankle_axis[6]

        # Toe axis's origin is marker position of TOE
        ankle_jc_r = [ankle_jc_r[0], ankle_jc_r[1], ankle_jc_r[2]]
        ankle_jc_l = [ankle_jc_l[0], ankle_jc_l[1], ankle_jc_l[2]]

        # in case of non foot flat we just use the HEE marker
        r_axis_z = [rhee[0] - rtoe[0], rhee[1] - rtoe[1], rhee[2] - rtoe[2]]
        r_axis_z = r_axis_z / np.array([np.linalg.norm(r_axis_z)])

        y_flex_r = [ankle_flexion_r[0] - ankle_jc_r[0], ankle_flexion_r[1] - ankle_jc_r[1],
                    ankle_flexion_r[2] - ankle_jc_r[2]]
        y_flex_r = y_flex_r / np.array([np.linalg.norm(y_flex_r)])

        r_axis_x = np.cross(y_flex_r, r_axis_z)
        r_axis_x = r_axis_x / np.array([np.linalg.norm(r_axis_x)])

        r_axis_y = np.cross(r_axis_z, r_axis_x)
        r_axis_y = r_axis_y / np.array([np.linalg.norm(r_axis_y)])

        r_axis_x = [r_axis_x[0] + rtoe[0], r_axis_x[1] + rtoe[1], r_axis_x[2] + rtoe[2]]
        r_axis_y = [r_axis_y[0] + rtoe[0], r_axis_y[1] + rtoe[1], r_axis_y[2] + rtoe[2]]
        r_axis_z = [r_axis_z[0] + rtoe[0], r_axis_z[1] + rtoe[1], r_axis_z[2] + rtoe[2]]

        # Left

        ankle_jc_r = [ankle_jc_r[0], ankle_jc_r[1], ankle_jc_r[2]]
        ankle_jc_l = [ankle_jc_l[0], ankle_jc_l[1], ankle_jc_l[2]]

        l_axis_z = [lhee[0] - ltoe[0], lhee[1] - ltoe[1], lhee[2] - ltoe[2]]
        l_axis_z = l_axis_z / np.array([np.linalg.norm(l_axis_z)])

        y_flex_l = [ankle_flexion_l[0] - ankle_jc_l[0], ankle_flexion_l[1] - ankle_jc_l[1],
                    ankle_flexion_l[2] - ankle_jc_l[2]]
        y_flex_l = y_flex_l / np.array([np.linalg.norm(y_flex_l)])

        l_axis_x = np.cross(y_flex_l, l_axis_z)
        l_axis_x = l_axis_x / np.array([np.linalg.norm(l_axis_x)])

        l_axis_y = np.cross(l_axis_z, l_axis_x)
        l_axis_y = l_axis_y / np.array([np.linalg.norm(l_axis_y)])

        l_axis_x = [l_axis_x[0] + ltoe[0], l_axis_x[1] + ltoe[1], l_axis_x[2] + ltoe[2]]
        l_axis_y = [l_axis_y[0] + ltoe[0], l_axis_y[1] + ltoe[1], l_axis_y[2] + ltoe[2]]
        l_axis_z = [l_axis_z[0] + ltoe[0], l_axis_z[1] + ltoe[1], l_axis_z[2] + ltoe[2]]

        return np.array([rtoe, r_axis_x, r_axis_y, r_axis_z, ltoe, l_axis_x, l_axis_y, l_axis_z])

    @staticmethod
    def flat_foot_axis_calc(rtoe, ltoe, rhee, lhee, ankle_axis, measurements):
        """Flat Foot Axis Calculation function

        Calculate the anatomical correct foot axis for non-foot flat.

        Markers used: RTOE, LTOE, RHEE, LHEE

        Parameters
        ----------
        rtoe, ltoe, rhee, lhee : ndarray
            A 1x3 ndarray of each respective marker containing the XYZ positions.
        ankle_axis : ndarray
            An 8x3 ndarray that contains the right ankle origin, right ankle x, y, and z
            axis components, left ankle origin, and left ankle x, y, and z axis components.
        measurements : dict
            A dictionary containing the subject measurements given from the file input.

        Returns
        -------
        array
            Returns an 8x3 ndarray that contains the right foot origin, right foot x, y, and z
            axis components, left foot origin, and left foot x, y, and z axis components.

        Examples
        --------
        >>> import numpy as np
        >>> from refactor.pycgm import StaticCGM
        >>> rtoe, ltoe, rhee, lhee = np.array([[442, 381, 42],
        ...                                    [39, 382, 41],
        ...                                    [374, 181, 49],
        ...                                    [105, 180, 47]])
        >>> ankle_axis = np.array([[393, 247, 87],
        ...                        [394 , 248, 87  ],
        ...                        [393, 248, 87],
        ...                        [393, 247, 88],
        ...                        [98 , 219, 80],
        ...                        [98 , 220, 80],
        ...                        [97 , 219, 80],
        ...                        [98 , 219, 81]])
        >>> measurements = { 'RightSoleDelta': 0.45, 'LeftSoleDelta': 0.35}
        >>> [np.around(arr,8) for arr in StaticCGM.flat_foot_axis_calc(rtoe, ltoe, rhee, lhee, ankle_axis, measurements)] #doctest: +NORMALIZE_WHITESPACE
        [array([442., 381.,  42.]),
        array([441.22996328, 381.26181249,  42.58180552]),
        array([441.44916239, 381.18728479,  41.18667206]),
        array([441.67809727, 380.05322726,  42.        ]),
        array([ 39., 382.,  41.]),
        array([ 38.67155725, 381.89268702,  41.93840785]),
        array([ 38.10799758, 381.70855366,  40.65447039]),
        array([ 39.31057534, 381.04945123,  41.        ])]
        """
        r_sole_delta = measurements['RightSoleDelta']
        l_sole_delta = measurements['LeftSoleDelta']

        # REQUIRED MARKERS:
        # RTOE
        # LTOE
        # ankle_JC

        ankle_jc_r = ankle_axis[0]
        ankle_jc_l = ankle_axis[4]
        ankle_flexion_r = ankle_axis[2]
        ankle_flexion_l = ankle_axis[6]

        # Toe axis's origin is marker position of TOE

        ankle_jc_r = [ankle_jc_r[0], ankle_jc_r[1], ankle_jc_r[2] + r_sole_delta]
        ankle_jc_l = [ankle_jc_l[0], ankle_jc_l[1], ankle_jc_l[2] + l_sole_delta]

        # this is the way to calculate the z axis
        r_axis_z = [ankle_jc_r[0] - rtoe[0], ankle_jc_r[1] - rtoe[1], ankle_jc_r[2] - rtoe[2]]
        r_axis_z = r_axis_z / np.array([np.linalg.norm(r_axis_z)])

        # For foot flat, Z axis pointing same height of TOE marker from TOE to AJC
        hee2_toe = [rhee[0] - rtoe[0], rhee[1] - rtoe[1], rtoe[2] - rtoe[2]]
        hee2_toe = hee2_toe / np.array([np.linalg.norm(hee2_toe)])
        a = np.cross(hee2_toe, r_axis_z)
        a = a / np.array([np.linalg.norm(a)])
        b = np.cross(a, hee2_toe)
        b = b / np.array([np.linalg.norm(b)])
        c = np.cross(b, a)
        r_axis_z = c / np.array([np.linalg.norm(c)])

        # Bring flexion axis from ankle axis.
        y_flex_r = [ankle_flexion_r[0] - ankle_jc_r[0], ankle_flexion_r[1] - ankle_jc_r[1],
                    ankle_flexion_r[2] - ankle_jc_r[2]]
        y_flex_r = y_flex_r / np.array([np.linalg.norm(y_flex_r)])

        # Calculate each x,y,z axis of foot using np.cross-product and make sure x,y,z axis is orthogonal each other.
        r_axis_x = np.cross(y_flex_r, r_axis_z)
        r_axis_x = r_axis_x / np.array([np.linalg.norm(r_axis_x)])

        r_axis_y = np.cross(r_axis_z, r_axis_x)
        r_axis_y = r_axis_y / np.array([np.linalg.norm(r_axis_y)])

        r_axis_z = np.cross(r_axis_x, r_axis_y)
        r_axis_z = r_axis_z / np.array([np.linalg.norm(r_axis_z)])

        # Attach each axis to origin.
        r_axis_x = [r_axis_x[0] + rtoe[0], r_axis_x[1] + rtoe[1], r_axis_x[2] + rtoe[2]]
        r_axis_y = [r_axis_y[0] + rtoe[0], r_axis_y[1] + rtoe[1], r_axis_y[2] + rtoe[2]]
        r_axis_z = [r_axis_z[0] + rtoe[0], r_axis_z[1] + rtoe[1], r_axis_z[2] + rtoe[2]]

        # Left

        # this is the way to calculate the z axis of foot flat.
        l_axis_z = [ankle_jc_l[0] - ltoe[0], ankle_jc_l[1] - ltoe[1], ankle_jc_l[2] - ltoe[2]]
        l_axis_z = l_axis_z / np.array([np.linalg.norm(l_axis_z)])

        # For foot flat, Z axis pointing same height of TOE marker from TOE to AJC
        hee2_toe = [lhee[0] - ltoe[0], lhee[1] - ltoe[1], ltoe[2] - ltoe[2]]
        hee2_toe = hee2_toe / np.array([np.linalg.norm(hee2_toe)])
        a = np.cross(hee2_toe, l_axis_z)
        a = a / np.array([np.linalg.norm(a)])
        b = np.cross(a, hee2_toe)
        b = b / np.array([np.linalg.norm(b)])
        c = np.cross(b, a)
        l_axis_z = c / np.array([np.linalg.norm(c)])

        # Bring flexion axis from ankle axis.
        y_flex_l = [ankle_flexion_l[0] - ankle_jc_l[0], ankle_flexion_l[1] - ankle_jc_l[1],
                    ankle_flexion_l[2] - ankle_jc_l[2]]
        y_flex_l = y_flex_l / np.array([np.linalg.norm(y_flex_l)])

        # Calculate each x,y,z axis of foot using np.cross-product and make sure x,y,z axis is orthogonal each other.
        l_axis_x = np.cross(y_flex_l, l_axis_z)
        l_axis_x = l_axis_x / np.array([np.linalg.norm(l_axis_x)])

        l_axis_y = np.cross(l_axis_z, l_axis_x)
        l_axis_y = l_axis_y / np.array([np.linalg.norm(l_axis_y)])

        l_axis_z = np.cross(l_axis_x, l_axis_y)
        l_axis_z = l_axis_z / np.array([np.linalg.norm(l_axis_z)])

        # Attach each axis to origin.
        l_axis_x = [l_axis_x[0] + ltoe[0], l_axis_x[1] + ltoe[1], l_axis_x[2] + ltoe[2]]
        l_axis_y = [l_axis_y[0] + ltoe[0], l_axis_y[1] + ltoe[1], l_axis_y[2] + ltoe[2]]
        l_axis_z = [l_axis_z[0] + ltoe[0], l_axis_z[1] + ltoe[1], l_axis_z[2] + ltoe[2]]

        return np.array([rtoe, r_axis_x, r_axis_y, r_axis_z, ltoe, l_axis_x, l_axis_y, l_axis_z])

    @staticmethod
    def head_axis_calc(rfhd, lfhd, rbhd, lbhd):
        """Head Axis Calculation function

        Calculates the head joint center and axis and returns them.

        Markers used: LFHD, RFHD, LBHD, RBHD

        Parameters
        ----------
        lfhd, rfhd, lbhd, rbhd : ndarray
            A 1x3 ndarray of each respective marker containing the XYZ positions.

        Returns
        -------
        array
            Returns a 4x3 ndarray that contains the head origin and the
            head x, y, and z axis components.

        Examples
        --------
        >>> import numpy as np
        >>> from refactor.pycgm import StaticCGM
        >>> rfhd, lfhd, rbhd, lbhd = np.array([[325, 402, 1722],
        ...                                   [184, 409, 1721],
        ...                                   [304, 242, 1694],
        ...                                   [197, 251, 1696]])
        >>> [np.around(arr,8) for arr in StaticCGM.head_axis_calc(rfhd, lfhd, rbhd, lbhd)] #doctest: +NORMALIZE_WHITESPACE
        [array([ 254.5,  405.5, 1721.5]), 
        array([ 254.5248073 ,  406.48609036, 1721.66434839]),
        array([ 253.50032966,  405.52555761, 1721.49754796]),
        array([ 254.49338171,  405.33576661, 1722.48639931])]
        """
        # get the midpoints of the head to define the sides
        front = [(lfhd[0] + rfhd[0]) / 2.0, (lfhd[1] + rfhd[1]) / 2.0, (lfhd[2] + rfhd[2]) / 2.0]
        back = [(lbhd[0] + rbhd[0]) / 2.0, (lbhd[1] + rbhd[1]) / 2.0, (lbhd[2] + rbhd[2]) / 2.0]
        left = [(lfhd[0] + lbhd[0]) / 2.0, (lfhd[1] + lbhd[1]) / 2.0, (lfhd[2] + lbhd[2]) / 2.0]
        right = [(rfhd[0] + rbhd[0]) / 2.0, (rfhd[1] + rbhd[1]) / 2.0, (rfhd[2] + rbhd[2]) / 2.0]
        origin = front

        # Get the vectors from the sides with primary x axis facing front
        # First get the x direction
        x_vec = [front[0] - back[0], front[1] - back[1], front[2] - back[2]]
        x_vec_div = np.linalg.norm(x_vec)
        x_vec = [x_vec[0] / x_vec_div, x_vec[1] / x_vec_div, x_vec[2] / x_vec_div]

        # get the direction of the y axis
        y_vec = [left[0] - right[0], left[1] - right[1], left[2] - right[2]]
        y_vec_div = np.linalg.norm(y_vec)
        y_vec = [y_vec[0] / y_vec_div, y_vec[1] / y_vec_div, y_vec[2] / y_vec_div]

        # get z axis by np.cross-product of x axis and y axis.
        z_vec = np.cross(x_vec, y_vec)
        z_vec_div = np.linalg.norm(z_vec)
        z_vec = [z_vec[0] / z_vec_div, z_vec[1] / z_vec_div, z_vec[2] / z_vec_div]

        # make sure all x,y,z axis is orthogonal each other by np.cross-product
        y_vec = np.cross(z_vec, x_vec)
        y_vec_div = np.linalg.norm(y_vec)
        y_vec = [y_vec[0] / y_vec_div, y_vec[1] / y_vec_div, y_vec[2] / y_vec_div]
        x_vec = np.cross(y_vec, z_vec)
        x_vec_div = np.linalg.norm(x_vec)
        x_vec = [x_vec[0] / x_vec_div, x_vec[1] / x_vec_div, x_vec[2] / x_vec_div]

        # Add the origin back to the vector to get it in the right position
        x_axis = [x_vec[0] + origin[0], x_vec[1] + origin[1], x_vec[2] + origin[2]]
        y_axis = [y_vec[0] + origin[0], y_vec[1] + origin[1], y_vec[2] + origin[2]]
        z_axis = [z_vec[0] + origin[0], z_vec[1] + origin[1], z_vec[2] + origin[2]]

        # Return the three axes and origin
        return np.array([origin, x_axis, y_axis, z_axis])

    @staticmethod
    def ankle_angle_calc(axis_p, axis_d):
        """Static angle calculation function.

        This function takes in two axis and returns three angles.
        and It use inverse Euler rotation matrix in YXZ order.
        the output shows the angle in degrees.

        As we use arc sin we have to care about if the angle is in area between -pi/2 to pi/2
        but in case of calculate static offset angle it is in boundary under pi/2, it doesn't matter.

        Parameters
        ----------
        axis_p : ndarray
            A 3x3 ndarray containing the unit vectors of axisP, the proximal axis.
        axis_d : ndarray
            A 3x3 ndarray containing the unit vectors of axisD, the distal axis.

        Returns
        -------
        angle : ndarray
            Returns the gamma, beta, alpha angles in degrees in a 1x3 corresponding ndarray.

        Examples
        --------
        >>> import numpy as np
        >>> from refactor.pycgm import StaticCGM
        >>> axis_p = [[ 0.59, 0.15, 0.15],
        ...         [-0.13, -0.16, -0.93],
        ...         [0.93, -0.04, 0.75]]
        >>> axis_d = [[0.16, 0.69, -0.37],
        ...         [0.14, -0.39, 0.94],
        ...         [-0.15, -0.53, -0.61]]
        >>> np.around(StaticCGM.ankle_angle_calc(axis_p,axis_d),8)
        array([ 0.54405441,  0.99687718, -1.4287752 ])
        """
        # make inverse matrix of axisP
        axis_p_i = np.linalg.inv(axis_p)

        # M is multiply of axis_d and axis_p_i
        m = np.matmul(axis_d, axis_p_i)

        # This is the angle calculation in YXZ Euler angle
        get_a = m[2][1] / sqrt((m[2][0] * m[2][0]) + (m[2][2] * m[2][2]))
        get_b = -1 * m[2][0] / m[2][2]
        get_g = -1 * m[0][1] / m[1][1]

        gamma = np.arctan(get_g)
        alpha = np.arctan(get_a)
        beta = np.arctan(get_b)

        angle = np.array([alpha, beta, gamma])
        return angle

    def get_static(self, flat_foot=False, gcs=None):
        """ Get Static Offset function

        Calculate the static offset angle values and return the values in radians

        Parameters
        ----------
        flat_foot : boolean, optional
            A boolean indicating if the feet are flat or not.
            The default value is False.
        gcs : ndarray, optional
            An array containing the Global Coordinate System.
            If not provided, the default will be set to: [[1, 0, 0], [0, 1, 0], [0, 0, 1]].

        Returns
        -------
        cal_sm : dict
            Dictionary containing the calibrated subject measurements.

        Examples
        --------
        >>> from refactor.pycgm import StaticCGM
        >>> static = StaticCGM('SampleData/ROM/Sample_Static.c3d', 'SampleData/ROM/Sample_SM.vsk')
        Sample...
        >>> static.measurements['HeadOffset']
        0.0
        >>> cal_sm = static.get_static()
        >>> np.around(cal_sm['HeadOffset'],8)
        0.25719905
        """
        static_offset = []
        head_offset = []
        iad = []
        cal_sm = {}
        left_leg_length = self.measurements['LeftLegLength']
        right_leg_length = self.measurements['RightLegLength']
        cal_sm['MeanLegLength'] = (left_leg_length + right_leg_length) / 2.0
        cal_sm['Bodymass'] = self.measurements['Bodymass']

        # Define the global coordinate system
        if gcs is None:
            cal_sm['GCS'] = [[1, 0, 0], [0, 1, 0], [0, 0, 1]]

        if self.measurements['LeftAsisTrocanterDistance'] != 0 and self.measurements['RightAsisTrocanterDistance'] != 0:
            cal_sm['L_AsisToTrocanterMeasure'] = self.measurements['LeftAsisTrocanterDistance']
            cal_sm['R_AsisToTrocanterMeasure'] = self.measurements['RightAsisTrocanterDistance']
        else:
            cal_sm['R_AsisToTrocanterMeasure'] = (0.1288 * right_leg_length) - 48.56
            cal_sm['L_AsisToTrocanterMeasure'] = (0.1288 * left_leg_length) - 48.56

        if self.measurements['InterAsisDistance'] != 0:
            cal_sm['InterAsisDistance'] = self.measurements['InterAsisDistance']
        else:
            for frame in self.motion_data:
                rasi, lasi = frame[self.mapping['RASI']], frame[self.mapping['LASI']]
                iad_calc = StaticCGM.iad_calculation(rasi, lasi)
                iad.append(iad_calc)
            inter_asis_distance = np.average(iad)
            cal_sm['InterAsisDistance'] = inter_asis_distance

        try:
            cal_sm['RightKneeWidth'] = self.measurements['RightKneeWidth']
            cal_sm['LeftKneeWidth'] = self.measurements['LeftKneeWidth']

        except KeyError:
            # no knee width
            cal_sm['RightKneeWidth'] = 0
            cal_sm['LeftKneeWidth'] = 0

        if cal_sm['RightKneeWidth'] == 0:
            if 'RMKN' in self.mapping:
                # medial knee markers are available
                rwidth = []
                lwidth = []
                # average each frame
                for frame in self.motion_data:
                    rmkn = frame[self.mapping['RMKN']]
                    lmkn = frame[self.mapping['LMKN']]

                    rkne = frame[self.mapping['RKNE']]
                    lkne = frame[self.mapping['LKNE']]

                    rdst = np.linalg.norm(rkne - rmkn)
                    ldst = np.linalg.norm(lkne - lmkn)
                    rwidth.append(rdst)
                    lwidth.append(ldst)

                cal_sm['RightKneeWidth'] = sum(rwidth) / len(rwidth)
                cal_sm['LeftKneeWidth'] = sum(lwidth) / len(lwidth)
        try:
            cal_sm['RightAnkleWidth'] = self.measurements['RightAnkleWidth']
            cal_sm['LeftAnkleWidth'] = self.measurements['LeftAnkleWidth']

        except KeyError:
            # no knee width
            cal_sm['RightAnkleWidth'] = 0
            cal_sm['LeftAnkleWidth'] = 0

        if cal_sm['RightAnkleWidth'] == 0:
            if 'RMKN' in self.mapping:
                # medial knee markers are available
                rwidth = []
                lwidth = []
                # average each frame
                for frame in self.motion_data:
                    rmma = frame[self.mapping['RMMA']]
                    lmma = frame[self.mapping['LMMA']]

                    rank = frame[self.mapping['RANK']]
                    lank = frame[self.mapping['LANK']]

                    rdst = np.linalg.norm(rmma - rank)
                    ldst = np.linalg.norm(lmma - lank)
                    rwidth.append(rdst)
                    lwidth.append(ldst)

                cal_sm['RightAnkleWidth'] = sum(rwidth) / len(rwidth)
                cal_sm['LeftAnkleWidth'] = sum(lwidth) / len(lwidth)

        cal_sm['RightTibialTorsion'] = self.measurements['RightTibialTorsion']
        cal_sm['LeftTibialTorsion'] = self.measurements['LeftTibialTorsion']

        cal_sm['RightShoulderOffset'] = self.measurements['RightShoulderOffset']
        cal_sm['LeftShoulderOffset'] = self.measurements['LeftShoulderOffset']

        cal_sm['RightElbowWidth'] = self.measurements['RightElbowWidth']
        cal_sm['LeftElbowWidth'] = self.measurements['LeftElbowWidth']
        cal_sm['RightWristWidth'] = self.measurements['RightWristWidth']
        cal_sm['LeftWristWidth'] = self.measurements['LeftWristWidth']

        cal_sm['RightHandThickness'] = self.measurements['RightHandThickness']
        cal_sm['LeftHandThickness'] = self.measurements['LeftHandThickness']

        for frame in self.motion_data:
            rasi, lasi = frame[self.mapping['RASI']], frame[self.mapping['LASI']]
            rpsi, lpsi, sacr = None, None, None
            try:
                sacr = frame[self.mapping['SACR']]
            except KeyError:
                rpsi = frame[self.mapping['RPSI']]
                lpsi = frame[self.mapping['LPSI']]
            pelvis = StaticCGM.pelvis_axis_calc(rasi, lasi, rpsi, lpsi, sacr)

            hip_axis = StaticCGM.hip_axis_calc(pelvis, cal_sm)
            hip_origin = [hip_axis[0], hip_axis[1]]

            rthi, lthi, rkne, lkne = frame[self.mapping['RTHI']], frame[self.mapping['LTHI']], frame[
                self.mapping['RKNE']], frame[
                                         self.mapping['LKNE']]
            knee_axis = StaticCGM.knee_axis_calc(rthi, lthi, rkne, lkne, hip_origin, cal_sm)
            knee_origin = np.array([knee_axis[0], knee_axis[4]])

            rtib, ltib, rank, lank = frame[self.mapping['RTIB']], frame[self.mapping['LTIB']], frame[
                self.mapping['RANK']], frame[
                                         self.mapping['LANK']]
            ankle_axis = StaticCGM.ankle_axis_calc(rtib, ltib, rank, lank, knee_origin, cal_sm)

            rtoe, ltoe, rhee, lhee = frame[self.mapping['RTOE']], frame[self.mapping['LTOE']], frame[
                self.mapping['RHEE']], frame[
                                         self.mapping['LHEE']]
            angles = StaticCGM.static_calculation(rtoe, ltoe, rhee, lhee, ankle_axis, flat_foot, cal_sm)

            rfhd, lfhd, rbhd, lbhd = frame[self.mapping['RFHD']], frame[self.mapping['LFHD']], frame[
                self.mapping['RBHD']], frame[self.mapping['LBHD']]
            head_axis = StaticCGM.head_axis_calc(rfhd, lfhd, rbhd, lbhd)

            head_angle = StaticCGM.static_calculation_head(head_axis)

            static_offset.append(angles)
            head_offset.append(head_angle)

        static = np.average(static_offset, axis=0)
        static_head = np.average(head_offset)

        cal_sm['RightStaticRotOff'] = static[0][0] * -1
        cal_sm['RightStaticPlantFlex'] = static[0][1]
        cal_sm['LeftStaticRotOff'] = static[1][0]
        cal_sm['LeftStaticPlantFlex'] = static[1][1]
        cal_sm['HeadOffset'] = static_head

        return cal_sm<|MERGE_RESOLUTION|>--- conflicted
+++ resolved
@@ -153,11 +153,7 @@
         self.axis_results, self.angle_results, self.com_results = results
 
     def write_results(self, path_results, write_axes=None, write_angles=None, write_com=True):
-<<<<<<< HEAD
-        """Write CGM results to a csv file. 
-=======
         """Write CGM results to a csv file.
->>>>>>> 85729c05
 
         Uses IO.write_result().
 
@@ -175,20 +171,12 @@
             Boolean option to enable or disable writing of center of mass results to output file.
             True by default.
         """
-<<<<<<< HEAD
-        #Ensure that write_results() is not being called before run().
-        if (self.angle_results is None or self.axis_results is None or self.com_results is None):
-            print("Results cannot be saved before run() is called.")
-        else:
-            IO.write_result(path_results, self.angle_results, self.angle_idx, self.axis_results, self.axis_idx, self.com_results, write_angles, write_axes, write_com)
-=======
         # Ensure that write_results() is not being called before run().
         if self.angle_results is None or self.axis_results is None or self.com_results is None:
             print("Results cannot be saved before run() is called.")
         else:
             IO.write_result(path_results, self.angle_results, self.angle_idx, self.axis_results, self.axis_idx,
                             self.com_results, write_angles, write_axes, write_com)
->>>>>>> 85729c05
 
     @staticmethod
     def multi_calc(data, methods, mappings, measurements, seg_scale, cores=1):
@@ -303,44 +291,23 @@
             pelvis_axis = pel_ax(rasi, lasi, rpsi=rpsi, lpsi=lpsi)
         else:
             raise ValueError("Required marker RPSI and LPSI, or SACR, missing")
-<<<<<<< HEAD
-<<<<<<< HEAD
-
-        #Populate pelvis axis results
-=======
 
         # Populate pelvis axis results
->>>>>>> 85729c05
         pelo, pelx, pely, pelz = pelvis_axis
         axis_results[axis_idx["PELO"]] = pelo
         axis_results[axis_idx["PELX"]] = pelx
         axis_results[axis_idx["PELY"]] = pely
         axis_results[axis_idx["PELZ"]] = pelz
 
-<<<<<<< HEAD
-        #Populate pelvis_origin, pelvis_x, pelvis_y, pelvis_z in joint_centers
-=======
         # Populate pelvis_origin, pelvis_x, pelvis_y, pelvis_z in joint_centers
->>>>>>> 85729c05
         joint_centers[jc_idx["pelvis_origin"]] = pelo
         joint_centers[jc_idx["pelvis_x"]] = pelx
         joint_centers[jc_idx["pelvis_y"]] = pely
         joint_centers[jc_idx["pelvis_z"]] = pelz
-<<<<<<< HEAD
-=======
-        
-        axis_results[axis_idx["Pelvis Axis"]] = pelvis_axis
->>>>>>> upstream/refactor
 
         hip_axis = hip_ax(pelvis_axis, measurements)
 
-        #Populate hip axis results
-=======
-
-        hip_axis = hip_ax(pelvis_axis, measurements)
-
         # Populate hip axis results
->>>>>>> 85729c05
         hipo, hipx, hipy, hipz = hip_axis[2:]
         axis_results[axis_idx["HIPO"]] = hipo
         axis_results[axis_idx["HIPX"]] = hipx
@@ -353,22 +320,14 @@
         lkne = frame[marker_idx[markers["LKNE"]]]
         hip_origin = hip_axis[:2]
 
-<<<<<<< HEAD
-        #Populate LHip and RHip in joint_centers
-=======
         # Populate LHip and RHip in joint_centers
->>>>>>> 85729c05
         rhjc, lhjc = hip_origin
         joint_centers[jc_idx['RHip']] = rhjc
         joint_centers[jc_idx['LHip']] = lhjc
 
         knee_axis = kne_ax(rthi, lthi, rkne, lkne, hip_origin, measurements)
 
-<<<<<<< HEAD
-        #Populate left and right knee axis results
-=======
         # Populate left and right knee axis results
->>>>>>> 85729c05
         r_kneo, r_knex, r_kney, r_knez = knee_axis[:4]
         axis_results[axis_idx["R KNEO"]] = r_kneo
         axis_results[axis_idx["R KNEX"]] = r_knex
@@ -381,11 +340,7 @@
         axis_results[axis_idx["L KNEY"]] = l_kney
         axis_results[axis_idx["L KNEZ"]] = l_knez
 
-<<<<<<< HEAD
-        #Populate RKnee and LKnee in joint_centers
-=======
         # Populate RKnee and LKnee in joint_centers
->>>>>>> 85729c05
         joint_centers[jc_idx['RKnee']] = r_kneo
         joint_centers[jc_idx['LKnee']] = l_kneo
 
@@ -397,11 +352,7 @@
 
         ankle_axis = ank_ax(rtib, ltib, rank, lank, knee_origin, measurements)
 
-<<<<<<< HEAD
-        #Populate left and right ankle axis results
-=======
         # Populate left and right ankle axis results
->>>>>>> 85729c05
         r_anko, r_ankx, r_anky, r_ankz = ankle_axis[:4]
         axis_results[axis_idx["R ANKO"]] = r_anko
         axis_results[axis_idx["R ANKX"]] = r_ankx
@@ -414,11 +365,7 @@
         axis_results[axis_idx["L ANKY"]] = l_anky
         axis_results[axis_idx["L ANKZ"]] = l_ankz
 
-<<<<<<< HEAD
-        #Populate RAnkle and LAnkle in joint_centers
-=======
         # Populate RAnkle and LAnkle in joint_centers
->>>>>>> 85729c05
         joint_centers[jc_idx['RAnkle']] = r_anko
         joint_centers[jc_idx['LAnkle']] = l_anko
 
@@ -432,26 +379,6 @@
         joint_centers[jc_idx['LHEE']] = lhee
 
         foot_axis = foo_ax(rtoe, ltoe, ankle_axis, measurements)
-<<<<<<< HEAD
-
-        #Populate left and right foot axis results
-        r_fooo, r_foox, r_fooy, r_fooz = foot_axis[:4]
-        axis_results[axis_idx["R FOOO"]] = r_fooo
-        axis_results[axis_idx["R FOOX"]] = r_foox
-        axis_results[axis_idx["R FOOY"]] = r_fooy
-        axis_results[axis_idx["R FOOZ"]] = r_fooz
-
-        l_fooo, l_foox, l_fooy, l_fooz = foot_axis[4:]
-        axis_results[axis_idx["L FOOO"]] = l_fooo
-        axis_results[axis_idx["L FOOX"]] = l_foox
-        axis_results[axis_idx["L FOOY"]] = l_fooy
-        axis_results[axis_idx["L FOOZ"]] = l_fooz
-
-        #Populate RFoot and LFoot in joint_centers
-        joint_centers[jc_idx['RFoot']] = r_fooo
-        joint_centers[jc_idx['LFoot']] = l_fooo
-=======
->>>>>>> 85729c05
 
         # Populate left and right foot axis results
         r_fooo, r_foox, r_fooy, r_fooz = foot_axis[:4]
