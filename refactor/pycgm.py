--- conflicted
+++ resolved
@@ -1,9 +1,5 @@
 from refactor.io import IO
-<<<<<<< HEAD
-from math import cos, sin, acos, degrees, radians, sqrt
-=======
-from math import cos, sin, acos, degrees, radians, pi
->>>>>>> e63eeba3
+from math import cos, sin, acos, degrees, radians, sqrt, pi 
 import numpy as np
 
 
@@ -2883,7 +2879,7 @@
         calSM['LeftHandThickness'] = measurements['LeftHandThickness']
         
         for frame in motion_data:
-            rasi, lasi = frame['RASI'], markers['LASI']
+            rasi, lasi = frame['RASI'], frame['LASI']
             rpsi, lpsi, sacr = None, None, None
             try:
                 rpsi = frame['RPSI']
