--- conflicted
+++ resolved
@@ -135,7 +135,6 @@
         Runs the dynamic trial to calculate all axes and angles.
         """
 
-<<<<<<< HEAD
         # Get PlugInGait scaling table from segments.csv for use in center of mass calculations
         seg_scale = {}
         with open(os.path.dirname(os.path.abspath(__file__)) + '/refactor/segments.csv', 'r') as f:
@@ -148,11 +147,7 @@
                     seg_scale[row[0]] = {'com': float(row[1]), 'mass': float(row[2]), 'x': row[3], 'y': row[4], 'z': row[5]}
         self.marker_data, self.marker_idx = IO.load_marker_data(self.path_dynamic)
         
-        self.measurements = self.static.get_static(self.static.marker_data, self.static.marker_idx,
-                                                   self.static.subject_measurements, False)
-=======
         self.measurements = self.static.get_static()
->>>>>>> 5096b82c
 
         methods = [self.pelvis_axis_calc, self.hip_axis_calc, self.knee_axis_calc,
                    self.ankle_axis_calc, self.foot_axis_calc,
