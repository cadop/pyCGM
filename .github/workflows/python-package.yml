--- conflicted
+++ resolved
@@ -39,11 +39,7 @@
         flake8 . --count --exit-zero --max-complexity=10 --max-line-length=127 --statistics --exclude Multiprocessing,HPC
     - name: Test Docstrings with pytest
       run: |
-<<<<<<< HEAD
         pytest --doctest-modules --continue-on-collection-errors --ignore=HPC/ --ignore=Multiprocessing/
-=======
-        pytest --doctest-modules --continue-on-collection-errors --ignore=HPC/ --ignore=Muliprocessing/
->>>>>>> cd051d90
     - name: Run Unittests with pytest
       run: |
         pytest
